# v2000.2.0

- added `GameObjRaw#add()` to add a child game object
- added `formatText()` and `drawFormattedText()`
- added `charSpacing` and `lineSpacing` in `TextCompOpt` and `DrawTextOpt`
- added optional `transitions` argument in `state()` to define allowed transitions
- added `StateComp#onStateTransition` to register event for specific transitions
<<<<<<< HEAD
- added `cull` option in `kaboom()` to not render objects out screen
=======
- added syntax for chunked text style `"this is a [styled].wavy text"` and `style` option in `TextCompOpt` and `DrawTextOpt` to define the styles with `CharTransformFunc`
- deprecated `dir()` in favor of `vec2FromAngle()`
>>>>>>> 27e2b0de

### v2000.1.6

- fixed debug widget scale

### v2000.1.5

- fixed `enterState()` not passing args to `onStateEnter()` callback

### v2000.1.4

- fixed `state()` to not require registering `onStateUpdate()` before using any state

### v2000.1.2

- fixed `onKeyRelease()` wrongfully check for key press instead of release

### v2000.1.1

- fixed `StateComp#enterState()` not accepting any state

# v2000.1.0 "Record Mode"

- added `hsl2rgb()` for converting HSL color to kaboom RGB
- added `record()` to start a screen recording
- added F5 to screenshot and F6 to toggle record mode in debug mode
- added `DrawTextOpt#transform()` and `TextCompOpt#transform()` for defining style and transformation for each character
- added `state()` component for finite state machine
- added support for multiple tags in `get()` and `every()`
- added UI indicator for `debug.paused` and `debug.timeScale`
- changed inspect mode UI style
- added color constants `WHITE`, `BLACK`, `BLUE`, `GREEN`, `RED`, `MAGENTA`, `CYAN`, `YELLOW`
- added new API style (`on` prefix for all event handler function, `is` prefix for all boolean state getters)
  - `onLoad()`
  - `onUpdate()`
  - `onDraw()`
  - `onKeyPress()`
  - `onKeyPressRepeat()`
  - `onKeyDown()`
  - `onKeyRelease()`
  - `onMousePress()`
  - `onMouseDown()`
  - `onMouseRelease()`
  - `onMoueMove()`
  - `onTouchStart()`
  - `onTouchMove()`
  - `onTouchEnd()`
  - `onCollide()`
  - `onClick()`
  - `onHover()`
  - `isFocused()`
  - `isKeyDown()`
  - `isKeyPressed()`
  - `isKeyPressedRepeat()`
  - `isKeyDown()`
  - `isMouseDown()`
  - `isMousePressed()`
  - `isMouseReleased()`
  - `isMouseMoved()`
  - `isMouseMoved()`
  - `GameObj#onUpdate()`
  - `GameObj#onDraw()`
  - `AreaComp#onCollide()`
  - `AreaComp#onHover()`
  - `AreaComp#onClick()`
  - `BodyComp#onGround()`
  - `BodyComp#onFall()`
  - `BodyComp#onHeadbutt()`
  - `BodyComp#onDoubleJump()`
  - `BodyComp#isGrounded()`
  - `BodyComp#isFalling()`
  - `SpriteComp#onAnimEnd()`
  - `SpriteComp#onAnimStart()`
  - `HealthComp#onDeath()`
  - `HealthComp#onHurt()`
  - `HealthComp#onHeal()`
  - `AudioPlay#isStopped()`
  - `AudioPlay#isPaused()`

# v2000.0.0 "Burp Mode"
- version jumped to v2000.0.0 (still semver, just big)
- added `burp()` for easy burping
- added decent typescript / autocomplete support and jsdocs
- introducing new character "bean"
![bean](assets/sprites/bean.png)
- added `loadBean()` to load `"bean"` as a default sprite
- changed default font to [APL386](https://abrudz.github.io/APL386/), as `"apl386o"` (default outlined version) and `"apl386"`
- included font [kitchen sink](https://polyducks.itch.io/kitchen-sink-textmode-font) as `"sinko"` (outlined version) and `"sink"` (standard version with extended characters for text-mode games)
- added `font` field in `KaboomOpt` to set the default font
- added `loadSpriteAtlas(src, entries)` to load sprite atlas
- inspect mode now displays every comp's state
- **BREAK** added continuous collision resolution which checks collision in `move()` if 2 objects are both "solid" (objects now won't pass through other solid object at high speed or low framerate)

```js
// before
add([
	sprite("player"),
	area(),
]);

add([
	sprite("rock"),
	solid(),
]);

keyDown("left", () => {
	player.move(-120, 0);
});

player.action(() => {
	player.resolve(); // or pushOutAll() in beta versions
});

// after
const player = add([
	sprite("player"),
	area(),
	solid(),
]);

// both should be solid
add([
	sprite("rock"),
	area(),
	solid(),
]);

keyDown("left", () => {
	// this will handle collision resolution for you, if the other obj is also "solid"
	player.move(-120, 0);
});
```
- added comp `opacity()` to set opacity
- added comp `health()` to manage health related logic
- added comp `move()` to manage projectile-like behavior
- added comp `cleanup()` to auto destroy obj when it leaves screen
- added comp `outline()` to draw a lil outline
- added comp `timer()` to attach timers to a game obj
- added comp `fixed()` to make a game obj unaffected by camera
- added comp `stay()` to make a game obj stay after scene switch
- added comp `lifespan()` to destroy game obj after certain amount of time
- added comp `z()` to define draw order for objs on the same layer
- added `weight` to `BodyComp` and `BodyCompOpt` to control the gravity multiplier
- added `djump()` to `BodyComp` for double jump
- added `dir()` to calculate directional vector from angle
- added constants `LEFT`, `RIGHT`, `UP`, `DOWN` for unit directional vector
- added `fullscreen()` to enable real fullscreen mode
- **BREAK** separated color and opacity, removed `rgba()` in favor of `rgb`, use component `opacity()` to define opacity
- **BREAK** changed color from 0-1 range to 0-255, angles from radians to degrees

```js
// before
add([
    rotate(Math.PI / 2),
    color(0, 0.5, 1.0, 0.5),
]);

// after
add([
    rotate(90),
    color(0, 127, 255),
    opacity(0.5)
]);
```
- `global` and `debug` flag now are enabled by default, need to turn off manually if you don't want
- added input events `touchStart(id, pos)`, `touchMove(id, pos)`, `touchEnd(id, pos)`, `mouseMove(pos)`
- added `mouseDeltaPos()`
- added `touchToMouse` to control if touch events should be translated to mouse events
- added `mousePos()` now gets the screen mouse pos, use `mouseWorldPos()` to get the mouse position affected by camera
- added `anim` field in `SpriteCompOpt` to play an anim on start
- beter type support for components
- `scene()` and `start()` (also removed in favor of `go()`) are optional now, if you don't need multiple scenes yet you can just go directly
```js
kaboom();
// no mandatory scene() to start kabooming
add(...);
keyPress(...);
```
- **BREAK** `area()` is now explicit and not automatically added by `sprite()`, `rect()`, and `text()`, removed each `noArea` or `area` config field
- **BREAK** `area()` now takes an `AreaCompOpt`, where you can define the area size, scale, and hover cursor

```js
add([
    sprite("bean"),
    area(), // empty area will derive from sprite size
    area({ scale: 0.5, }), // 0.5x the sprite size
    area({ offset: vec2(0, 12), width: 4, height: 12, }), // more control over the collider region
]);
```
- **BREAK** renamed `isCollided()` to `isColliding()`, `isHovered()` to `isHovering()`
- **BREAK** removed `overlaps()` and `isOverlapped()` and replaced with `isColliding()` and `collides()` only checks doesn't return true when 2 objects are just touching each other, use `isTouching()` to check if they're not colliding but just touching each other
- added `isTouching()` to check if 2 objects are collided or just touching other
- audio is now paused when you leave the tab
- audio is now paused on `debug.paused = true`
- added local storage helper `getData(key, default?)` and `setData(key, data)`
- added `loadShader(id, vert, frag, isUrl)`
- added `shader()` comp for attaching custom shader to an obj
- different layers do not prevent collisions now
- **BREAK** changed last argument of `loadFont()` to `FontLoadOpt`
- all event handlers like `keyPress()`, `mouseClick()`, `action()`, `collides()` now returns a function to cancel that listener
- added `require` on component definitions, making it possible to declare dependencies for components, e.g.
```js
function alwaysRight() {
    return {
        // the id of this component
        id: "alwaysRight",
        // list of component ids that this requires
        require: [ "pos", ],
        update() {
            // so you can use `move()` from pos() component with no worry
            this.move(100, 0);
        },
    };
}
```
- **BREAK** overlapping component fields are not allowed, e.g. you can't have a custom comp that has a `collides` field if it already have a `area` component, since it already has that
- **BREAK** changed `text(txt, size, conf)` to `text(txt, conf)` with `size` as a field
- added `obj.c(id)` for getting a specific comp's state (by default all comps' states are mounted to the obj by `Object.defineProperty`)
```js
// both works
obj.play("anim");
obj.c("sprite").play("anim");
```
- pedit, aseprite plugins are now included by default
- added `addKaboom()` for quick kaboom explosion
- `load*()` now accepts `null` as name and not load into assets manager, instead just return the resource data handle
- **BREAK** renamed event `headbump` to `headbutt`
- **BREAK** renamed event `grounded` to `ground`
- added `width`, `height`, and `tiled` attrib to `SpriteCompOpt`, for better control over sprite size and tiled sprite support
- **BREAK** renamed `resolve()` to `pushOutAll()` on `area` comp
- added `pushOut()` for pushing a single object out from another with `area` comp
- fixed `"add"` event getting called twice for tagged objs
- added `moveTo(dest: Vec2, speed?: number)` to `pos()` comp
- added `keyPress()` (and all other key events) with no arg to check for any key
- **BREAK** renamed `camShake()` to `shake()`
- added `flipX` and `flipY` on `sprite()` comp configuration, and `flipX()` `flipY()` methods
- **BREAK** remove `flipX()` and `flipY()` on `scale()` comp
- **BREAK** removed `start()` in favor of `go()`
- **BREAK** removed `changeSprite()` in favor of `use(sprite("newsprite"))`
- tags and components are converged, tags are just empty components now
- added `unuse()` to remove a component or tag
- **BREAK** removed `rmTag()` in favor of `unuse()`
- **BREAK** removed `camIgnore()` in favor of `fixed()`
- **BREAK** renamed `makeRng()` to `rng()`
- sprite animation now supports defining properties like loop and speed in load step and play step

```js
loadSprite("hero", "hero.png", {
	sliceX: 9,
	anims: {
		idle: { from: 0, to: 3, speed: 3, loop: true },
		run: { from: 4, to: 7, speed: 10, loop: true },
		hit: 8,
	},
});
```
- **BREAK** changed `.play(anim, ifLoop)` under `sprite()` to accept a dict of properties `.play(anim, { loop: true, speed: 60, pingpong: true })`
- **BREAK** now every symbol definition in `addLevel()` should be a function returning the component list, to ensure there's no weird shared states

```js
addLevel([
	"*    *",
	"*    *",
	"======",
], {
	"*": () => [
		sprite("wall"),
		area(),
		solid(),
	],
	"=": () => [
		sprite("floor"),
		area(),
		solid(),
	],
})
```
- **BREAK** renamed `clearColor` to `background`
- added collision detection functions `testLineLine()`, `testRectRect()`, `testRectLine()` etc.
- added drawing functions `drawSprite()`, `drawRect()`, `drawCircle()`, `drawPolygon()`, `drawEllipse()`, `drawLine()`, `drawLines()`
- added transformation functions `pushTransform()`, `popTransform()`, `pushTranslate()`, `pushRotate()`, `pushScale()`
- **BREAK** removed `areaWidth()` and `areaHeight()` since they won't make sense if the area shape is not rectangle, use `worldArea()` if you need area data
```js
const area = player.worldArea();
if (area.shape === "rect") {
	const width = area.p2.x - area.p1.x;
	const height = area.p2.y - area.p1.y;
}
```

### v0.5.1
- added plugins npm package support e.g. `import asepritePlugin from "kaboom/plugins/aseprite"`

# v0.5.0 "Sticky Type"
- platforms are now sticky
- moved to TypeScript
- improved graphics performance
- improved inspect drawing performance
- added on-screen log that catches all kinds of errors
- added `cursor()`
- added `curPlatform()` by `body()`
- added `falling()` by `body()`
- added `changeSprite()` by `sprite()`
- added `duration()` and `time()` for the handle returned by `play()`
- added optional `seek` field to the audio play conf `play([conf])`
- added `LoopHandle` returned by `loop()` that has a `stop()`
- added a default background (can be dismissed by setting `clearColor`)
- fixed `sound.pause()` to work on firefox
- fixed collisions not treating explicit default layer the same as implicit default layer
- fixed unable to play another anim in `onAnimEnd()`
- fixed scene switches happen in the middle of a frame
- fixed `scale(0)` not working
- fixed `mosuePos()` not returning the camera affected pos with no layers
- **BREAK** changed `dbg()` to plain `debug` object
- **BREAK** moved `fps()`, `objCount()`, `stepFrame()`, `log()`, `error()` under `debug`
- **BREAK** removed `debug.logTime`
- **BREAK** changed component `debugInfo()` hook to `inspect()`
- **BREAK** removed `timer()` component
- **BREAK** renamed `removeTag()` to `rmTag()`
- **BREAK** changed `SpriteAnim` from `[ from, to ]` to `{ from: number, to: number }`
- **BREAK** removed `onAnimPlay()` and `onAnimEnd()` in favor of generic event `on("animEnd", (anim: string) => {})`
- **BREAK** removed `obj.addTag()` in favor of `obj.use()`
- **BREAK** merged `debug.hoverInfo` and `debug.showArea` into `debug.inspect`
- **BREAK** removed `sound.resume()` in favor of `sound.play()`

### v0.4.1
- fixed `on("destroy")` handler getting called twice
- fixed sprite `play()` not playing

# v0.4.0 "Multiboom"
- **BREAK** removed `init()` and `kaboom.global()`, in favor of `kaboom()`, also allows multiple kaboom games on one page
```js
// replaces init(), and added a 'global' flag for previous kaboom.global()
kaboom({
    global: true,
    width: 480,
    height: 480,
});
```
or not global
```js
const k = kaboom();
k.scene();
k.start();
k.vec2();
```
- **BREAK** changed `clearColor` on `kaboom(conf)` to accept a 4 number array instead of `rgba()`
- added a plugin system, see the `multiboom` example and `src/plugins`
- **BREAK** removed support for `.kbmsprite`, supports newer version of `.pedit` through pedit plugin
- **BREAK** `loadAseprite()` and made it an external plugin under `plugins/aseprite.js`
- added `sceneData()` for custom scene data kv store
- fixed `mouseClick` doesn't work on mobile
- disabled context menu on canvas
- prevented default behavior for 'tab' and function keys
- added `numFrames()` by `sprite()`
- added `screenshot()` that returns of a png base64 data url for a screenshot

# v0.3.0 "King Dedede...Bug!"
- **BREAK** removed `pause()` and `paused()` in favor to `kaboom.debug.paused`
- **BREAK** removed `velY`, `curPlatform` and `maxVel` fields by `body()`
- **BREAK** changed `curAnim` by `sprite()` to method `curAnim()`
- fixed `dt()` surge on page visibility change (#20)
- pause audio when page is not visible
- added built in debug control with `init({ debug: true, })`
  - `` ` ``: toggle `showLog` (default on with `debug: true`)
  - `f1`: toggle `showArea`
  - `f2`: toggle `hoverInfo`
  - `f8`: toggle `paused`
  - `f7`: decrease `timeScale`
  - `f9`: increase `timeScale`
  - `f10`: `stepFrame()`
- added on screen logging with `log()` and `error()`
- fixed `loadRoot()` sometimes doesn't work in async tasks

# v0.2.0 "Hear the Tremble"
- **BREAK** removed `aseSpriteSheet` conf field from `loadSprite(name, src, conf)`
- added `pause()`, `resume()`, `stop()`, `loop()`, `unloop()`, `volume()`, `detune()`, `speed()` methods to the handle returned by `play()`
- added `camShake()` for built in camera shake
- added `loadAseprite(name, imgSrc, jsonSrc)`
- added area component generation for `text()`
- added `noArea` to conf field of `sprite()`, `rect()` and `text()`, allowing to disable auto area component generation
- added a `quad` field to sprite comp creation config `sprite(id, { quad: quad(0, 0, 0.5, 0.5) })`
- fixed `resolve()` not working if the obj also has `solid`, so it does not check for itself (#8)
- `mousePos()` accepts a layer argument, which returns the mouse position affected by camera transform if that layer is not `camIgnore()`-ed
- fixed camera position getting calculated before completing every object's update (#14)
- fixed some cases `on("grounded", f)` called multiple times when moving on a smooth platform
- added `revery()` to iterate objects in reverse order
- added `readd()` to re-add an object to the scene without triggering events
- added `level.spawn()`

# v0.1.0 "Oh Hi Mark"
- **BREAK** changed default origin point to `"topleft"`, so if you want object origin point to be at center you'll need to manual `origin("center")`
- **BREAK** integrated `kit/physics` and `kit/level` to main lib
- **BREAK** makes `collides()` only run on first collision, not run every frame during the same collision
- **BREAK** `camPos()` by default focuses to center, so `camPos(player.pos)` puts player in the center of the screen
- **BREAK** renamed `kaboom.import()` to `kaboom.global()`
- added an arg field to `start(scene, ...)` to forward args to start scene
- added `camScale()`, `camRot()` and `camIgnore()`
- added `obj.overlaps()` by `area()`, and `overlaps()`
- added 3 ext fonts under `ext/fonts`<|MERGE_RESOLUTION|>--- conflicted
+++ resolved
@@ -5,12 +5,9 @@
 - added `charSpacing` and `lineSpacing` in `TextCompOpt` and `DrawTextOpt`
 - added optional `transitions` argument in `state()` to define allowed transitions
 - added `StateComp#onStateTransition` to register event for specific transitions
-<<<<<<< HEAD
-- added `cull` option in `kaboom()` to not render objects out screen
-=======
 - added syntax for chunked text style `"this is a [styled].wavy text"` and `style` option in `TextCompOpt` and `DrawTextOpt` to define the styles with `CharTransformFunc`
 - deprecated `dir()` in favor of `vec2FromAngle()`
->>>>>>> 27e2b0de
+- added `cull` option in `kaboom()` to not render objects out screen
 
 ### v2000.1.6
 
