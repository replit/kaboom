--- conflicted
+++ resolved
@@ -5,13 +5,11 @@
 - added `charSpacing` and `lineSpacing` in `TextCompOpt` and `DrawTextOpt`
 - added optional `transitions` argument in `state()` to define allowed transitions
 - added `StateComp#onStateTransition` to register event for specific transitions
-<<<<<<< HEAD
-- added `outOfView()` component
-- deprecated `cleanup(number?: time)` in favor of `cleanup(opt?: CleanupOpt)`
-=======
 - added syntax for chunked text style `"this is a [styled].wavy text"` and `style` option in `TextCompOpt` and `DrawTextOpt` to define the styles with `CharTransformFunc`
 - deprecated `dir()` in favor of `vec2FromAngle()`
 - fixed `onTouchEnd()` fired on `touchmove`
+- added `outview()` component
+- deprecated `cleanup(delay?: number)` in favor of `cleanup(opt?: CleanupOpt)`
 
 ### v2000.1.8
 
@@ -21,7 +19,6 @@
 
 - fixed not having export if installed from github repo with npm
 - fixed event canceller returned by raw `onUpdate()` and `onDraw()` crashing
->>>>>>> fe451ed7
 
 ### v2000.1.6
 
