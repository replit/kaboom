<<<<<<< HEAD
// Start the game in burp mode
kaboom({
	burp: true
});

// "b" triggers a burp in burp mode
add([
	text("press b"),
]);

// burp() on click / tap for our friends on mobile
onMouseClick(burp);
=======
kaboom({ burp: true });
add([text("press b")]);
onClick(burp);
>>>>>>> b0e43c2e
<|MERGE_RESOLUTION|>--- conflicted
+++ resolved
@@ -1,18 +1,12 @@
-<<<<<<< HEAD
 // Start the game in burp mode
 kaboom({
 	burp: true
-});
+})
 
 // "b" triggers a burp in burp mode
 add([
 	text("press b"),
-]);
+])
 
 // burp() on click / tap for our friends on mobile
-onMouseClick(burp);
-=======
-kaboom({ burp: true });
-add([text("press b")]);
-onClick(burp);
->>>>>>> b0e43c2e
+onClick(burp)