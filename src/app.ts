import {
	vec2,
} from "./math";

import {
	Key,
	MouseButton,
	Vec2,
	Cursor,
} from "./types";

type ButtonState =
	"up"
	| "pressed"
	| "rpressed"
	| "down"
	| "released"
	;

type AppOpt = {
	width?: number,
	height?: number,
	stretch?: boolean,
	scale?: number,
	crisp?: boolean,
	canvas?: HTMLCanvasElement,
	root?: HTMLElement,
	touchToMouse?: boolean,
	audioCtx?: AudioContext,
};

type AppCtx = {
	canvas: HTMLCanvasElement,
	mousePos: Vec2,
	mouseDeltaPos: Vec2,
	mouseStates: Record<string, ButtonState>,
	keyStates: Record<string, ButtonState>,
	charInputted: string[],
	isMouseMoved: boolean,
	time: number,
	dt: number,
	realTime: number,
	skipTime: boolean,
	scale: number,
	isTouch: boolean,
	loopID: number | null,
	stopped: boolean,
	fps: number,
	fpsBuf: number[],
	fpsTimer: number,
	isKeyPressed: boolean,
	isKeyPressedRepeat: boolean,
};

type App = {
	gl: WebGLRenderingContext,
	mousePos(): Vec2,
	mouseDeltaPos(): Vec2,
	isKeyDown(k?: Key): boolean,
	isKeyPressed(k?: Key): boolean,
	isKeyPressedRepeat(k?: Key): boolean,
	isKeyReleased(k?: Key): boolean,
	isMouseDown(m?: MouseButton): boolean,
	isMousePressed(m?: MouseButton): boolean,
	isMouseReleased(m?: MouseButton): boolean,
	isMouseMoved(m?: MouseButton): boolean,
	charInputted(): string[],
	cursor(c?: Cursor): Cursor,
	fullscreen(f?: boolean): void,
	isFullscreen(): boolean,
	dt(): number,
	fps(): number,
	time(): number,
	screenshot(): string,
	run(f: () => void),
	quit(),
	isFocused(): boolean,
	focus(),
	canvas: HTMLCanvasElement,
	isTouch: boolean,
	scale: number,
};

function processBtnState(s: ButtonState): ButtonState {
	if (s === "pressed" || s === "rpressed") {
		return "down";
	}
	if (s === "released") {
		return "up";
	}
	return s;
}

function enterFullscreen(el: HTMLElement) {
	if (el.requestFullscreen) el.requestFullscreen();
	// @ts-ignore
	else if (el.webkitRequestFullscreen) el.webkitRequestFullscreen();
};

function exitFullscreen() {
	if (document.exitFullscreen) document.exitFullscreen();
	// @ts-ignore
	else if (document.webkitExitFullScreen) document.webkitExitFullScreen();
};

function getFullscreenElement(): Element | void {
	return document.fullscreenElement
		// @ts-ignore
		|| document.webkitFullscreenElement
		;
};

function appInit(gopt: AppOpt = {}): App {

    const root = gopt.root ?? document.body;

	if (root === document.body) {
		document.body.style["width"] = "100%";
		document.body.style["height"] = "100%";
		document.body.style["margin"] = "0px";
		document.documentElement.style["width"] = "100%";
		document.documentElement.style["height"] = "100%";
	}

	const app: AppCtx = {
		canvas: gopt.canvas ?? (() => {
			const canvas = document.createElement("canvas");
			root.appendChild(canvas);
			return canvas;
		})(),
		keyStates: {},
		charInputted: [],
		isMouseMoved: false,
		isKeyPressed: false,
<<<<<<< HEAD
		isKeyPressedRep: false,
		mouseStates: {},
=======
		isKeyPressedRepeat: false,
		mouseState: "up",
>>>>>>> c191ce24
		mousePos: vec2(0, 0),
		mouseDeltaPos: vec2(0, 0),
		time: 0,
		realTime: 0,
		skipTime: false,
		dt: 0.0,
		scale: gopt.scale ?? 1,
		isTouch: false,
		loopID: null,
		stopped: false,
		fps: 0,
		fpsBuf: [],
		fpsTimer: 0,
	};

	const keyMap = {
		"ArrowLeft": "left",
		"ArrowRight": "right",
		"ArrowUp": "up",
		"ArrowDown": "down",
		" ": "space",
	};

	const preventDefaultKeys = [
		"space",
		"left",
		"right",
		"up",
		"down",
		"tab",
		"f1",
		"f2",
		"f3",
		"f4",
		"f5",
		"f6",
		"f7",
		"f8",
		"f9",
		"f10",
		"f11",
		"s",
	];

	if (gopt.width && gopt.height && !gopt.stretch) {
		app.canvas.width = gopt.width * app.scale;
		app.canvas.height = gopt.height * app.scale;
	} else {
		app.canvas.width = app.canvas.parentElement.offsetWidth;
		app.canvas.height = app.canvas.parentElement.offsetHeight;
	}

	const styles = [
		"outline: none",
		"cursor: default",
	];

	if (gopt.crisp) {
		styles.push("image-rendering: pixelated");
		styles.push("image-rendering: crisp-edges");
	}

	// @ts-ignore
	app.canvas.style = styles.join(";");
	app.canvas.setAttribute("tabindex", "0");

	const gl = app.canvas
		.getContext("webgl", {
			antialias: true,
			depth: true,
			stencil: true,
			alpha: true,
			preserveDrawingBuffer: true,
		});

	app.isTouch = ("ontouchstart" in window) || navigator.maxTouchPoints > 0;

	app.canvas.addEventListener("mousemove", (e) => {
		if (isFullscreen()) {
			// in fullscreen mode browser adds letter box to preserve original canvas aspect ratio, but won't give us the transformed mouse position
			// TODO
			app.mousePos = vec2(e.offsetX, e.offsetY).scale(1 / app.scale);
		} else {
			app.mousePos = vec2(e.offsetX, e.offsetY).scale(1 / app.scale);
		}
		app.mouseDeltaPos = vec2(e.movementX, e.movementY).scale(1 / app.scale);
		app.isMouseMoved = true;
	});

	// according to https://developer.mozilla.org/en-US/docs/Web/API/MouseEvent/button
	const mouseButtons = [
		"left",
		"middle",
		"right",
		"back",
		"forward",
	];

	app.canvas.addEventListener("mousedown", (e) => {
		const m = mouseButtons[e.button];
		if (m) {
			app.mouseStates[m] = "pressed";
		}
	});

	app.canvas.addEventListener("mouseup", (e) => {
		const m = mouseButtons[e.button];
		if (m) {
			app.mouseStates[m] = "released";
		}
	});

	app.canvas.addEventListener("keydown", (e) => {

		const k = keyMap[e.key] || e.key.toLowerCase();

		if (preventDefaultKeys.includes(k)) {
			e.preventDefault();
		}

		if (k.length === 1) {
			app.charInputted.push(e.key);
		}

		if (k === "space") {
			app.charInputted.push(" ");
		}

		if (e.repeat) {
			app.isKeyPressedRepeat = true;
			app.keyStates[k] = "rpressed";
		} else {
			app.isKeyPressed = true;
			app.keyStates[k] = "pressed";
		}

	});

	app.canvas.addEventListener("keyup", (e: KeyboardEvent) => {
		const k = keyMap[e.key] || e.key.toLowerCase();
		app.keyStates[k] = "released";
	});

	app.canvas.addEventListener("touchstart", (e) => {
		if (!gopt.touchToMouse) return;
		// disable long tap context menu
		e.preventDefault();
		const t = e.touches[0];
		app.mousePos = vec2(t.clientX, t.clientY).scale(1 / app.scale);
		app.mouseStates["left"] = "pressed";
	});

	app.canvas.addEventListener("touchmove", (e) => {
		if (!gopt.touchToMouse) return;
		// disable scrolling
		e.preventDefault();
		const t = e.touches[0];
		app.mousePos = vec2(t.clientX, t.clientY).scale(1 / app.scale);
		app.isMouseMoved = true;
	});

	app.canvas.addEventListener("touchend", (e) => {
		if (!gopt.touchToMouse) return;
		app.mouseStates["left"] = "released";
	});

	app.canvas.addEventListener("touchcancel", (e) => {
		if (!gopt.touchToMouse) return;
		app.mouseStates["left"] = "released";
	});

	app.canvas.addEventListener("contextmenu", function (e) {
		e.preventDefault();
	});

	document.addEventListener("visibilitychange", () => {
		switch (document.visibilityState) {
			case "visible":
				// prevent a surge of dt() when switch back after the tab being hidden for a while
				app.skipTime = true;
				// TODO: don't resume if debug.paused
				gopt.audioCtx?.resume();
				break;
			case "hidden":
				gopt.audioCtx?.suspend();
				break;
		}
	});

	// TODO: not quite working
//  	window.addEventListener("resize", () => {
//  		if (!(gopt.width && gopt.height && !gopt.stretch)) {
//  			app.canvas.width = app.canvas.parentElement.offsetWidth;
//  			app.canvas.height = app.canvas.parentElement.offsetHeight;
//  		}
//  	});

	function mousePos(): Vec2 {
		return app.mousePos.clone();
	}

	function mouseDeltaPos(): Vec2 {
		return app.mouseDeltaPos.clone();
	}

	function isMousePressed(m = "left"): boolean {
		return app.mouseStates[m] === "pressed";
	}

	function isMouseDown(m = "left"): boolean {
		return app.mouseStates[m] === "pressed" || app.mouseStates[m] === "down";
	}

	function isMouseReleased(m = "left"): boolean {
		return app.mouseStates[m] === "released";
	}

	function isMouseMoved(): boolean {
		return app.isMouseMoved;
	}

	function isKeyPressed(k?: string): boolean {
		if (k === undefined) {
			return app.isKeyPressed;
		} else {
			return app.keyStates[k] === "pressed";
		}
	}

	function isKeyPressedRepeat(k: string): boolean {
		if (k === undefined) {
			return app.isKeyPressedRep;
		} else {
			return app.keyStates[k] === "pressed" || app.keyStates[k] === "rpressed";
		}
	}

	function isKeyDown(k: string): boolean {
		return app.keyStates[k] === "pressed"
			|| app.keyStates[k] === "rpressed"
			|| app.keyStates[k] === "down";
	}

	function isKeyReleased(k: string): boolean {
		return app.keyStates[k] === "released";
	}

	function charInputted(): string[] {
		return [...app.charInputted];
	}

	// get delta time between last frame
	function dt(): number {
		return app.dt;
	}

	// get current running time
	function time(): number {
		return app.time;
	}

	function fps(): number {
		return app.fps;
	}

	// get a base64 png image of canvas
	function screenshot(): string {
		return app.canvas.toDataURL();
	}

	// TODO: custom cursor
	function cursor(c?: Cursor): Cursor {
		if (c) {
			app.canvas.style.cursor = c;
		}
		return app.canvas.style.cursor;
	}

	function fullscreen(f: boolean = true) {
		if (f) {
			enterFullscreen(app.canvas);
		} else {
			exitFullscreen();
		}
	}

	function isFullscreen(): boolean {
		return Boolean(getFullscreenElement());
	}

	function run(f: () => void) {

		const frame = (t: number) => {

			if (document.visibilityState !== "visible") {
				app.loopID = requestAnimationFrame(frame);
				return;
			}

			const realTime = t / 1000;
			const realDt = realTime - app.realTime;

			app.realTime = realTime;

			if (!app.skipTime) {
				app.dt = realDt;
				app.time += app.dt;
				app.fpsBuf.push(1 / app.dt);
				app.fpsTimer += app.dt;
				if (app.fpsTimer >= 1) {
					app.fpsTimer = 0;
					app.fps = Math.round(app.fpsBuf.reduce((a, b) => a + b) / app.fpsBuf.length);
					app.fpsBuf = [];
				}
			}

			app.skipTime = false;

			f();

			for (const k in app.keyStates) {
				app.keyStates[k] = processBtnState(app.keyStates[k]);
			}

			for (const m in app.mouseStates) {
				app.mouseStates[m] = processBtnState(app.mouseStates[m]);
			}

			app.charInputted = [];
			app.isMouseMoved = false;
			app.isKeyPressed = false;
			app.isKeyPressedRepeat = false;
			app.loopID = requestAnimationFrame(frame);

		};

		app.stopped = false;
		app.loopID = requestAnimationFrame(frame);

	}

	function quit() {
		cancelAnimationFrame(app.loopID);
		app.stopped = true;
	}

	return {
		gl,
		mousePos,
		mouseDeltaPos,
		isKeyDown,
		isKeyPressed,
		isKeyPressedRepeat,
		isKeyReleased,
		isMouseDown,
		isMousePressed,
		isMouseReleased,
		isMouseMoved,
		charInputted,
		cursor,
		dt,
		time,
		fps,
		screenshot,
		run,
		quit,
		isFocused: () => document.activeElement === app.canvas,
		focus: () => app.canvas.focus(),
		canvas: app.canvas,
		isTouch: app.isTouch,
		scale: app.scale,
		fullscreen,
		isFullscreen,
	};

}

export {
	App,
	appInit,
};<|MERGE_RESOLUTION|>--- conflicted
+++ resolved
@@ -132,13 +132,8 @@
 		charInputted: [],
 		isMouseMoved: false,
 		isKeyPressed: false,
-<<<<<<< HEAD
-		isKeyPressedRep: false,
+		isKeyPressedRepeat: false,
 		mouseStates: {},
-=======
-		isKeyPressedRepeat: false,
-		mouseState: "up",
->>>>>>> c191ce24
 		mousePos: vec2(0, 0),
 		mouseDeltaPos: vec2(0, 0),
 		time: 0,
