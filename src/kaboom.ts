const VERSION = "3000.0.0-alpha.23"

import {
	sat,
	vec2,
	Rect,
	Polygon,
	Line,
	Circle,
	Color,
	Vec2,
	Mat4,
	Quad,
	RNG,
	quad,
	rgb,
	hsl2rgb,
	rand,
	randi,
	randSeed,
	chance,
	choose,
	clamp,
	lerp,
	map,
	mapc,
	wave,
	testLineLine,
	testRectRect,
	testRectLine,
	testRectPoint,
	testPolygonPoint,
	testCirclePoint,
	deg2rad,
	rad2deg,
} from "./math"

import easings from "./easings"

import {
	IDList,
	Event,
	EventHandler,
	download,
	downloadText,
	downloadJSON,
	downloadBlob,
	uid,
	isDataURL,
	getExt,
	deepEq,
	dataURLToArrayBuffer,
	// eslint-disable-next-line
	warn,
	// eslint-disable-next-line
	benchmark,
	// eslint-disable-next-line
	comparePerf,
	BinaryHeap,
} from "./utils"

import {
	GfxShader,
	GfxFont,
	RenderProps,
	CharTransform,
	TextureOpt,
	FormattedText,
	FormattedChar,
	DrawRectOpt,
	DrawLineOpt,
	DrawLinesOpt,
	DrawTriangleOpt,
	DrawPolygonOpt,
	DrawCircleOpt,
	DrawEllipseOpt,
	DrawUVQuadOpt,
	Vertex,
	FontData,
	BitmapFontData,
	ShaderData,
	LoadSpriteSrc,
	LoadSpriteOpt,
	SpriteAtlasData,
	LoadBitmapFontOpt,
	KaboomCtx,
	KaboomOpt,
	AudioPlay,
	AudioPlayOpt,
	DrawSpriteOpt,
	DrawTextOpt,
	TextAlign,
	GameObj,
	EventController,
	SceneID,
	SceneDef,
	CompList,
	Comp,
	Tag,
	Key,
	MouseButton,
	PosComp,
	ScaleComp,
	RotateComp,
	ColorComp,
	OpacityComp,
	Anchor,
	AnchorComp,
	ZComp,
	FollowComp,
	MoveComp,
	OffScreenCompOpt,
	OffScreenComp,
	AreaCompOpt,
	AreaComp,
	SpriteComp,
	SpriteCompOpt,
	SpriteAnimPlayOpt,
	SpriteAnims,
	TextComp,
	TextCompOpt,
	RectComp,
	RectCompOpt,
	UVQuadComp,
	CircleComp,
	OutlineComp,
	TimerComp,
	BodyComp,
	BodyCompOpt,
	Uniform,
	ShaderComp,
	FixedComp,
	StayComp,
	HealthComp,
	LifespanComp,
	LifespanCompOpt,
	StateComp,
	Debug,
	KaboomPlugin,
	MergeObj,
	LevelComp,
	Edge,
	EdgeMask,
	TileComp,
	TileCompOpt,
	LevelOpt,
	Cursor,
	Recording,
	BoomOpt,
	PeditFile,
	Shape,
	DoubleJumpComp,
	VirtualButton,
	TimerController,
	TweenController,
	LoadFontOpt,
	AgentComp,
	AgentCompOpt,
	PathFindOpt,
	GetOpt,
<<<<<<< HEAD
	GamepadButton,
=======
	Vec2Args,
	NineSlice,
>>>>>>> dd6a9762
} from "./types"

import FPSCounter from "./fps"
import Timer from "./timer"

// @ts-ignore
import beanSpriteSrc from "./assets/bean.png"
// @ts-ignore
import burpSoundSrc from "./assets/burp.mp3"
// @ts-ignore
import kaSpriteSrc from "./assets/ka.png"
// @ts-ignore
import boomSpriteSrc from "./assets/boom.png"

type EventList<M> = {
	[event in keyof M]?: (event: M[event]) => void
}

interface SpriteCurAnim {
	name: string,
	timer: number,
	loop: boolean,
	speed: number,
	pingpong: boolean,
	onEnd: () => void,
}

// translate these key names to a simpler version
const KEY_ALIAS = {
	"ArrowLeft": "left",
	"ArrowRight": "right",
	"ArrowUp": "up",
	"ArrowDown": "down",
	" ": "space",
}

// don't trigger browser default event when these keys are pressed
const PREVENT_DEFAULT_KEYS = new Set([
	" ",
	"ArrowLeft",
	"ArrowRight",
	"ArrowUp",
	"ArrowDown",
	"Tab",
])

// according to https://developer.mozilla.org/en-US/docs/Web/API/MouseEvent/button
const MOUSE_BUTTONS: MouseButton[] = [
	"left",
	"middle",
	"right",
	"back",
	"forward",
]

// some default charsets for loading bitmap fonts
const ASCII_CHARS = " !\"#$%&'()*+,-./0123456789:;<=>?@ABCDEFGHIJKLMNOPQRSTUVWXYZ[\\]^_`abcdefghijklmnopqrstuvwxyz{|}~"

const DEF_ANCHOR = "topleft"
const BG_GRID_SIZE = 64

const DEF_FONT = "monospace"
const DBG_FONT = "monospace"
const DEF_TEXT_SIZE = 36
const DEF_TEXT_CACHE_SIZE = 64
const MAX_TEXT_CACHE_SIZE = 256
const FONT_ATLAS_WIDTH = 2048
const FONT_ATLAS_HEIGHT = 2048
const SPRITE_ATLAS_WIDTH = 2048
const SPRITE_ATLAS_HEIGHT = 2048
// 0.1 pixel padding to texture coordinates to prevent artifact
const UV_PAD = 0.1
const DEF_HASH_GRID_SIZE = 64

const LOG_MAX = 1

const VERTEX_FORMAT = [
	{ name: "a_pos", size: 2 },
	{ name: "a_uv", size: 2 },
	{ name: "a_color", size: 4 },
]

const STRIDE = VERTEX_FORMAT.reduce((sum, f) => sum + f.size, 0)

const MAX_BATCHED_QUAD = 2048
const MAX_BATCHED_VERTS = MAX_BATCHED_QUAD * 4 * STRIDE
const MAX_BATCHED_INDICES = MAX_BATCHED_QUAD * 6

// vertex shader template, replace {{user}} with user vertex shader code
const VERT_TEMPLATE = `
attribute vec2 a_pos;
attribute vec2 a_uv;
attribute vec4 a_color;

varying vec2 v_pos;
varying vec2 v_uv;
varying vec4 v_color;

vec4 def_vert() {
	return vec4(a_pos, 0.0, 1.0);
}

{{user}}

void main() {
	vec4 pos = vert(a_pos, a_uv, a_color);
	v_pos = a_pos;
	v_uv = a_uv;
	v_color = a_color;
	gl_Position = pos;
}
`

// fragment shader template, replace {{user}} with user fragment shader code
const FRAG_TEMPLATE = `
precision mediump float;

varying vec2 v_pos;
varying vec2 v_uv;
varying vec4 v_color;

uniform sampler2D u_tex;

vec4 def_frag() {
	return v_color * texture2D(u_tex, v_uv);
}

{{user}}

void main() {
	gl_FragColor = frag(v_pos, v_uv, v_color, u_tex);
	if (gl_FragColor.a == 0.0) {
		discard;
	}
}
`

// default {{user}} vertex shader code
const DEF_VERT = `
vec4 vert(vec2 pos, vec2 uv, vec4 color) {
	return def_vert();
}
`

// default {{user}} fragment shader code
const DEF_FRAG = `
vec4 frag(vec2 pos, vec2 uv, vec4 color, sampler2D tex) {
	return def_frag();
}
`

const COMP_DESC = new Set([
	"id",
	"require",
])

const COMP_EVENTS = new Set([
	"add",
	"update",
	"draw",
	"destroy",
	"inspect",
	"drawInspect",
])

const GAMEPAD_MAPS = {
	// Generic gamepads
	"Generic   USB  Joystick   (Vendor: 0079 Product: 0006)": {
		buttons: {
			"0": "north",
			"1": "east",
			"2": "south",
			"3": "west",
			"4": "ltrigger",
			"5": "rtrigger",
			"6": "lshoulder",
			"7": "rshoulder",
			"8": "select",
			"9": "start",
			"10": "lstick",
			"11": "rstick",
		},
		axes: {
			"left": { x: 0, y: 1 },
			"right": { x: 2, y: 5 },
		},
	},

	// Nintendo Switch JoyCon L+R
	"Joy-Con L+R (STANDARD GAMEPAD Vendor: 057e Product: 200e)": {
		buttons: {
			"0": "south",
			"1": "east",
			"2": "north",
			"3": "west",
			"4": "ltrigger",
			"5": "rtrigger",
			"6": "lshoulder",
			"7": "rshoulder",
			"8": "select",
			"9": "start",
			"10": "lstick",
			"11": "rstick",
			"12": "dpad-south",
			"13": "dpad-east",
			"14": "dpad-north",
			"15": "dpad-west",
		},
		axes: {
			"left": { x: 0, y: 1 },
			"right": { x: 2, y: 5 },
		},
	},

	// if the gamepad isn't recognized
	"default": {
		buttons: {
			"0": "north",
			"1": "east",
			"2": "south",
			"3": "west",
			"4": "ltrigger",
			"5": "rtrigger",
			"6": "lshoulder",
			"7": "rshoulder",
			"8": "select",
			"9": "start",
			"10": "lstick",
			"11": "rstick",
		},
		axes: {
			"left": { x: 0, y: 1 },
			"right": { x: 2, y: 5 },
		},
	},
}

// wrappers around full screen functions to work across browsers
function enterFullscreen(el: HTMLElement) {
	if (el.requestFullscreen) el.requestFullscreen()
	// @ts-ignore
	else if (el.webkitRequestFullscreen) el.webkitRequestFullscreen()
}

function exitFullscreen() {
	if (document.exitFullscreen) document.exitFullscreen()
	// @ts-ignore
	else if (document.webkitExitFullScreen) document.webkitExitFullScreen()
}

function getFullscreenElement(): Element | void {
	return document.fullscreenElement
		// @ts-ignore
		|| document.webkitFullscreenElement
}

// convert anchor string to a vec2 offset
function anchorPt(orig: Anchor | Vec2): Vec2 {
	switch (orig) {
		case "topleft": return new Vec2(-1, -1)
		case "top": return new Vec2(0, -1)
		case "topright": return new Vec2(1, -1)
		case "left": return new Vec2(-1, 0)
		case "center": return new Vec2(0, 0)
		case "right": return new Vec2(1, 0)
		case "botleft": return new Vec2(-1, 1)
		case "bot": return new Vec2(0, 1)
		case "botright": return new Vec2(1, 1)
		default: return orig
	}
}

function alignPt(align: TextAlign): number {
	switch (align) {
		case "left": return 0
		case "center": return 0.5
		case "right": return 1
		default: return 0
	}
}

function createEmptyAudioBuffer(ctx: AudioContext) {
	return ctx.createBuffer(1, 1, 44100)
}

class ButtonState<T = string> {
	pressed: Set<T> = new Set([])
	pressedRepeat: Set<T> = new Set([])
	released: Set<T> = new Set([])
	down: Set<T> = new Set([])
	update() {
		this.pressed.clear()
		this.released.clear()
		this.pressedRepeat.clear()
	}
	press(btn: T) {
		this.pressed.add(btn)
		this.pressedRepeat.add(btn)
		this.down.add(btn)
	}
	pressRepeat(btn: T) {
		this.pressedRepeat.add(btn)
	}
	release(btn: T) {
		this.down.delete(btn)
		this.pressed.delete(btn)
		this.released.add(btn)
	}
}

// only exports one kaboom() which contains all the state
export default (gopt: KaboomOpt = {}): KaboomCtx => {

	const gc: Array<() => void> = []

	const app = (() => {

		const root = gopt.root ?? document.body

		// if root is not defined (which falls back to <body>) we assume user is using kaboom on a clean page, and modify <body> to better fit a full screen canvas
		if (root === document.body) {
			document.body.style["width"] = "100%"
			document.body.style["height"] = "100%"
			document.body.style["margin"] = "0px"
			document.documentElement.style["width"] = "100%"
			document.documentElement.style["height"] = "100%"
		}

		// create a <canvas> if user didn't provide one
		const canvas = gopt.canvas ?? (() => {
			const canvas = document.createElement("canvas")
			root.appendChild(canvas)
			return canvas
		})()

		// global pixel scale
		const gscale = gopt.scale ?? 1
		const stretchToParent = !(gopt.width && gopt.height && !gopt.stretch && !gopt.letterbox)
		const pw = canvas.parentElement.offsetWidth
		const ph = canvas.parentElement.offsetHeight

		// adjust canvas size according to user size / viewport settings
		if (stretchToParent) {
			canvas.width = pw
			canvas.height = ph
		} else {
			canvas.width = gopt.width * gscale
			canvas.height = gopt.height * gscale
		}

		const cw = canvas.width
		const ch = canvas.height
		const pixelDensity = gopt.pixelDensity || window.devicePixelRatio

		canvas.width *= pixelDensity
		canvas.height *= pixelDensity

		// canvas css styles
		const styles = [
			`width: ${cw}px`,
			`height: ${ch}px`,
			"outline: none",
			"cursor: default",
		]

		if (gopt.crisp) {
			// chrome only supports pixelated and firefox only supports crisp-edges
			styles.push("image-rendering: pixelated")
			styles.push("image-rendering: crisp-edges")
		}

		canvas.style.cssText = styles.join(";")
		// make canvas focusable
		canvas.tabIndex = 0

		const fontCacheCanvas = document.createElement("canvas")
		fontCacheCanvas.width = MAX_TEXT_CACHE_SIZE
		fontCacheCanvas.height = MAX_TEXT_CACHE_SIZE
		const fontCacheCtx = fontCacheCanvas.getContext("2d", {
			willReadFrequently: true,
		})

		return {

			canvas: canvas,
			pixelDensity: pixelDensity,
			fontCacheCanvas: fontCacheCanvas,
			fontCacheCtx: fontCacheCtx,

			stretchToParent: stretchToParent,
			lastParentWidth: pw,
			lastParentHeight: ph,

			// keep track of all button states
			keyState: new ButtonState<Key>(),
			mouseState: new ButtonState<MouseButton>(),
			virtualButtonState: new ButtonState<VirtualButton>(),
			gamepadButtonState: new ButtonState<GamepadButton>(),

			// input states from last frame, should reset every frame
			charInputted: [],
			isMouseMoved: false,
			mouseStarted: false,
			mousePos: new Vec2(0, 0),
			mouseDeltaPos: new Vec2(0, 0),

			// total time elapsed
			time: 0,
			// real total time elapsed (including paused time)
			realTime: 0,
			// if we should skip next dt, to prevent the massive dt surge if user switch to another tab for a while and comeback
			skipTime: false,
			// how much time last frame took
			dt: 0.0,
			// total frames elapsed
			numFrames: 0,

			// if we're on a touch device
			isTouchScreen: ("ontouchstart" in window) || navigator.maxTouchPoints > 0,

			// requestAnimationFrame id
			loopID: null,
			// if our game loop is currently stopped / paused
			stopped: false,
			paused: false,

			fpsCounter: new FPSCounter(),

		}

	})()

	const gl = app.canvas
		.getContext("webgl", {
			antialias: true,
			depth: true,
			stencil: true,
			alpha: true,
			preserveDrawingBuffer: true,
		})

	class Texture {

		src: null | TexImageSource = null
		glTex: WebGLTexture
		width: number
		height: number

		constructor(w: number, h: number, opt: TextureOpt = {}) {

			this.glTex = gl.createTexture()
			gc.push(() => this.free())
			this.bind()

			if (w && h) {
				gl.texImage2D(
					gl.TEXTURE_2D,
					0, gl.RGBA,
					w,
					h,
					0,
					gl.RGBA,
					gl.UNSIGNED_BYTE,
					null,
				)
			}

			this.width = w
			this.height = h

			const filter = (() => {
				switch (opt.filter ?? gopt.texFilter) {
					case "linear": return gl.LINEAR
					case "nearest": return gl.NEAREST
					default: return gl.NEAREST
				}
			})()

			const wrap = (() => {
				switch (opt.wrap) {
					case "repeat": return gl.REPEAT
					case "clampToEdge": return gl.CLAMP_TO_EDGE
					default: return gl.CLAMP_TO_EDGE
				}
			})()

			gl.texParameteri(gl.TEXTURE_2D, gl.TEXTURE_MIN_FILTER, filter)
			gl.texParameteri(gl.TEXTURE_2D, gl.TEXTURE_MAG_FILTER, filter)
			gl.texParameteri(gl.TEXTURE_2D, gl.TEXTURE_WRAP_S, wrap)
			gl.texParameteri(gl.TEXTURE_2D, gl.TEXTURE_WRAP_T, wrap)
			this.unbind()

		}

		static fromImage(img: TexImageSource, opt: TextureOpt = {}): Texture {
			const tex = new Texture(0, 0, opt)
			tex.bind()
			gl.texImage2D(gl.TEXTURE_2D, 0, gl.RGBA, gl.RGBA, gl.UNSIGNED_BYTE, img)
			tex.width = img.width
			tex.height = img.height
			tex.unbind()
			tex.src = img
			return tex
		}

		update(img: TexImageSource, x = 0, y = 0) {
			this.bind()
			gl.texSubImage2D(gl.TEXTURE_2D, 0, x, y, gl.RGBA, gl.UNSIGNED_BYTE, img)
			this.unbind()
		}

		bind() {
			gl.bindTexture(gl.TEXTURE_2D, this.glTex)
		}

		unbind() {
			gl.bindTexture(gl.TEXTURE_2D, null)
		}

		free() {
			gl.deleteTexture(this.glTex)
		}

	}

	class TexPacker {
		private tex: Texture
		private canvas: HTMLCanvasElement
		private ctx: CanvasRenderingContext2D
		private x: number = 0
		private y: number = 0
		private curHeight: number = 0
		constructor(w: number, h: number) {
			this.canvas = document.createElement("canvas")
			this.canvas.width = w
			this.canvas.height = h
			this.tex = Texture.fromImage(this.canvas)
			this.ctx = this.canvas.getContext("2d")
		}
		add(img: TexImageSource): [Texture, Quad] {
			if (img.width > this.canvas.width || img.height > this.canvas.height) {
				throw new Error(`Texture size (${img.width} x ${img.height}) exceeds limit (${this.canvas.width} x ${this.canvas.height})`)
			}
			if (this.x + img.width > this.canvas.width) {
				this.x = 0
				this.y += this.curHeight
				this.curHeight = 0
			}
			if (this.y + img.height > this.canvas.height) {
				this.ctx.clearRect(0, 0, this.canvas.width, this.canvas.height)
				this.tex = Texture.fromImage(this.canvas)
				this.x = 0
				this.y = 0
				this.curHeight = 0
			}
			const pos = new Vec2(this.x, this.y)
			this.x += img.width
			if (img.height > this.curHeight) {
				this.curHeight = img.height
			}
			if (img instanceof ImageData) {
				this.ctx.putImageData(img, pos.x, pos.y)
			} else {
				this.ctx.drawImage(img, pos.x, pos.y)
			}
			this.tex.update(this.canvas)
			return [this.tex, new Quad(
				pos.x / this.canvas.width,
				pos.y / this.canvas.height,
				img.width / this.canvas.width,
				img.height / this.canvas.height,
			)]
		}
	}

	class FrameBuffer {

		tex: Texture
		glFrameBuffer: WebGLFramebuffer
		glRenderBuffer: WebGLRenderbuffer

		constructor(w: number, h: number, opt: TextureOpt = {}) {
			this.tex = new Texture(w, h, opt)
			this.glFrameBuffer = gl.createFramebuffer()
			this.glRenderBuffer = gl.createRenderbuffer()
			gc.push(() => this.free())
			this.bind()
			gl.renderbufferStorage(gl.RENDERBUFFER, gl.DEPTH_STENCIL, w, h)
			gl.framebufferTexture2D(
				gl.FRAMEBUFFER,
				gl.COLOR_ATTACHMENT0,
				gl.TEXTURE_2D,
				this.tex.glTex,
				0,
			)
			gl.framebufferRenderbuffer(
				gl.FRAMEBUFFER,
				gl.DEPTH_STENCIL_ATTACHMENT,
				gl.RENDERBUFFER,
				this.glRenderBuffer,
			)
			this.unbind()
		}

		bind() {
			gl.bindFramebuffer(gl.FRAMEBUFFER, this.glFrameBuffer)
			gl.bindRenderbuffer(gl.RENDERBUFFER, this.glRenderBuffer)
			// gl.viewport(0, 0, this.tex.width, this.tex.height)
		}

		unbind() {
			gl.bindFramebuffer(gl.FRAMEBUFFER, null)
			gl.bindRenderbuffer(gl.RENDERBUFFER, null)
		}

		free() {
			gl.deleteFramebuffer(this.glFrameBuffer)
			gl.deleteRenderbuffer(this.glRenderBuffer)
		}

	}

	const gfx = (() => {

		const defShader = makeShader(DEF_VERT, DEF_FRAG)

		// a 1x1 white texture to draw raw shapes like rectangles and polygons
		// we use a texture for those so we can use only 1 pipeline for drawing sprites + shapes
		const emptyTex = Texture.fromImage(
			new ImageData(new Uint8ClampedArray([ 255, 255, 255, 255 ]), 1, 1),
		)

		const frameBuffer = new FrameBuffer(gl.drawingBufferWidth, gl.drawingBufferHeight)

		if (gopt.background) {
			const c = Color.fromArray(gopt.background)
			gl.clearColor(c.r / 255, c.g / 255, c.b / 255, (gopt.background[3] ?? 255) / 255)
		}

		gl.enable(gl.BLEND)
		gl.enable(gl.SCISSOR_TEST)
		gl.blendFuncSeparate(
			gl.SRC_ALPHA,
			gl.ONE_MINUS_SRC_ALPHA,
			gl.ONE,
			gl.ONE_MINUS_SRC_ALPHA,
		)

		// we only use one vertex and index buffer that batches all draw calls
		const vbuf = gl.createBuffer()

		gl.bindBuffer(gl.ARRAY_BUFFER, vbuf)
		gl.bufferData(gl.ARRAY_BUFFER, MAX_BATCHED_VERTS * 4, gl.DYNAMIC_DRAW)

		VERTEX_FORMAT.reduce((offset, f, i) => {
			gl.vertexAttribPointer(i, f.size, gl.FLOAT, false, STRIDE * 4, offset)
			gl.enableVertexAttribArray(i)
			return offset + f.size * 4
		}, 0)

		gl.bindBuffer(gl.ARRAY_BUFFER, null)

		const ibuf = gl.createBuffer()

		gl.bindBuffer(gl.ELEMENT_ARRAY_BUFFER, ibuf)
		gl.bufferData(gl.ELEMENT_ARRAY_BUFFER, MAX_BATCHED_INDICES * 4, gl.DYNAMIC_DRAW)
		gl.bindBuffer(gl.ELEMENT_ARRAY_BUFFER, null)

		// a checkerboard texture used for the default background
		const bgTex = Texture.fromImage(
			new ImageData(new Uint8ClampedArray([
				128, 128, 128, 255,
				190, 190, 190, 255,
				190, 190, 190, 255,
				128, 128, 128, 255,
			]), 2, 2), {
				wrap: "repeat",
				filter: "nearest",
			},
		)

		return {

			// keep track of how many draw calls we're doing this frame
			drawCalls: 0,
			// how many draw calls we're doing last frame, this is the number we give to users
			lastDrawCalls: 0,

			// gfx states
			defShader: defShader,
			curShader: defShader,
			frameBuffer: frameBuffer,
			postShader: null,
			postShaderUniform: null,
			defTex: emptyTex,
			curTex: emptyTex,
			curUniform: {},
			vbuf: vbuf,
			ibuf: ibuf,

			// local vertex / index buffer queue
			vqueue: [],
			iqueue: [],

			transform: new Mat4(),
			transformStack: [],

			bgTex: bgTex,

			width: gopt.width,
			height: gopt.height,

			viewport: {
				x: 0,
				y: 0,
				width: gl.drawingBufferWidth,
				height: gl.drawingBufferHeight,
			},

		}

	})()

	class SpriteData {

		tex: Texture
		frames: Quad[] = [ new Quad(0, 0, 1, 1) ]
		anims: SpriteAnims = {}
		slice9: NineSlice | null = null

		constructor(
			tex: Texture,
			frames?: Quad[],
			anims: SpriteAnims = {},
			slice9: NineSlice = null,
		) {
			this.tex = tex
			if (frames) this.frames = frames
			this.anims = anims
			this.slice9 = slice9
		}

		static from(src: LoadSpriteSrc, opt: LoadSpriteOpt = {}): Promise<SpriteData> {
			return typeof src === "string"
				? SpriteData.fromURL(src, opt)
				: Promise.resolve(SpriteData.fromImage(src, opt))
		}

		static fromImage(data: TexImageSource, opt: LoadSpriteOpt = {}): SpriteData {
			const [tex, quad] = assets.packer.add(data)
			const frames = opt.frames ? opt.frames.map((f) => new Quad(
				quad.x + f.x * quad.w,
				quad.y + f.y * quad.h,
				f.w * quad.w,
				f.h * quad.h,
			)) : slice(opt.sliceX || 1, opt.sliceY || 1, quad.x, quad.y, quad.w, quad.h)
			return new SpriteData(tex, frames, opt.anims, opt.slice9)
		}

		static fromURL(url: string, opt: LoadSpriteOpt = {}): Promise<SpriteData> {
			return loadImg(url).then((img) => SpriteData.fromImage(img, opt))
		}

	}

	class SoundData {

		buf: AudioBuffer

		constructor(buf: AudioBuffer) {
			this.buf = buf
		}

		static fromArrayBuffer(buf: ArrayBuffer): Promise<SoundData> {
			return new Promise((resolve, reject) =>
				audio.ctx.decodeAudioData(buf, resolve, reject),
			).then((buf: AudioBuffer) => new SoundData(buf))
		}

		static fromURL(url: string): Promise<SoundData> {
			if (isDataURL(url)) {
				return SoundData.fromArrayBuffer(dataURLToArrayBuffer(url))
			} else {
				return fetchArrayBuffer(url).then((buf) => SoundData.fromArrayBuffer(buf))
			}
		}

	}

	const audio = (() => {

		// TODO: handle when audio context is unavailable
		const ctx = new (
			window.AudioContext || (window as any).webkitAudioContext
		)() as AudioContext
		const masterNode = ctx.createGain()
		masterNode.connect(ctx.destination)

		// by default browsers can only load audio async, we don't deal with that and just start with an empty audio buffer
		const burpSnd = new SoundData(createEmptyAudioBuffer(ctx))

		// load that burp sound
		ctx.decodeAudioData(burpSoundSrc.buffer.slice(0)).then((buf) => {
			burpSnd.buf = buf
		}).catch((err) => {
			console.error("Failed to load burp: ", err)
		})

		return {
			ctx,
			masterNode,
			burpSnd,
		}

	})()

	class Asset<D> {
		loaded: boolean = false
		data: D | null = null
		error: Error | null = null
		private onLoadEvents: Event<[D]> = new Event()
		private onErrorEvents: Event<[Error]> = new Event()
		private onFinishEvents: Event<[]> = new Event()
		constructor(loader: Promise<D>) {
			loader.then((data) => {
				this.data = data
				this.onLoadEvents.trigger(data)
			}).catch((err) => {
				this.error = err
				if (this.onErrorEvents.numListeners() > 0) {
					this.onErrorEvents.trigger(err)
				} else {
					throw err
				}
			}).finally(() => {
				this.onFinishEvents.trigger()
				this.loaded = true
			})
		}
		static loaded<D>(data: D): Asset<D> {
			const asset = new Asset(Promise.resolve(data))
			asset.data = data
			asset.loaded = true
			return asset
		}
		onLoad(action: (data: D) => void) {
			this.onLoadEvents.add(action)
			return this
		}
		onError(action: (err: Error) => void) {
			this.onErrorEvents.add(action)
			return this
		}
		onFinish(action: () => void) {
			this.onFinishEvents.add(action)
			return this
		}
		then(action: (data: D) => void): Asset<D> {
			return this.onLoad(action)
		}
		catch(action: (err: Error) => void): Asset<D> {
			return this.onError(action)
		}
		finally(action: () => void): Asset<D> {
			return this.onFinish(action)
		}
	}

	class AssetBucket<D> {
		assets: Map<string, Asset<D>> = new Map()
		lastUID: number = 0
		add(name: string | null, loader: Promise<D>): Asset<D> {
			// if user don't provide a name we use a generated one
			const id = name ?? (this.lastUID++ + "")
			const asset = new Asset(loader)
			this.assets.set(id, asset)
			return asset
		}
		addLoaded(name: string | null, data: D): Asset<D> {
			const id = name ?? (this.lastUID++ + "")
			const asset = Asset.loaded(data)
			this.assets.set(id, asset)
			return asset
		}
		get(handle: string): Asset<D> | void {
			return this.assets.get(handle)
		}
		progress(): number {
			if (this.assets.size === 0) {
				return 1
			}
			let loaded = 0
			this.assets.forEach((asset) => {
				if (asset.loaded) {
					loaded++
				}
			})
			return loaded / this.assets.size
		}
	}

	const assets = {
		// prefix for when loading from a url
		urlPrefix: "",
		// asset holders
		sprites: new AssetBucket<SpriteData>(),
		fonts: new AssetBucket<FontData>(),
		bitmapFonts: new AssetBucket<BitmapFontData>(),
		sounds: new AssetBucket<SoundData>(),
		shaders: new AssetBucket<ShaderData>(),
		custom: new AssetBucket<any>(),
		packer: new TexPacker(SPRITE_ATLAS_WIDTH, SPRITE_ATLAS_HEIGHT),
		// if we finished initially loading all assets
		loaded: false,
	}

	const game = {

		// general events
		ev: new EventHandler<{
			mouseMove: [],
			mouseDown: [MouseButton],
			mousePress: [MouseButton],
			mouseRelease: [MouseButton],
			charInput: [string],
			keyPress: [Key],
			keyDown: [Key],
			keyPressRepeat: [Key],
			keyRelease: [Key],
			touchStart: [Vec2, Touch],
			touchMove: [Vec2, Touch],
			touchEnd: [Vec2, Touch],
			virtualButtonDown: [VirtualButton],
			virtualButtonPress: [VirtualButton],
			virtualButtonRelease: [VirtualButton],
			gamepadButtonDown: [string],
			gamepadButtonPress: [string],
			gamepadButtonRelease: [string],
			scroll: [Vec2],
			add: [GameObj],
			destroy: [GameObj],
			load: [],
			loadUpdate: [number],
			error: [Error],
			input: [],
			frameEnd: [],
			resize: [number, number, number, number],
		}>(),
		// object events
		objEvents: new EventHandler(),

		// root game object
		root: make([]),

		// misc
		gravity: 0,
		scenes: {},

		// on screen log
		logs: [],

		// camera
		cam: {
			pos: null,
			scale: new Vec2(1),
			angle: 0,
			shake: 0,
			transform: new Mat4(),
		},

	}

	// TODO: accept Asset<T>?
	// wrap individual loaders with global loader counter, for stuff like progress bar
	function load<T>(prom: Promise<T>): Asset<T> {
		return assets.custom.add(null, prom)
	}

	// get current load progress
	function loadProgress(): number {
		const buckets = [
			assets.sprites,
			assets.sounds,
			assets.shaders,
			assets.fonts,
			assets.bitmapFonts,
			assets.custom,
		]
		return buckets.reduce((n, bucket) => n + bucket.progress(), 0) / buckets.length
	}

	// global load path prefix
	function loadRoot(path?: string): string {
		if (path !== undefined) {
			assets.urlPrefix = path
		}
		return assets.urlPrefix
	}

	// wrapper around fetch() that applies urlPrefix and basic error handling
	function fetchURL(path: string) {
		const url = assets.urlPrefix + path
		return fetch(url)
			.then((res) => {
				if (!res.ok) throw new Error(`Failed to fetch ${url}`)
				return res
			})
	}

	function fetchJSON(path: string) {
		return fetchURL(path).then((res) => res.json())
	}

	function fetchText(path: string) {
		return fetchURL(path).then((res) => res.text())
	}

	function fetchArrayBuffer(path: string) {
		return fetchURL(path).then((res) => res.arrayBuffer())
	}

	// wrapper around image loader to get a Promise
	function loadImg(src: string): Promise<HTMLImageElement> {
		const img = new Image()
		img.crossOrigin = "anonymous"
		img.src = isDataURL(src) ? src : assets.urlPrefix + src
		return new Promise<HTMLImageElement>((resolve, reject) => {
			img.onload = () => resolve(img)
			img.onerror = () => reject(new Error(`Failed to load image from "${src}"`))
		})
	}

	function loadFont(
		name: string,
		src: string | ArrayBuffer,
		opt: LoadFontOpt = {},
	): Asset<FontData> {
		const font = new FontFace(name, typeof src === "string" ? `url(${src})` : src)
		document.fonts.add(font)
		return assets.fonts.add(name, font.load().catch((err) => {
			throw new Error(`Failed to load font from "${src}": ${err}`)
		}))
	}

	// TODO: support LoadSpriteSrc
	function loadBitmapFont(
		name: string | null,
		src: string,
		gw: number,
		gh: number,
		opt: LoadBitmapFontOpt = {},
	): Asset<BitmapFontData> {
		return assets.bitmapFonts.add(name, loadImg(src)
			.then((img) => {
				return makeFont(
					Texture.fromImage(img, opt),
					gw,
					gh,
					opt.chars ?? ASCII_CHARS,
				)
			}),
		)
	}

	// get an array of frames based on configuration on how to slice the image
	function slice(x = 1, y = 1, dx = 0, dy = 0, w = 1, h = 1): Quad[] {
		const frames = []
		const qw = w / x
		const qh = h / y
		for (let j = 0; j < y; j++) {
			for (let i = 0; i < x; i++) {
				frames.push(new Quad(
					dx + i * qw,
					dy + j * qh,
					qw,
					qh,
				))
			}
		}
		return frames
	}

	// TODO: load synchronously if passed TexImageSource
	function loadSpriteAtlas(
		src: LoadSpriteSrc,
		data: SpriteAtlasData | string,
	): Asset<Record<string, SpriteData>> {
		if (typeof data === "string") {
			return load(new Promise((res, rej) => {
				fetchJSON(data).then((data2) => {
					loadSpriteAtlas(src, data2).then(res).catch(rej)
				})
			}))
		}
		return load(SpriteData.from(src).then((atlas) => {
			const map = {}
			for (const name in data) {
				const info = data[name]
				const quad = atlas.frames[0]
				const w = SPRITE_ATLAS_WIDTH * quad.w
				const h = SPRITE_ATLAS_HEIGHT * quad.h
				const frames = info.frames ? info.frames.map((f) => new Quad(
					quad.x + (info.x + f.x) / w * quad.w,
					quad.y + (info.y + f.y) / h * quad.h,
					f.w / w * quad.w,
					f.h / h * quad.h,
				)) : slice(
					info.sliceX || 1,
					info.sliceY || 1,
					quad.x + info.x / w * quad.w,
					quad.y + info.y / h * quad.h,
					info.width / w * quad.w,
					info.height / h * quad.h,
				)
				const spr = new SpriteData(atlas.tex, frames, info.anims)
				assets.sprites.addLoaded(name, spr)
				map[name] = spr
			}
			return map
		}))
	}

	function createSpriteSheet(
		images: TexImageSource[],
		opt: LoadSpriteOpt = {},
	): SpriteData {
		const canvas = document.createElement("canvas")
		const width = images[0].width
		const height = images[0].height
		canvas.width = width * images.length
		canvas.height = height
		const ctx = canvas.getContext("2d")
		images.forEach((img, i) => {
			if (img instanceof ImageData) {
				ctx.putImageData(img, i * width, 0)
			} else {
				ctx.drawImage(img, i * width, 0)
			}
		})
		const merged = ctx.getImageData(0, 0, images.length * width, height)
		return SpriteData.fromImage(merged, {
			...opt,
			sliceX: images.length,
			sliceY: 1,
		})
	}

	// load a sprite to asset manager
	function loadSprite(
		name: string | null,
		src: LoadSpriteSrc | LoadSpriteSrc[],
		opt: LoadSpriteOpt = {
			sliceX: 1,
			sliceY: 1,
			anims: {},
		},
	): Asset<SpriteData> {
		if (Array.isArray(src)) {
			if (src.some((s) => typeof s === "string")) {
				return assets.sprites.add(
					name,
					Promise.all(src.map((s) => {
						return typeof s === "string" ? loadImg(s) : Promise.resolve(s)
					})).then((images) => createSpriteSheet(images, opt)),
				)
			} else {
				return assets.sprites.addLoaded(name, createSpriteSheet(src as TexImageSource[], opt))
			}
		} else {
			if (typeof src === "string") {
				return assets.sprites.add(name, SpriteData.from(src, opt))
			} else {
				return assets.sprites.addLoaded(name, SpriteData.fromImage(src, opt))
			}
		}
	}

	function loadPedit(name: string | null, src: string | PeditFile): Asset<SpriteData> {

		// eslint-disable-next-line
		return assets.sprites.add(name, new Promise(async (resolve) => {

			const data = typeof src === "string" ? await fetchJSON(src) : src
			const images = await Promise.all(data.frames.map(loadImg))
			const canvas = document.createElement("canvas")
			canvas.width = data.width
			canvas.height = data.height * data.frames.length

			const ctx = canvas.getContext("2d")

			images.forEach((img: HTMLImageElement, i) => {
				ctx.drawImage(img, 0, i * data.height)
			})

			const spr = await loadSprite(null, canvas, {
				sliceY: data.frames.length,
				anims: data.anims,
			})

			resolve(spr)

		}))

	}

	function loadAseprite(
		name: string | null,
		imgSrc: LoadSpriteSrc,
		jsonSrc: string,
	): Asset<SpriteData> {
		if (typeof imgSrc === "string" && !jsonSrc) {
			jsonSrc = imgSrc.replace(new RegExp(`${getExt(imgSrc)}$`), "json")
		}
		const resolveJSON = typeof jsonSrc === "string"
			? fetchJSON(jsonSrc)
			: Promise.resolve(jsonSrc)
		return assets.sprites.add(name, resolveJSON.then((data) => {
			const size = data.meta.size
			const frames = data.frames.map((f: any) => {
				return new Quad(
					f.frame.x / size.w,
					f.frame.y / size.h,
					f.frame.w / size.w,
					f.frame.h / size.h,
				)
			})
			const anims = {}
			for (const anim of data.meta.frameTags) {
				if (anim.from === anim.to) {
					anims[anim.name] = anim.from
				} else {
					anims[anim.name] = {
						from: anim.from,
						to: anim.to,
						speed: 10,
						loop: true,
						pingpong: anim.direction === "pingpong",
					}
				}
			}
			return SpriteData.from(imgSrc, {
				frames: frames,
				anims: anims,
			})
		}))
	}

	function loadShader(
		name: string | null,
		vert?: string,
		frag?: string,
	) {
		return assets.shaders.addLoaded(name, makeShader(vert, frag))
	}

	function loadShaderURL(
		name: string | null,
		vert?: string,
		frag?: string,
	): Asset<ShaderData> {
		const resolveUrl = (url?: string) =>
			url
				? fetchText(url)
				: Promise.resolve(null)
		const load = Promise.all([resolveUrl(vert), resolveUrl(frag)])
			.then(([vcode, fcode]: [string | null, string | null]) => {
				return makeShader(vcode, fcode)
			})
		return assets.shaders.add(name, load)
	}

	// load a sound to asset manager
	function loadSound(
		name: string | null,
		src: string | ArrayBuffer,
	): Asset<SoundData> {
		return assets.sounds.add(
			name,
			typeof src === "string"
				? SoundData.fromURL(src)
				: SoundData.fromArrayBuffer(src),
		)
	}

	function loadBean(name: string = "bean"): Asset<SpriteData> {
		return loadSprite(name, beanSpriteSrc)
	}

	function getSprite(handle: string): Asset<SpriteData> | void {
		return assets.sprites.get(handle)
	}

	function getSound(handle: string): Asset<SoundData> | void {
		return assets.sounds.get(handle)
	}

	function getFont(handle: string): Asset<FontData> | void {
		return assets.fonts.get(handle)
	}

	function getBitmapFont(handle: string): Asset<BitmapFontData> | void {
		return assets.bitmapFonts.get(handle)
	}

	function getShader(handle: string): Asset<ShaderData> | void {
		return assets.shaders.get(handle)
	}

	function resolveSprite(
		src: DrawSpriteOpt["sprite"],
	): Asset<SpriteData> | null {
		if (typeof src === "string") {
			const spr = getSprite(src)
			if (spr) {
				// if it's already loaded or being loading, return it
				return spr
			} else if (loadProgress() < 1) {
				// if there's any other ongoing loading task we return empty and don't error yet
				return null
			} else {
				// if all other assets are loaded and we still haven't found this sprite, throw
				throw new Error(`Sprite not found: ${src}`)
			}
		} else if (src instanceof SpriteData) {
			return Asset.loaded(src)
		} else if (src instanceof Asset) {
			return src
		} else {
			throw new Error(`Invalid sprite: ${src}`)
		}
	}

	function resolveSound(
		src: Parameters<typeof play>[0],
	): SoundData | Asset<SoundData> | null {
		if (typeof src === "string") {
			const snd = getSound(src)
			if (snd) {
				return snd.data ? snd.data : snd
			} else if (loadProgress() < 1) {
				return null
			} else {
				throw new Error(`Sound not found: ${src}`)
			}
		} else if (src instanceof SoundData) {
			return src
		} else if (src instanceof Asset) {
			return src.data ? src.data : src
		} else {
			throw new Error(`Invalid sound: ${src}`)
		}
	}

	function resolveShader(
		src: RenderProps["shader"],
	): ShaderData | Asset<ShaderData> | null {
		if (!src) {
			return gfx.defShader
		}
		if (typeof src === "string") {
			const shader = getShader(src)
			if (shader) {
				return shader.data ? shader.data : shader
			} else if (loadProgress() < 1) {
				return null
			} else {
				throw new Error(`Shader not found: ${src}`)
			}
		} else if (src instanceof Asset) {
			return src.data ? src.data : src
		}
		// TODO: check type
		// @ts-ignore
		return src
	}

	function resolveFont(
		src: DrawTextOpt["font"],
	):
		| FontData
		| Asset<FontData>
		| BitmapFontData
		| Asset<BitmapFontData>
		| string
		| void
	{
		if (!src) {
			return resolveFont(gopt.font ?? DEF_FONT)
		}
		if (typeof src === "string") {
			const font = getBitmapFont(src)
			if (font) {
				return font.data ? font.data : font
			} else if (document.fonts.check(`${DEF_TEXT_CACHE_SIZE}px ${src}`)) {
				return src
			} else if (loadProgress() < 1) {
				return null
			} else {
				throw new Error(`Font not found: ${src}`)
			}
		} else if (src instanceof Asset) {
			return src.data ? src.data : src
		}
		// TODO: check type
		// @ts-ignore
		return src
	}

	// get / set master volume
	function volume(v?: number): number {
		if (v !== undefined) {
			audio.masterNode.gain.value = v
		}
		return audio.masterNode.gain.value
	}

	// TODO: time() not correct when looped over or ended
	// TODO: onEnd() not working
	// plays a sound, returns a control handle
	function play(
		src: string | SoundData | Asset<SoundData>,
		opt: AudioPlayOpt = {},
	): AudioPlay {

		const snd = resolveSound(src)
		const ctx = audio.ctx
		let paused = opt.paused ?? false
		let srcNode = ctx.createBufferSource()
		const onEndEvents = new Event()
		const gainNode = ctx.createGain()
		const pos = opt.seek ?? 0
		let startTime = 0
		let stopTime = 0
		let started = false

		srcNode.loop = Boolean(opt.loop)
		srcNode.detune.value = opt.detune ?? 0
		srcNode.playbackRate.value = opt.speed ?? 1
		srcNode.connect(gainNode)
		srcNode.onended = () => {
			if (getTime() >= srcNode.buffer?.duration ?? Number.POSITIVE_INFINITY) {
				onEndEvents.trigger()
			}
		}
		gainNode.connect(audio.masterNode)
		gainNode.gain.value = opt.volume ?? 1

		const start = (data: SoundData) => {
			srcNode.buffer = data.buf
			if (!paused) {
				startTime = ctx.currentTime
				srcNode.start(0, pos)
				started = true
			}
		}

		if (snd instanceof Asset) {
			snd.onLoad(start)
		} else if (snd instanceof SoundData) {
			start(snd)
		}

		const getTime = () => {
			if (!srcNode.buffer) return 0
			const t = paused
				? stopTime - startTime
				: ctx.currentTime - startTime
			const d = srcNode.buffer.duration
			return srcNode.loop ? t % d : Math.min(t, d)
		}

		const cloneNode = (oldNode: AudioBufferSourceNode) => {
			const newNode = ctx.createBufferSource()
			newNode.buffer = oldNode.buffer
			newNode.loop = oldNode.loop
			newNode.playbackRate.value = oldNode.playbackRate.value
			newNode.detune.value = oldNode.detune.value
			newNode.onended = oldNode.onended
			newNode.connect(gainNode)
			return newNode
		}

		return {

			set paused(p: boolean) {
				if (paused === p) return
				paused = p
				if (p) {
					if (started) {
						srcNode.stop()
						started = false
					}
					stopTime = ctx.currentTime
				} else {
					srcNode = cloneNode(srcNode)
					const pos = stopTime - startTime
					srcNode.start(0, pos)
					started = true
					startTime = ctx.currentTime - pos
					stopTime = 0
				}
			},

			get paused() {
				return paused
			},

			play(time: number = 0) {
				this.seek(time)
				this.paused = false
			},

			seek(time: number) {
				if (!srcNode.buffer?.duration) return
				if (time > srcNode.buffer.duration) return
				if (paused) {
					srcNode = cloneNode(srcNode)
					startTime = stopTime - time
				} else {
					srcNode.stop()
					srcNode = cloneNode(srcNode)
					startTime = ctx.currentTime - time
					srcNode.start(0, time)
					started = true
					stopTime = 0
				}
			},

			// TODO: affect time()
			set speed(val: number) {
				srcNode.playbackRate.value = val
			},

			get speed() {
				return srcNode.playbackRate.value
			},

			set detune(val: number) {
				srcNode.detune.value = val
			},

			get detune() {
				return srcNode.detune.value
			},

			set volume(val: number) {
				gainNode.gain.value = val
			},

			get volume() {
				return gainNode.gain.value
			},

			set loop(l: boolean) {
				srcNode.loop = l
			},

			get loop() {
				return srcNode.loop
			},

			duration(): number {
				return srcNode.buffer?.duration ?? 0
			},

			time(): number {
				return getTime()
			},

			onEnd(action: () => void) {
				return onEndEvents.add(action)
			},

			then(action: () => void) {
				return this.onEnd(action)
			},

		}

	}

	// core kaboom logic
	function burp(opt?: AudioPlayOpt): AudioPlay {
		return play(audio.burpSnd, opt)
	}

	type DrawTextureOpt = RenderProps & {
		tex: Texture,
		width?: number,
		height?: number,
		tiled?: boolean,
		flipX?: boolean,
		flipY?: boolean,
		quad?: Quad,
		anchor?: Anchor | Vec2,
	}

	function makeShader(
		vertSrc: string | null = DEF_VERT,
		fragSrc: string | null = DEF_FRAG,
	): GfxShader {

		const vcode = VERT_TEMPLATE.replace("{{user}}", vertSrc ?? DEF_VERT)
		const fcode = FRAG_TEMPLATE.replace("{{user}}", fragSrc ?? DEF_FRAG)
		const vertShader = gl.createShader(gl.VERTEX_SHADER)
		const fragShader = gl.createShader(gl.FRAGMENT_SHADER)

		gl.shaderSource(vertShader, vcode)
		gl.shaderSource(fragShader, fcode)
		gl.compileShader(vertShader)
		gl.compileShader(fragShader)

		const prog = gl.createProgram()

		gc.push(() => gl.deleteProgram(prog))
		gl.attachShader(prog, vertShader)
		gl.attachShader(prog, fragShader)

		gl.bindAttribLocation(prog, 0, "a_pos")
		gl.bindAttribLocation(prog, 1, "a_uv")
		gl.bindAttribLocation(prog, 2, "a_color")

		gl.linkProgram(prog)

		if (!gl.getProgramParameter(prog, gl.LINK_STATUS)) {

			const formatShaderError = (msg: string) => {
				const FMT = /^ERROR:\s0:(?<line>\d+):\s(?<msg>.+)/
				const match = msg.match(FMT)
				return {
					line: Number(match.groups.line),
					// seem to be a \n\0 at the end of error messages, causing unwanted line break
					msg: match.groups.msg.replace(/\n\0$/, ""),
				}
			}

			const vertError = gl.getShaderInfoLog(vertShader)
			const fragError = gl.getShaderInfoLog(fragShader)
			let msg = ""

			if (vertError) {
				const err = formatShaderError(vertError)
				msg += `Vertex shader line ${err.line - 14}: ${err.msg}`
			}

			if (fragError) {
				const err = formatShaderError(fragError)
				msg += `Fragment shader line ${err.line - 14}: ${err.msg}`
			}

			throw new Error(msg)

		}

		gl.deleteShader(vertShader)
		gl.deleteShader(fragShader)

		return {

			bind() {
				gl.useProgram(prog)
			},

			unbind() {
				gl.useProgram(null)
			},

			free() {
				gl.deleteProgram(prog)
			},

			// TODO: support vec3 and vec4
			send(uniform: Uniform) {
				for (const name in uniform) {
					const val = uniform[name]
					const loc = gl.getUniformLocation(prog, name)
					if (typeof val === "number") {
						gl.uniform1f(loc, val)
					} else if (val instanceof Mat4) {
						gl.uniformMatrix4fv(loc, false, new Float32Array(val.m))
					} else if (val instanceof Color) {
						// TODO: opacity?
						gl.uniform3f(loc, val.r, val.g, val.b)
					} else if (val instanceof Vec2) {
						gl.uniform2f(loc, val.x, val.y)
					}
				}
			},

		}

	}

	function makeFont(
		tex: Texture,
		gw: number,
		gh: number,
		chars: string,
	): GfxFont {

		const cols = tex.width / gw
		const map: Record<string, Quad> = {}
		const charMap = chars.split("").entries()

		for (const [i, ch] of charMap) {
			map[ch] = new Quad(
				(i % cols) * gw,
				Math.floor(i / cols) * gh,
				gw,
				gh,
			)
		}

		return {
			tex: tex,
			map: map,
			size: gh,
		}

	}

	// TODO: expose
	function drawRaw(
		verts: Vertex[],
		indices: number[],
		fixed: boolean,
		tex: Texture = gfx.defTex,
		shaderSrc: RenderProps["shader"] = gfx.defShader,
		uniform: Uniform = {},
	) {

		const shader = resolveShader(shaderSrc)

		if (!shader || shader instanceof Asset) {
			return
		}

		// flush on texture / shader change and overflow
		if (
			tex !== gfx.curTex
			|| shader !== gfx.curShader
			|| !deepEq(gfx.curUniform, uniform)
			|| gfx.vqueue.length + verts.length * STRIDE > MAX_BATCHED_VERTS
			|| gfx.iqueue.length + indices.length > MAX_BATCHED_INDICES
		) {
			flush()
		}

		const transform = fixed ? gfx.transform : game.cam.transform.mult(gfx.transform)

		for (const v of verts) {
			// normalized world space coordinate [-1.0 ~ 1.0]
			const pt = screen2ndc(transform.multVec2(v.pos))
			gfx.vqueue.push(
				pt.x, pt.y,
				v.uv.x, v.uv.y,
				v.color.r / 255, v.color.g / 255, v.color.b / 255, v.opacity,
			)
		}

		for (const i of indices) {
			gfx.iqueue.push(i + gfx.vqueue.length / STRIDE - verts.length)
		}

		gfx.curTex = tex
		gfx.curShader = shader
		gfx.curUniform = uniform

	}

	// draw all batched shapes
	function flush() {

		if (
			!gfx.curTex
			|| !gfx.curShader
			|| gfx.vqueue.length === 0
			|| gfx.iqueue.length === 0
		) {
			return
		}

		gl.bindBuffer(gl.ARRAY_BUFFER, gfx.vbuf)
		gl.bufferSubData(gl.ARRAY_BUFFER, 0, new Float32Array(gfx.vqueue))
		gl.bindBuffer(gl.ELEMENT_ARRAY_BUFFER, gfx.ibuf)
		gl.bufferSubData(gl.ELEMENT_ARRAY_BUFFER, 0, new Uint16Array(gfx.iqueue))
		gfx.curShader.bind()
		gfx.curShader.send(gfx.curUniform)
		gfx.curTex.bind()
		gl.drawElements(gl.TRIANGLES, gfx.iqueue.length, gl.UNSIGNED_SHORT, 0)
		gfx.curTex.unbind()
		gfx.curShader.unbind()
		gl.bindBuffer(gl.ARRAY_BUFFER, null)
		gl.bindBuffer(gl.ELEMENT_ARRAY_BUFFER, null)

		gfx.vqueue.length = 0
		gfx.iqueue.length = 0

		gfx.drawCalls++

	}

	// start a rendering frame, reset some states
	function frameStart() {

		// clear backbuffer
		gl.clear(gl.COLOR_BUFFER_BIT)
		gfx.frameBuffer.bind()
		// clear framebuffer
		gl.clear(gl.COLOR_BUFFER_BIT)

		// running this every frame now mainly because isFullscreen() is not updated real time when requested fullscreen
		updateViewport()

		if (!gopt.background) {
			drawUnscaled(() => {
				drawUVQuad({
					width: width(),
					height: height(),
					quad: new Quad(
						0,
						0,
						width() / BG_GRID_SIZE,
						height() / BG_GRID_SIZE,
					),
					tex: gfx.bgTex,
					fixed: true,
				})
			})
		}

		gfx.drawCalls = 0
		gfx.transformStack.length = 0
		gfx.transform = new Mat4()

	}

	function usePostEffect(name: string, uniform?: Uniform) {
		gfx.postShader = name
		gfx.postShaderUniform = uniform ?? null
	}

	function frameEnd() {
		// TODO: don't render debug UI with framebuffer
		// TODO: polish framebuffer rendering / sizing issues
		flush()
		gfx.frameBuffer.unbind()
		drawUnscaled(() => {
			drawTexture({
				flipY: true,
				tex: gfx.frameBuffer.tex,
				scale: new Vec2(1 / app.pixelDensity),
				shader: gfx.postShader,
				uniform: gfx.postShaderUniform,
				fixed: true,
			})
		})
		flush()
		gfx.lastDrawCalls = gfx.drawCalls
	}

	// convert a screen space coordinate to webgl normalized device coordinate
	function screen2ndc(pt: Vec2): Vec2 {
		return new Vec2(
			pt.x / width() * 2 - 1,
			-pt.y / height() * 2 + 1,
		)
	}

	function pushMatrix(m: Mat4) {
		gfx.transform = m.clone()
	}

	function pushTranslate(...args: Vec2Args) {
		if (args[0] === undefined) return
		const p = vec2(...args)
		if (p.x === 0 && p.y === 0) return
		gfx.transform.translate(p)
	}

	function pushScale(...args: Vec2Args) {
		if (args[0] === undefined) return
		const p = vec2(...args)
		if (p.x === 1 && p.y === 1) return
		gfx.transform.scale(p)
	}

	function pushRotate(a: number) {
		if (!a) return
		gfx.transform.rotate(a)
	}

	function pushTransform() {
		gfx.transformStack.push(gfx.transform.clone())
	}

	function popTransform() {
		if (gfx.transformStack.length > 0) {
			gfx.transform = gfx.transformStack.pop()
		}
	}

	// draw a uv textured quad
	function drawUVQuad(opt: DrawUVQuadOpt) {

		if (opt.width === undefined || opt.height === undefined) {
			throw new Error("drawUVQuad() requires property \"width\" and \"height\".")
		}

		if (opt.width <= 0 || opt.height <= 0) {
			return
		}

		const w = opt.width
		const h = opt.height
		const anchor = anchorPt(opt.anchor || DEF_ANCHOR)
		const offset = anchor.scale(new Vec2(w, h).scale(-0.5))
		const q = opt.quad || new Quad(0, 0, 1, 1)
		const color = opt.color || rgb(255, 255, 255)
		const opacity = opt.opacity ?? 1

		// apply uv padding to avoid artifacts
		const uvPadX = opt.tex ? UV_PAD / opt.tex.width : 0
		const uvPadY = opt.tex ? UV_PAD / opt.tex.height : 0
		const qx = q.x + uvPadX
		const qy = q.y + uvPadY
		const qw = q.w - uvPadX * 2
		const qh = q.h - uvPadY * 2

		pushTransform()
		pushTranslate(opt.pos)
		pushRotate(opt.angle)
		pushScale(opt.scale)
		pushTranslate(offset)

		drawRaw([
			{
				pos: new Vec2(-w / 2, h / 2),
				uv: new Vec2(opt.flipX ? qx + qw : qx, opt.flipY ? qy : qy + qh),
				color: color,
				opacity: opacity,
			},
			{
				pos: new Vec2(-w / 2, -h / 2),
				uv: new Vec2(opt.flipX ? qx + qw : qx, opt.flipY ? qy + qh : qy),
				color: color,
				opacity: opacity,
			},
			{
				pos: new Vec2(w / 2, -h / 2),
				uv: new Vec2(opt.flipX ? qx : qx + qw, opt.flipY ? qy + qh : qy),
				color: color,
				opacity: opacity,
			},
			{
				pos: new Vec2(w / 2, h / 2),
				uv: new Vec2(opt.flipX ? qx : qx + qw, opt.flipY ? qy : qy + qh),
				color: color,
				opacity: opacity,
			},
		], [0, 1, 3, 1, 2, 3], opt.fixed, opt.tex, opt.shader, opt.uniform)

		popTransform()

	}

	// TODO: clean
	function drawTexture(opt: DrawTextureOpt) {

		if (!opt.tex) {
			throw new Error("drawTexture() requires property \"tex\".")
		}

		const q = opt.quad ?? new Quad(0, 0, 1, 1)
		const w = opt.tex.width * q.w
		const h = opt.tex.height * q.h
		const scale = new Vec2(1)

		if (opt.tiled) {

			// TODO: draw fract
			const repX = Math.ceil((opt.width || w) / w)
			const repY = Math.ceil((opt.height || h) / h)
			const anchor = anchorPt(opt.anchor || DEF_ANCHOR).add(new Vec2(1, 1)).scale(0.5)
			const offset = anchor.scale(repX * w, repY * h)

			// TODO: rotation
			for (let i = 0; i < repX; i++) {
				for (let j = 0; j < repY; j++) {
					drawUVQuad(Object.assign(opt, {
						pos: (opt.pos || new Vec2(0)).add(new Vec2(w * i, h * j)).sub(offset),
						scale: scale.scale(opt.scale || new Vec2(1)),
						tex: opt.tex,
						quad: q,
						width: w,
						height: h,
						anchor: "topleft",
					}))
				}
			}
		} else {

			// TODO: should this ignore scale?
			if (opt.width && opt.height) {
				scale.x = opt.width / w
				scale.y = opt.height / h
			} else if (opt.width) {
				scale.x = opt.width / w
				scale.y = scale.x
			} else if (opt.height) {
				scale.y = opt.height / h
				scale.x = scale.y
			}

			drawUVQuad(Object.assign(opt, {
				scale: scale.scale(opt.scale || new Vec2(1)),
				tex: opt.tex,
				quad: q,
				width: w,
				height: h,
			}))

		}

	}

	function drawSprite(opt: DrawSpriteOpt) {

		if (!opt.sprite) {
			throw new Error("drawSprite() requires property \"sprite\"")
		}

		// TODO: slow
		const spr = resolveSprite(opt.sprite)

		if (!spr || !spr.data) {
			return
		}

		const q = spr.data.frames[opt.frame ?? 0]

		if (!q) {
			throw new Error(`Frame not found: ${opt.frame ?? 0}`)
		}

		drawTexture(Object.assign(opt, {
			tex: spr.data.tex,
			quad: q.scale(opt.quad || new Quad(0, 0, 1, 1)),
		}))

	}

	// generate vertices to form an arc
	function getArcPts(
		pos: Vec2,
		radiusX: number,
		radiusY: number,
		start: number,
		end: number,
		res: number = 1,
	): Vec2[] {

		// normalize and turn start and end angles to radians
		start = deg2rad(start % 360)
		end = deg2rad(end % 360)
		if (end <= start) end += Math.PI * 2

		const pts = []
		const nverts = Math.ceil((end - start) / deg2rad(8) * res)
		const step = (end - start) / nverts

		// calculate vertices
		for (let a = start; a < end; a += step) {
			pts.push(pos.add(radiusX * Math.cos(a), radiusY * Math.sin(a)))
		}

		pts.push(pos.add(radiusX * Math.cos(end), radiusY * Math.sin(end)))

		return pts

	}

	function drawRect(opt: DrawRectOpt) {

		if (opt.width === undefined || opt.height === undefined) {
			throw new Error("drawRect() requires property \"width\" and \"height\".")
		}

		if (opt.width <= 0 || opt.height <= 0) {
			return
		}

		const w = opt.width
		const h = opt.height
		const anchor = anchorPt(opt.anchor || DEF_ANCHOR).add(1, 1)
		const offset = anchor.scale(new Vec2(w, h).scale(-0.5))

		let pts = [
			new Vec2(0, 0),
			new Vec2(w, 0),
			new Vec2(w, h),
			new Vec2(0, h),
		]

		// TODO: gradient for rounded rect
		// TODO: drawPolygon should handle generic rounded corners
		if (opt.radius) {

			// maxium radius is half the shortest side
			const r = Math.min(Math.min(w, h) / 2, opt.radius)

			pts = [
				new Vec2(r, 0),
				new Vec2(w - r, 0),
				...getArcPts(new Vec2(w - r, r), r, r, 270, 360),
				new Vec2(w, r),
				new Vec2(w, h - r),
				...getArcPts(new Vec2(w - r, h - r), r, r, 0, 90),
				new Vec2(w - r, h),
				new Vec2(r, h),
				...getArcPts(new Vec2(r, h - r), r, r, 90, 180),
				new Vec2(0, h - r),
				new Vec2(0, r),
				...getArcPts(new Vec2(r, r), r, r, 180, 270),
			]

		}

		drawPolygon(Object.assign(opt, {
			offset,
			pts,
			...(opt.gradient ? {
				colors: opt.horizontal ? [
					opt.gradient[0],
					opt.gradient[1],
					opt.gradient[1],
					opt.gradient[0],
				] : [
					opt.gradient[0],
					opt.gradient[0],
					opt.gradient[1],
					opt.gradient[1],
				],
			} : {}),
		}))

	}

	function drawLine(opt: DrawLineOpt) {

		const { p1, p2 } = opt

		if (!p1 || !p2) {
			throw new Error("drawLine() requires properties \"p1\" and \"p2\".")
		}

		const w = opt.width || 1

		// the displacement from the line end point to the corner point
		const dis = p2.sub(p1).unit().normal().scale(w * 0.5)

		// calculate the 4 corner points of the line polygon
		const verts = [
			p1.sub(dis),
			p1.add(dis),
			p2.add(dis),
			p2.sub(dis),
		].map((p) => ({
			pos: new Vec2(p.x, p.y),
			uv: new Vec2(0),
			color: opt.color ?? Color.WHITE,
			opacity: opt.opacity ?? 1,
		}))

		drawRaw(verts, [0, 1, 3, 1, 2, 3], opt.fixed, gfx.defTex, opt.shader, opt.uniform)

	}

	function drawLines(opt: DrawLinesOpt) {

		const pts = opt.pts

		if (!pts) {
			throw new Error("drawLines() requires property \"pts\".")
		}

		if (pts.length < 2) {
			return
		}

		if (opt.radius && pts.length >= 3) {

			// TODO: line joines
			// TODO: rounded vertices for arbitury polygonic shape
			let minSLen = pts[0].sdist(pts[1])

			for (let i = 1; i < pts.length - 1; i++) {
				minSLen = Math.min(pts[i].sdist(pts[i + 1]), minSLen)
			}

			// eslint-disable-next-line
			const radius = Math.min(opt.radius, Math.sqrt(minSLen) / 2)

			drawLine(Object.assign(opt, { p1: pts[0], p2: pts[1] }))

			for (let i = 1; i < pts.length - 2; i++) {
				const p1 = pts[i]
				const p2 = pts[i + 1]
				drawLine(Object.assign(opt, {
					p1: p1,
					p2: p2,
				}))
			}

			drawLine(Object.assign(opt, {
				p1: pts[pts.length - 2],
				p2: pts[pts.length - 1],
			}))

		} else {

			for (let i = 0; i < pts.length - 1; i++) {
				drawLine(Object.assign(opt, {
					p1: pts[i],
					p2: pts[i + 1],
				}))
				// TODO: other line join types
				if (opt.join !== "none") {
					drawCircle(Object.assign(opt, {
						pos: pts[i],
						radius: opt.width / 2,
					}))
				}
			}

		}

	}

	function drawTriangle(opt: DrawTriangleOpt) {
		if (!opt.p1 || !opt.p2 || !opt.p3) {
			throw new Error("drawPolygon() requires properties \"p1\", \"p2\" and \"p3\".")
		}
		return drawPolygon(Object.assign(opt, {
			pts: [opt.p1, opt.p2, opt.p3],
		}))
	}

	function drawCircle(opt: DrawCircleOpt) {

		if (!opt.radius) {
			throw new Error("drawCircle() requires property \"radius\".")
		}

		if (opt.radius === 0) {
			return
		}

		drawEllipse(Object.assign(opt, {
			radiusX: opt.radius,
			radiusY: opt.radius,
			angle: 0,
		}))

	}

	function drawEllipse(opt: DrawEllipseOpt) {

		if (opt.radiusX === undefined || opt.radiusY === undefined) {
			throw new Error("drawEllipse() requires properties \"radiusX\" and \"radiusY\".")
		}

		if (opt.radiusX === 0 || opt.radiusY === 0) {
			return
		}

		const start = opt.start ?? 0
		const end = opt.end ?? 360
		const offset = anchorPt(opt.anchor ?? "center").scale(new Vec2(-opt.radiusX, -opt.radiusY))

		const pts = getArcPts(
			offset,
			opt.radiusX,
			opt.radiusY,
			start,
			end,
			opt.resolution,
		)

		// center
		pts.unshift(offset)

		const polyOpt = Object.assign(opt, {
			pts,
			radius: 0,
			...(opt.gradient ? {
				colors: [
					opt.gradient[0],
					...Array(pts.length - 1).fill(opt.gradient[1]),
				],
			} : {}),
		})

		// full circle with outline shouldn't have the center point
		if (end - start >= 360 && opt.outline) {
			if (opt.fill !== false) {
				drawPolygon(Object.assign(polyOpt, {
					outline: null,
				}))
			}
			drawPolygon(Object.assign(polyOpt, {
				pts: pts.slice(1),
				fill: false,
			}))
			return
		}

		drawPolygon(polyOpt)

	}

	function drawPolygon(opt: DrawPolygonOpt) {

		if (!opt.pts) {
			throw new Error("drawPolygon() requires property \"pts\".")
		}

		const npts = opt.pts.length

		if (npts < 3) {
			return
		}

		pushTransform()
		pushTranslate(opt.pos)
		pushScale(opt.scale)
		pushRotate(opt.angle)
		pushTranslate(opt.offset)

		if (opt.fill !== false) {

			const color = opt.color ?? Color.WHITE

			const verts = opt.pts.map((pt, i) => ({
				pos: new Vec2(pt.x, pt.y),
				uv: new Vec2(0, 0),
				color: opt.colors ? (opt.colors[i] ?? color) : color,
				opacity: opt.opacity ?? 1,
			}))

			// TODO: better triangulation
			const indices = [...Array(npts - 2).keys()]
				.map((n) => [0, n + 1, n + 2])
				.flat()

			drawRaw(verts, opt.indices ?? indices, opt.fixed, gfx.defTex, opt.shader, opt.uniform)

		}

		if (opt.outline) {
			drawLines({
				pts: [ ...opt.pts, opt.pts[0] ],
				radius: opt.radius,
				width: opt.outline.width,
				color: opt.outline.color,
				join: opt.outline.join,
				uniform: opt.uniform,
				fixed: opt.fixed,
				opacity: opt.opacity,
			})
		}

		popTransform()

	}

	function drawStenciled(content: () => void, mask: () => void, test: number) {

		flush()
		gl.clear(gl.STENCIL_BUFFER_BIT)
		gl.enable(gl.STENCIL_TEST)

		// don't perform test, pure write
		gl.stencilFunc(
			gl.NEVER,
			1,
			0xFF,
		)

		// always replace since we're writing to the buffer
		gl.stencilOp(
			gl.REPLACE,
			gl.REPLACE,
			gl.REPLACE,
		)

		mask()
		flush()

		// perform test
		gl.stencilFunc(
			test,
			1,
			0xFF,
		)

		// don't write since we're only testing
		gl.stencilOp(
			gl.KEEP,
			gl.KEEP,
			gl.KEEP,
		)

		content()
		flush()
		gl.disable(gl.STENCIL_TEST)

	}

	function drawMasked(content: () => void, mask: () => void) {
		drawStenciled(content, mask, gl.EQUAL)
	}

	function drawSubtracted(content: () => void, mask: () => void) {
		drawStenciled(content, mask, gl.NOTEQUAL)
	}

	function getViewportScale() {
		return (gfx.viewport.width + gfx.viewport.height) / (gfx.width + gfx.height)
	}

	function drawUnscaled(content: () => void) {
		flush()
		const ow = gfx.width
		const oh = gfx.height
		gfx.width = gfx.viewport.width
		gfx.height = gfx.viewport.height
		content()
		flush()
		gfx.width = ow
		gfx.height = oh
	}

	function applyCharTransform(fchar: FormattedChar, tr: CharTransform) {
		if (tr.pos) fchar.pos = fchar.pos.add(tr.pos)
		if (tr.scale) fchar.scale = fchar.scale.scale(vec2(tr.scale))
		if (tr.angle) fchar.angle += tr.angle
		if (tr.color) fchar.color = fchar.color.mult(tr.color)
		if (tr.opacity) fchar.opacity *= tr.opacity
	}

	// TODO: escape
	// eslint-disable-next-line
	const TEXT_STYLE_RE = /\[(?<style>\w+)\](?<text>.*?)\[\/\k<style>\]/g

	// TODO: handle nested
	function compileStyledText(text: string): {
		charStyleMap: Record<number, string[]>,
		text: string,
	} {

		const charStyleMap = {}
		// get the text without the styling syntax
		const renderText = text.replace(TEXT_STYLE_RE, "$2")
		let idxOffset = 0

		// put each styled char index into a map for easy access when iterating each char
		for (const match of text.matchAll(TEXT_STYLE_RE)) {
			const origIdx = match.index - idxOffset
			for (let i = 0; i < match.groups.text.length; i++) {
				charStyleMap[i + origIdx] = [match.groups.style]
			}
			// omit the style syntax in format string when calculating index
			idxOffset += match[0].length - match.groups.text.length
		}

		return {
			charStyleMap: charStyleMap,
			text: renderText,
		}

	}

	type FontAtlas = {
		font: BitmapFontData,
		cursor: Vec2,
	}

	const fontAtlases: Record<string, FontAtlas> = {}

	// TODO: cache formatted text
	// format text and return a list of chars with their calculated position
	function formatText(opt: DrawTextOpt): FormattedText {

		if (opt.text === undefined) {
			throw new Error("formatText() requires property \"text\".")
		}

		let font = resolveFont(opt.font)

		// if it's still loading
		if (opt.text === "" || font instanceof Asset || !font) {
			return {
				width: 0,
				height: 0,
				chars: [],
				opt: opt,
			}
		}

		const { charStyleMap, text } = compileStyledText(opt.text + "")
		const chars = text.split("")

		// if it's not bitmap font, we draw it with 2d canvas or use cached image
		if (font instanceof FontFace || typeof font === "string") {

			const fontName = font instanceof FontFace ? font.family : font

			// TODO: customizable font tex filter
			const atlas: FontAtlas = fontAtlases[fontName] ?? {
				font: {
					tex: new Texture(FONT_ATLAS_WIDTH, FONT_ATLAS_HEIGHT),
					map: {},
					size: DEF_TEXT_CACHE_SIZE,
				},
				cursor: new Vec2(0),
			}

			if (!fontAtlases[fontName]) {
				fontAtlases[fontName] = atlas
			}

			font = atlas.font

			for (const ch of chars) {

				if (!atlas.font.map[ch]) {

					// TODO: use assets.packer to pack font texture
					const c2d = app.fontCacheCtx
					c2d.font = `${font.size}px ${fontName}`
					c2d.clearRect(0, 0, app.fontCacheCanvas.width, app.fontCacheCanvas.height)
					c2d.textBaseline = "top"
					c2d.textAlign = "left"
					c2d.fillStyle = "rgb(255, 255, 255)"
					c2d.fillText(ch, 0, 0)
					const m = c2d.measureText(ch)
					const w = Math.ceil(m.width)
					const img = c2d.getImageData(0, 0, w, font.size)

					// if we are about to exceed the X axis of the texture, go to another line
					if (atlas.cursor.x + w > FONT_ATLAS_WIDTH) {
						atlas.cursor.x = 0
						atlas.cursor.y += font.size
						if (atlas.cursor.y > FONT_ATLAS_HEIGHT) {
							// TODO: create another atlas
							throw new Error("Font atlas exceeds character limit")
						}
					}

					font.tex.update(img, atlas.cursor.x, atlas.cursor.y)
					font.map[ch] = new Quad(atlas.cursor.x, atlas.cursor.y, w, font.size)
					atlas.cursor.x += w

				}

			}

		}

		const size = opt.size || font.size
		const scale = vec2(opt.scale ?? 1).scale(size / font.size)
		const lineSpacing = opt.lineSpacing ?? 0
		const letterSpacing = opt.letterSpacing ?? 0
		let curX = 0
		let tw = 0
		let th = 0
		const lines: Array<{
			width: number,
			chars: FormattedChar[],
		}> = []
		let curLine: FormattedChar[] = []
		let cursor = 0
		let lastSpace = null
		let lastSpaceWidth = null

		// TODO: word break
		while (cursor < chars.length) {

			let ch = chars[cursor]

			// always new line on '\n'
			if (ch === "\n") {

				th += size + lineSpacing

				lines.push({
					width: curX - letterSpacing,
					chars: curLine,
				})

				lastSpace = null
				lastSpaceWidth = null
				curX = 0
				curLine = []

			} else {

				let q = font.map[ch]

				// TODO: leave space if character not found?
				if (q) {

					let gw = q.w * scale.x

					if (opt.width && curX + gw > opt.width) {
						// new line on last word if width exceeds
						th += size + lineSpacing
						if (lastSpace != null) {
							cursor -= curLine.length - lastSpace
							ch = chars[cursor]
							q = font.map[ch]
							gw = q.w * scale.x
							// omit trailing space
							curLine = curLine.slice(0, lastSpace - 1)
							curX = lastSpaceWidth
						}
						lastSpace = null
						lastSpaceWidth = null
						lines.push({
							width: curX - letterSpacing,
							chars: curLine,
						})
						curX = 0
						curLine = []
					}

					// push char
					curLine.push({
						tex: font.tex,
						width: q.w,
						height: q.h,
						// without some padding there'll be visual artifacts on edges
						quad: new Quad(
							q.x / font.tex.width,
							q.y / font.tex.height,
							q.w / font.tex.width,
							q.h / font.tex.height,
						),
						ch: ch,
						pos: new Vec2(curX, th),
						opacity: opt.opacity ?? 1,
						color: opt.color ?? Color.WHITE,
						scale: vec2(scale),
						angle: 0,
					})

					if (ch === " ") {
						lastSpace = curLine.length
						lastSpaceWidth = curX
					}

					curX += gw
					tw = Math.max(tw, curX)
					curX += letterSpacing

				}

			}

			cursor++

		}

		lines.push({
			width: curX - letterSpacing,
			chars: curLine,
		})

		th += size

		if (opt.width) {
			tw = opt.width
		}

		const fchars: FormattedChar[] = []

		for (const line of lines) {

			const ox = (tw - line.width) * alignPt(opt.align ?? "left")

			for (const fchar of line.chars) {

				const q = font.map[fchar.ch]
				const idx = fchars.length

				fchar.pos = fchar.pos.add(ox, 0).add(
					q.w * scale.x * 0.5,
					q.h * scale.y * 0.5,
				)

				if (opt.transform) {
					const tr = typeof opt.transform === "function"
						? opt.transform(idx, fchar.ch)
						: opt.transform
					if (tr) {
						applyCharTransform(fchar, tr)
					}
				}

				if (charStyleMap[idx]) {
					const styles = charStyleMap[idx]
					for (const name of styles) {
						const style = opt.styles[name]
						const tr = typeof style === "function"
							? style(idx, fchar.ch)
							: style
						if (tr) {
							applyCharTransform(fchar, tr)
						}
					}
				}

				fchars.push(fchar)

			}

		}

		return {
			width: tw,
			height: th,
			chars: fchars,
			opt: opt,
		}

	}

	function drawText(opt: DrawTextOpt) {
		drawFormattedText(formatText(opt))
	}

	function drawFormattedText(ftext: FormattedText) {
		pushTransform()
		pushTranslate(ftext.opt.pos)
		pushRotate(ftext.opt.angle)
		pushTranslate(anchorPt(ftext.opt.anchor ?? "topleft").add(1, 1).scale(ftext.width, ftext.height).scale(-0.5))
		ftext.chars.forEach((ch) => {
			drawUVQuad({
				tex: ch.tex,
				width: ch.width,
				height: ch.height,
				pos: ch.pos,
				scale: ch.scale,
				angle: ch.angle,
				color: ch.color,
				opacity: ch.opacity,
				quad: ch.quad,
				anchor: "center",
				uniform: ftext.opt.uniform,
				shader: ftext.opt.shader,
				fixed: ftext.opt.fixed,
			})
		})
		popTransform()
	}

	// update viewport based on user setting and fullscreen state
	function updateViewport() {

		// content size (scaled content size, with scale, stretch and letterbox)
		// view size (unscaled viewport size)
		// window size (will be the same as view size except letterbox mode)

		// check for resize
		if (app.stretchToParent && !isFullscreen()) {
			// TODO: update cam pos
			// TODO: if <html>/<body> height not set to 100% the height keeps growing
			const pw = app.canvas.parentElement.offsetWidth
			const ph = app.canvas.parentElement.offsetHeight
			if (pw !== app.lastParentWidth || ph !== app.lastParentHeight) {
				// TODO: slow to resize, only apply resize when user stopped draggin?
				app.canvas.width = pw * app.pixelDensity
				app.canvas.height = ph * app.pixelDensity
				app.canvas.style.width = pw + "px"
				app.canvas.style.height = ph + "px"
				const prevWidth = width()
				const prevHeight = height()
				// trigger "resize" on frame end so width() and height() will get the updated value
				game.ev.onOnce("frameEnd", () => {
					// should we also pass window / view size?
					game.ev.trigger("resize", prevWidth, prevHeight, width(), height())
				})
			}
			app.lastParentWidth = pw
			app.lastParentHeight = ph
		}

		// canvas size
		const pd = app.pixelDensity
		const cw = gl.drawingBufferWidth / pd
		const ch = gl.drawingBufferHeight / pd

		if (isFullscreen()) {
			// TODO: doesn't work with letterbox
			const ww = window.innerWidth
			const wh = window.innerHeight
			const rw = ww / wh
			const rc = cw / ch
			if (rw > rc) {
				const sw = window.innerHeight * rc
				gfx.viewport = {
					x: (ww - sw) / 2,
					y: 0,
					width: sw,
					height: wh,
				}
			} else {
				const sh = window.innerWidth / rc
				gfx.viewport = {
					x: 0,
					y: (wh - sh) / 2,
					width: ww,
					height: sh,
				}
			}
			return
		}

		if (gopt.letterbox) {

			if (!gopt.width || !gopt.height) {
				throw new Error("Letterboxing requires width and height defined.")
			}

			const rc = cw / ch
			const rg = gopt.width / gopt.height

			if (rc > rg) {
				if (!gopt.stretch) {
					gfx.width = ch * rg
					gfx.height = ch
				}
				const sw = ch * rg
				const sh = ch
				const x = (cw - sw) / 2
				gl.scissor(x * pd, 0, sw * pd, sh * pd)
				gl.viewport(x * pd, 0, sw * pd, ch * pd)
				gfx.viewport = {
					x: x,
					y: 0,
					width: sw,
					height: ch,
				}
			} else {
				if (!gopt.stretch) {
					gfx.width = cw
					gfx.height = cw / rg
				}
				const sw = cw
				const sh = cw / rg
				const y = (ch - sh) / 2
				gl.scissor(0, y * pd, sw * pd, sh * pd)
				gl.viewport(0, y * pd, cw * pd, sh * pd)
				gfx.viewport = {
					x: 0,
					y: y,
					width: cw,
					height: sh,
				}
			}

			return

		}

		if (gopt.stretch) {

			if (!gopt.width || !gopt.height) {
				throw new Error("Stretching requires width and height defined.")
			}

			gl.viewport(0, 0, cw * pd, ch * pd)

			gfx.viewport = {
				x: 0,
				y: 0,
				width: cw,
				height: ch,
			}

			return
		}

		const scale = gopt.scale ?? 1

		gfx.width = cw / scale
		gfx.height = ch / scale
		gl.viewport(0, 0, cw * pd, ch * pd)

		gfx.viewport = {
			x: 0,
			y: 0,
			width: cw,
			height: ch,
		}

	}

	// get game width
	function width(): number {
		return gfx.width
	}

	// get game height
	function height(): number {
		return gfx.height
	}

	const canvasEvents: EventList<HTMLElementEventMap> = {}
	const docEvents: EventList<DocumentEventMap> = {}
	const winEvents: EventList<WindowEventMap> = {}

	// transform a point from window space to content space
	function windowToContent(pt: Vec2) {
		return new Vec2(
			(pt.x - gfx.viewport.x) * width() / gfx.viewport.width,
			(pt.y - gfx.viewport.y) * height() / gfx.viewport.height,
		)
	}

	// transform a point from content space to view space
	function contentToView(pt: Vec2) {
		return new Vec2(
			pt.x * gfx.viewport.width / gfx.width,
			pt.y * gfx.viewport.height / gfx.height,
		)
	}

	// set game mouse pos from window mouse pos
	function setMousePos(x: number, y: number) {
		const mpos = windowToContent(new Vec2(x, y))
		if (app.mouseStarted) {
			// TODO: mouseDelta has a minimum of 5 for some reason
			app.mouseDeltaPos = mpos.sub(app.mousePos)
		}
		app.mousePos = mpos
		app.mouseStarted = true
		app.isMouseMoved = true
	}

	canvasEvents.mousemove = (e) => {
		const [x, y] = [e.offsetX, e.offsetY]
		game.ev.onOnce("input", () => {
			setMousePos(x, y)
			game.ev.trigger("mouseMove")
		})
	}

	canvasEvents.mousedown = (e) => {
		game.ev.onOnce("input", () => {
			const m = MOUSE_BUTTONS[e.button]
			if (m) app.mouseState.press(m)
			game.ev.trigger("mousePress", m)
		})
	}

	canvasEvents.mouseup = (e) => {
		game.ev.onOnce("input", () => {
			const m = MOUSE_BUTTONS[e.button]
			if (m) app.mouseState.release(m)
			game.ev.trigger("mouseRelease", m)
		})
	}

	canvasEvents.keydown = (e) => {
		if (PREVENT_DEFAULT_KEYS.has(e.key)) {
			e.preventDefault()
		}
		game.ev.onOnce("input", () => {
			const k = KEY_ALIAS[e.key] || e.key.toLowerCase()
			if (k.length === 1) {
				game.ev.trigger("charInput", k)
				app.charInputted.push(k)
			} else if (k === "space") {
				game.ev.trigger("charInput", " ")
				app.charInputted.push(" ")
			}
			if (e.repeat) {
				app.keyState.pressRepeat(k)
				game.ev.trigger("keyPressRepeat", k)
			} else {
				app.keyState.press(k)
				game.ev.trigger("keyPressRepeat", k)
				game.ev.trigger("keyPress", k)
			}
		})
	}

	canvasEvents.keyup = (e) => {
		game.ev.onOnce("input", () => {
			const k = KEY_ALIAS[e.key] || e.key.toLowerCase()
			app.keyState.release(k)
			game.ev.trigger("keyRelease", k)
		})
	}

	canvasEvents.touchstart = (e) => {
		// disable long tap context menu
		e.preventDefault()
		game.ev.onOnce("input", () => {
			const touches = [...e.changedTouches]
			touches.forEach((t) => {
				game.ev.trigger(
					"touchStart",
					windowToContent(new Vec2(t.clientX, t.clientY)),
					t,
				)
			})
			if (gopt.touchToMouse !== false) {
				setMousePos(touches[0].clientX, touches[0].clientY)
				app.mouseState.press("left")
				game.ev.trigger("mousePress", "left")
			}
		})
	}

	canvasEvents.touchmove = (e) => {
		// disable scrolling
		e.preventDefault()
		game.ev.onOnce("input", () => {
			const touches = [...e.changedTouches]
			touches.forEach((t) => {
				game.ev.trigger(
					"touchMove",
					windowToContent(new Vec2(t.clientX, t.clientY)),
					t,
				)
			})
			if (gopt.touchToMouse !== false) {
				game.ev.trigger("mouseMove")
				setMousePos(touches[0].clientX, touches[0].clientY)
			}
		})
	}

	canvasEvents.touchend = (e) => {
		game.ev.onOnce("input", () => {
			const touches = [...e.changedTouches]
			touches.forEach((t) => {
				game.ev.trigger(
					"touchEnd",
					windowToContent(new Vec2(t.clientX, t.clientY)),
					t,
				)
			})
			if (gopt.touchToMouse !== false) {
				app.mouseState.release("left")
				game.ev.trigger("mouseRelease", "left")
			}
		})
	}

	canvasEvents.touchcancel = (e) => {
		game.ev.onOnce("input", () => {
			const touches = [...e.changedTouches]
			touches.forEach((t) => {
				game.ev.trigger(
					"touchEnd",
					windowToContent(new Vec2(t.clientX, t.clientY)),
					t,
				)
			})
			if (gopt.touchToMouse !== false) {
				app.mouseState.release("left")
				game.ev.trigger("mouseRelease", "left")
			}
		})
	}

	// TODO: option to not prevent default?
	canvasEvents.wheel = (e) => {
		e.preventDefault()
		game.ev.onOnce("input", () => {
			game.ev.trigger("scroll", new Vec2(e.deltaX, e.deltaY))
		})
	}

	canvasEvents.contextmenu = (e) => e.preventDefault()

	docEvents.visibilitychange = () => {
		switch (document.visibilityState) {
			case "visible":
				// prevent a surge of dt() when switch back after the tab being hidden for a while
				app.skipTime = true
				if (!debug.paused) {
					audio.ctx.resume()
				}
				break
			case "hidden":
				// reset input when visibility changed
				app.keyState = new ButtonState()
				app.mouseState = new ButtonState()
				app.virtualButtonState = new ButtonState()
				if (!gopt.backgroundAudio) {
					audio.ctx.suspend()
				}
				break
		}
	}

	winEvents.error = (e) => {
		if (e.error) {
			handleErr(e.error)
		} else {
			handleErr(new Error(e.message))
		}
	}

	winEvents.gamepadconnected = (e) => {
		game.ev.trigger("gamepadConnect", e.gamepad)
	}

	winEvents.gamepaddisconnected = (e) => {
		game.ev.trigger("gamepadDisconnect", e.gamepad)
	}

	winEvents.unhandledrejection = (e) => handleErr(e.reason)

	for (const name in canvasEvents) {
		app.canvas.addEventListener(name, canvasEvents[name])
	}

	for (const name in docEvents) {
		document.addEventListener(name, docEvents[name])
	}

	for (const name in winEvents) {
		window.addEventListener(name, winEvents[name])
	}

	function mousePos(): Vec2 {
		return app.mousePos.clone()
	}

	function mouseDeltaPos(): Vec2 {
		return app.mouseDeltaPos.clone()
	}

	function isMousePressed(m: MouseButton = "left"): boolean {
		return app.mouseState.pressed.has(m)
	}

	function isMouseDown(m: MouseButton = "left"): boolean {
		return app.mouseState.down.has(m)
	}

	function isMouseReleased(m: MouseButton = "left"): boolean {
		return app.mouseState.released.has(m)
	}

	function isMouseMoved(): boolean {
		return app.isMouseMoved
	}

	function isKeyPressed(k?: Key): boolean {
		return k === undefined
			? app.keyState.pressed.size > 0
			: app.keyState.pressed.has(k)
	}

	function isKeyPressedRepeat(k?: Key): boolean {
		return k === undefined
			? app.keyState.pressedRepeat.size > 0
			: app.keyState.pressedRepeat.has(k)
	}

	function isKeyDown(k?: Key): boolean {
		return k === undefined
			? app.keyState.down.size > 0
			: app.keyState.down.has(k)
	}

	function isKeyReleased(k?: Key): boolean {
		return k === undefined
			? app.keyState.released.size > 0
			: app.keyState.released.has(k)
	}

	function isVirtualButtonPressed(btn: VirtualButton): boolean {
		return app.virtualButtonState.pressed.has(btn)
	}

	function isVirtualButtonDown(btn: VirtualButton): boolean {
		return app.virtualButtonState.down.has(btn)
	}

	function isVirtualButtonReleased(btn: VirtualButton): boolean {
		return app.virtualButtonState.released.has(btn)
	}

	function isGamepadButtonPressed(btn?: GamepadButton): boolean {
		return btn === undefined
			? app.gamepadButtonState.pressed.size > 0
			: app.gamepadButtonState.pressed.has(btn)
	}

	function isGamepadButtonDown(btn?: GamepadButton): boolean {
		return btn === undefined
			? app.gamepadButtonState.down.size > 0
			: app.gamepadButtonState.down.has(btn)
	}

	function isGamepadButtonReleased(btn?: GamepadButton): boolean {
		return btn === undefined
			? app.gamepadButtonState.released.size > 0
			: app.gamepadButtonState.released.has(btn)
	}

	function charInputted(): string[] {
		return [...app.charInputted]
	}

	function time(): number {
		return app.time
	}

	// get a base64 png image of canvas
	function screenshot(): string {
		return app.canvas.toDataURL()
	}

	function setCursor(c?: Cursor): Cursor {
		if (c) {
			app.canvas.style.cursor = c
		}
		return app.canvas.style.cursor
	}

	function setFullscreen(f: boolean = true) {
		if (f) {
			enterFullscreen(app.canvas)
		} else {
			exitFullscreen()
		}
	}

	function isFullscreen(): boolean {
		return Boolean(getFullscreenElement())
	}

	function isTouchScreen() {
		return app.isTouchScreen
	}

	const debug: Debug = {
		inspect: false,
		timeScale: 1,
		showLog: true,
		fps: () => app.fpsCounter.fps,
		numFrames: () => app.numFrames,
		stepFrame: updateFrame,
		drawCalls: () => gfx.drawCalls,
		clearLog: () => game.logs = [],
		log: (msg) => {
			const max = gopt.logMax ?? LOG_MAX
			const style = msg instanceof Error ? "error" : "info"
			game.logs.unshift(`${`[time]${time().toFixed(2)}[/time] `}[${style}]${msg?.toString ? msg.toString() : msg}[/${style}]`)
			if (game.logs.length > max) {
				game.logs = game.logs.slice(0, max)
			}
		},
		error: (msg) => debug.log(new Error(msg.toString ? msg.toString() : msg as string)),
		curRecording: null,
		get paused() {
			return app.paused
		},
		set paused(v) {
			app.paused = v
			if (v) {
				audio.ctx.suspend()
			} else {
				audio.ctx.resume()
			}
		},
	}

	function dt() {
		return app.dt * debug.timeScale
	}

	function camPos(...pos: Vec2Args): Vec2 {
		if (pos.length > 0) {
			game.cam.pos = vec2(...pos)
		}
		return game.cam.pos ? game.cam.pos.clone() : center()
	}

	function camScale(...scale: Vec2Args): Vec2 {
		if (scale.length > 0) {
			game.cam.scale = vec2(...scale)
		}
		return game.cam.scale.clone()
	}

	function camRot(angle: number): number {
		if (angle !== undefined) {
			game.cam.angle = angle
		}
		return game.cam.angle
	}

	function shake(intensity: number = 12) {
		game.cam.shake = intensity
	}

	function toScreen(p: Vec2): Vec2 {
		return game.cam.transform.multVec2(p)
	}

	function toWorld(p: Vec2): Vec2 {
		return game.cam.transform.invert().multVec2(p)
	}

	function calcTransform(obj: GameObj): Mat4 {
		const tr = new Mat4()
		if (obj.pos) tr.translate(obj.pos)
		if (obj.scale) tr.scale(obj.scale)
		if (obj.angle) tr.rotate(obj.angle)
		return obj.parent ? tr.mult(obj.parent.transform) : tr
	}

	function make<T>(comps: CompList<T>): GameObj<T> {

		const compStates = new Map()
		const cleanups = {}
		const ev = new EventHandler()

		// TODO: "this" should be typed here
		const obj = {

			id: uid(),
			// TODO: a nice way to hide / pause when add()-ing
			hidden: false,
			paused: false,
			transform: new Mat4(),
			children: [],
			parent: null,

			add<T2>(a: CompList<T2> | GameObj<T2>): GameObj<T2> {
				const obj = (() => {
					if (Array.isArray(a)) {
						return make(a)
					}
					if (a.parent) {
						throw new Error("Cannot add a game obj that already has a parent.")
					}
					return a
				})()
				obj.parent = this
				obj.transform = calcTransform(obj)
				this.children.push(obj)
				obj.trigger("add", obj)
				game.ev.trigger("add", obj)
				return obj
			},

			readd(obj: GameObj): GameObj {
				const idx = this.children.indexOf(obj)
				if (idx !== -1) {
					this.children.splice(idx, 1)
					this.children.push(obj)
				}
				return obj
			},

			remove(obj: GameObj): void {
				const idx = this.children.indexOf(obj)
				if (idx !== -1) {
					obj.trigger("destroy")
					game.ev.trigger("destroy", obj)
					obj.parent = null
					this.children.splice(idx, 1)
				}
			},

			removeAll(tag: Tag) {
				this.get(tag).forEach((obj) => this.remove(obj))
			},

			update() {
				if (this.paused) return
				this.children
					.sort((o1, o2) => (o1.z ?? 0) - (o2.z ?? 0))
					.forEach((child) => child.update())
				this.trigger("update")
			},

			draw(this: GameObj<PosComp | ScaleComp | RotateComp>) {
				if (this.hidden) return
				pushTransform()
				pushTranslate(this.pos)
				pushScale(this.scale)
				pushRotate(this.angle)
				// TODO: automatically don't draw if offscreen
				this.trigger("draw")
				this.children
					.sort((o1, o2) => (o1.z ?? 0) - (o2.z ?? 0))
					.forEach((child) => child.draw())
				popTransform()
			},

			drawInspect(this: GameObj<PosComp | ScaleComp | RotateComp>) {
				if (this.hidden) return
				pushTransform()
				pushTranslate(this.pos)
				pushScale(this.scale)
				pushRotate(this.angle)
				this.children
					.sort((o1, o2) => (o1.z ?? 0) - (o2.z ?? 0))
					.forEach((child) => child.drawInspect())
				this.trigger("drawInspect")
				popTransform()
			},

			// use a comp, or tag
			use(comp: Comp | Tag) {

				if (!comp) {
					return
				}

				// tag
				if (typeof comp === "string") {
					return this.use({
						id: comp,
					})
				}

				let gc = []

				// clear if overwrite
				if (comp.id) {
					this.unuse(comp.id)
					cleanups[comp.id] = []
					gc = cleanups[comp.id]
					compStates.set(comp.id, comp)
				}

				for (const k in comp) {

					if (COMP_DESC.has(k)) {
						continue
					}

					const prop = Object.getOwnPropertyDescriptor(comp, k)

					if (typeof prop.value === "function") {
						comp[k] = comp[k].bind(this)
					}

					if (prop.set) {
						Object.defineProperty(comp, k, {
							set: prop.set.bind(this),
						})
					}

					if (prop.get) {
						Object.defineProperty(comp, k, {
							get: prop.get.bind(this),
						})
					}

					if (COMP_EVENTS.has(k)) {
						gc.push(this.on(k, comp[k]).cancel)
					} else {
						if (this[k] === undefined) {
							// assign comp fields to game obj
							Object.defineProperty(this, k, {
								get: () => comp[k],
								set: (val) => comp[k] = val,
								configurable: true,
								enumerable: true,
							})
							gc.push(() => delete this[k])
						} else {
							throw new Error(`Duplicate component property: "${k}"`)
						}
					}

				}

				// check for component dependencies
				const checkDeps = () => {
					if (!comp.require) return
					for (const dep of comp.require) {
						if (!this.c(dep)) {
							throw new Error(`Component "${comp.id}" requires component "${dep}"`)
						}
					}
				}

				if (comp.destroy) {
					gc.push(comp.destroy.bind(this))
				}

				// manually trigger add event if object already exist
				if (this.exists()) {
					checkDeps()
					if (comp.add) comp.add.call(this)
				} else {
					if (comp.require) {
						gc.push(this.on("add", checkDeps).cancel)
					}
				}

			},

			unuse(id: Tag) {
				if (cleanups[id]) {
					cleanups[id].forEach((e) => e())
					delete cleanups[id]
				}
				if (compStates.has(id)) {
					compStates.delete(id)
				}
			},

			c(id: Tag): Comp {
				return compStates.get(id)
			},

			get(t: Tag | Tag[], opts: GetOpt = {}): GameObj[] {
				let list: GameObj[] = opts.recursive
					? this.children.flatMap((child) => [child, ...child.children])
					: this.children
				list = list.filter((child) => t ? child.is(t) : true)
				if (opts.liveUpdate) {
					const isChild = (obj) => {
						return opts.recursive
							? this.isAncestorOf(obj)
							: obj.parent === this
					}
					// TODO: handle when object add / remove tags
					// TODO: a way to cancel the events?
					onAdd((obj) => {
						if (isChild(obj) && obj.is(t)) {
							list.push(obj)
						}
					})
					onDestroy((obj) => {
						if (isChild(obj) && obj.is(t)) {
							const idx = list.findIndex((o) => o.id === obj.id)
							if (idx !== -1) {
								list.splice(idx, 1)
							}
						}
					})
				}
				return list
			},

			isAncestorOf(obj: GameObj) {
				if (!obj.parent) {
					return false
				}
				return obj.parent === this || this.isAncestorOf(obj.parent)
			},

			exists(): boolean {
				return game.root.isAncestorOf(this)
			},

			is(tag: Tag | Tag[]): boolean {
				if (tag === "*") {
					return true
				}
				if (Array.isArray(tag)) {
					for (const t of tag) {
						if (!this.c(t)) {
							return false
						}
					}
					return true
				} else {
					return this.c(tag) != null
				}
			},

			on(name: string, action: (...args) => void): EventController {
				return ev.on(name, action.bind(this))
			},

			trigger(name: string, ...args): void {
				ev.trigger(name, ...args)
				game.objEvents.trigger(name, this, ...args)
			},

			destroy() {
				if (this.parent) {
					this.parent.remove(this)
				}
			},

			inspect() {
				const info = {}
				for (const [tag, comp] of compStates) {
					info[tag] = comp.inspect ? comp.inspect() : null
				}
				return info
			},

			onAdd(cb: () => void): EventController {
				return this.on("add", cb)
			},

			onUpdate(cb: () => void): EventController {
				return this.on("update", cb)
			},

			onDraw(cb: () => void): EventController {
				return this.on("draw", cb)
			},

			onDestroy(action: () => void): EventController {
				return this.on("destroy", action)
			},

			clearEvents() {
				ev.clear()
			},

		}

		for (const comp of comps) {
			obj.use(comp)
		}

		return obj as unknown as GameObj<T>

	}

	// add an event to a tag
	function on(event: string, tag: Tag, cb: (obj: GameObj, ...args) => void): EventController {
		if (!game.objEvents[event]) {
			game.objEvents[event] = new IDList()
		}
		return game.objEvents.on(event, (obj, ...args) => {
			if (obj.is(tag)) {
				cb(obj, ...args)
			}
		})
	}

	// add update event to a tag or global update
	const onUpdate = ((tag: Tag | (() => void), action?: (obj: GameObj) => void) => {
		if (typeof tag === "function" && action === undefined) {
			const obj = add([{ update: tag }])
			return {
				get paused() {
					return obj.paused
				},
				set paused(p) {
					obj.paused = p
				},
				cancel: () => obj.destroy(),
			}
		} else if (typeof tag === "string") {
			return on("update", tag, action)
		}
	}) as KaboomCtx["onUpdate"]

	// add draw event to a tag or global draw
	const onDraw = ((tag: Tag | (() => void), action?: (obj: GameObj) => void) => {
		if (typeof tag === "function" && action === undefined) {
			const obj = add([{ draw: tag }])
			return {
				get paused() {
					return obj.hidden
				},
				set paused(p) {
					obj.hidden = p
				},
				cancel: () => obj.destroy(),
			}
		} else if (typeof tag === "string") {
			return on("draw", tag, action)
		}
	}) as KaboomCtx["onDraw"]

	function onAdd(tag: Tag | ((obj: GameObj) => void), action?: (obj: GameObj) => void) {
		if (typeof tag === "function" && action === undefined) {
			return game.ev.on("add", tag)
		} else if (typeof tag === "string") {
			return on("add", tag, action)
		}
	}

	function onDestroy(tag: Tag | ((obj: GameObj) => void), action?: (obj: GameObj) => void) {
		if (typeof tag === "function" && action === undefined) {
			return game.ev.on("destroy", tag)
		} else if (typeof tag === "string") {
			return on("destroy", tag, action)
		}
	}

	// add an event that runs with objs with t1 collides with objs with t2
	function onCollide(
		t1: Tag,
		t2: Tag,
		f: (a: GameObj, b: GameObj, col?: Collision) => void,
	): EventController {
		return on("collide", t1, (a, b, col) => b.is(t2) && f(a, b, col))
	}

	function onCollideUpdate(
		t1: Tag,
		t2: Tag,
		f: (a: GameObj, b: GameObj, col?: Collision) => void,
	): EventController {
		return on("collideUpdate", t1, (a, b, col) => b.is(t2) && f(a, b, col))
	}

	function onCollideEnd(
		t1: Tag,
		t2: Tag,
		f: (a: GameObj, b: GameObj, col?: Collision) => void,
	): EventController {
		return on("collideEnd", t1, (a, b, col) => b.is(t2) && f(a, b, col))
	}

	function forAllCurrentAndFuture(t: Tag, action: (obj: GameObj) => void) {
		get(t).forEach(action)
		onAdd(t, action)
	}

	// add an event that runs when objs with tag t is clicked
	function onClick(tag: Tag | (() => void), action?: (obj: GameObj) => void): EventController {
		if (typeof tag === "function") {
			return onMousePress(tag)
		} else {
			const events = []
			forAllCurrentAndFuture(tag, (obj) => {
				if (!obj.area)
					throw new Error("onClick() requires the object to have area() component")
				events.push(obj.onClick(() => action(obj)))
			})
			return joinEventControllers(events)
		}
	}

	// add an event that runs once when objs with tag t is hovered
	function onHover(t: Tag, action: (obj: GameObj) => void): EventController {
		const events = []
		forAllCurrentAndFuture(t, (obj) => {
			if (!obj.area)
				throw new Error("onHover() requires the object to have area() component")
			events.push(obj.onHover(() => action(obj)))
		})
		return joinEventControllers(events)
	}

	// add an event that runs once when objs with tag t is hovered
	function onHoverUpdate(t: Tag, action: (obj: GameObj) => void): EventController {
		const events = []
		forAllCurrentAndFuture(t, (obj) => {
			if (!obj.area)
				throw new Error("onHoverUpdate() requires the object to have area() component")
			events.push(obj.onHoverUpdate(() => action(obj)))
		})
		return joinEventControllers(events)
	}

	// add an event that runs once when objs with tag t is unhovered
	function onHoverEnd(t: Tag, action: (obj: GameObj) => void): EventController {
		const events = []
		forAllCurrentAndFuture(t, (obj) => {
			if (!obj.area)
				throw new Error("onHoverEnd() requires the object to have area() component")
			events.push(obj.onHoverEnd(() => action(obj)))
		})
		return joinEventControllers(events)
	}

	// TODO: use PromiseLike?
	// add an event that'd be run after t
	function wait(time: number, action?: () => void): TimerController {
		let t = 0
		const actions = []
		if (action) actions.push(action)
		const ev = onUpdate(() => {
			t += dt()
			if (t >= time) {
				ev.cancel()
				actions.forEach((action) => action())
			}
		})
		return {
			paused: ev.paused,
			cancel: ev.cancel,
			onFinish(action) {
				actions.push(action)
			},
			then(action) {
				this.onFinish(action)
				return this
			},
		}
	}

	// add an event that's run every t seconds
	function loop(t: number, action: () => void): EventController {

		let curTimer: null | TimerController = null

		const newAction = () => {
			// TODO: should f be execute right away as loop() is called?
			curTimer = wait(t, newAction)
			action()
		}

		curTimer = wait(0, newAction)

		return {
			get paused() {
				return curTimer.paused
			},
			set paused(p) {
				curTimer.paused = p
			},
			cancel: () => curTimer.cancel(),
		}

	}

	function joinEventControllers(events: EventController[]): EventController {
		return {
			get paused() {
				return events[0].paused
			},
			set paused(p) {
				events.forEach((e) => e.paused = p)
			},
			cancel: () => events.forEach((e) => e.cancel()),
		}
	}

	// input callbacks
	const onKeyDown = ((
		key?: Key | ((k: Key) => void),
		action?: (k: Key) => void,
	) => {
		if (typeof key === "function") {
			return game.ev.on("keyDown", key)
		} else if (typeof key === "string" && typeof action === "function") {
			return game.ev.on("keyDown", (k) => k === key && action(key))
		}
	}) as KaboomCtx["onKeyDown"]

	const onKeyPress = ((
		key?: Key | ((k: Key) => void),
		action?: (k: Key) => void,
	) => {
		if (typeof key === "function") {
			return game.ev.on("keyPress", key)
		} else if (typeof key === "string" && typeof action === "function") {
			return game.ev.on("keyPress", (k) => k === key && action(key))
		}
	}) as KaboomCtx["onKeyPress"]

	const onKeyPressRepeat = ((
		key?: Key | ((k: Key) => void),
		action?: (k: Key) => void,
	) => {
		if (typeof key === "function") {
			return game.ev.on("keyPressRepeat", key)
		} else if (typeof key === "string" && typeof action === "function") {
			return game.ev.on("keyPressRepeat", (k) => k === key && action(key))
		}
	}) as KaboomCtx["onKeyPressRepeat"]

	const onKeyRelease = ((
		key?: Key | ((k: Key) => void),
		action?: (k: Key) => void,
	) => {
		if (typeof key === "function") {
			return game.ev.on("keyRelease", key)
		} else if (typeof key === "string" && typeof action === "function") {
			return game.ev.on("keyRelease", (k) => k === key && action(key))
		}
	}) as KaboomCtx["onKeyRelease"]

	function onMouseDown(
		mouse: MouseButton | ((m: MouseButton) => void),
		action?: (m: MouseButton) => void,
	): EventController {
		if (typeof mouse === "function") {
			return game.ev.on("mouseDown", (m) => mouse(m))
		} else {
			return game.ev.on("mouseDown", (m) => m === mouse && action(m))
		}
	}

	function onMousePress(
		mouse: MouseButton | ((m: MouseButton) => void),
		action?: (m: MouseButton) => void,
	): EventController {
		if (typeof mouse === "function") {
			return game.ev.on("mousePress", (m) => mouse(m))
		} else {
			return game.ev.on("mousePress", (m) => m === mouse && action(m))
		}
	}

	function onMouseRelease(
		mouse: MouseButton | ((m: MouseButton) => void),
		action?: (m: MouseButton) => void,
	): EventController {
		if (typeof mouse === "function") {
			return game.ev.on("mouseRelease", (m) => mouse(m))
		} else {
			return game.ev.on("mouseRelease", (m) => m === mouse && action(m))
		}
	}

	function onMouseMove(f: (pos: Vec2, dpos: Vec2) => void): EventController {
		return game.ev.on("mouseMove", () => f(mousePos(), mouseDeltaPos()))
	}

	function onCharInput(action: (ch: string) => void): EventController {
		return game.ev.on("charInput", action)
	}

	function onTouchStart(f: (pos: Vec2, t: Touch) => void): EventController {
		return game.ev.on("touchStart", f)
	}

	function onTouchMove(f: (pos: Vec2, t: Touch) => void): EventController {
		return game.ev.on("touchMove", f)
	}

	function onTouchEnd(f: (pos: Vec2, t: Touch) => void): EventController {
		return game.ev.on("touchEnd", f)
	}

	function onScroll(action: (delta: Vec2) => void): EventController {
		return game.ev.on("scroll", action)
	}

	function onVirtualButtonDown(btn: VirtualButton, action: () => void): EventController {
		return game.ev.on("virtualButtonDown", (b) => b === btn && action())
	}

	function onVirtualButtonPress(btn: VirtualButton, action: () => void): EventController {
		return game.ev.on("virtualButtonPress", (b) => b === btn && action())
	}

	function onVirtualButtonRelease(btn: VirtualButton, action: () => void): EventController {
		return game.ev.on("virtualButtonRelease", (b) => b === btn && action())
	}

	function onGamepadButtonDown(btn: GamepadButton | ((btn: GamepadButton) => void), action?: (btn: GamepadButton) => void): EventController {
		if (typeof btn === "function") {
			return game.ev.on("gamepadButtonDown", btn)
		} else if (typeof btn === "string" && typeof action === "function") {
			return game.ev.on("gamepadButtonDown", (b) => b === btn && action(btn))
		}
	}

	function onGamepadButtonPress(btn: GamepadButton | ((btn: GamepadButton) => void), action?: (btn: GamepadButton) => void): EventController {
		if (typeof btn === "function") {
			return game.ev.on("gamepadButtonPress", btn)
		} else if (typeof btn === "string" && typeof action === "function") {
			return game.ev.on("gamepadButtonPress", (b) => b === btn && action(btn))
		}
	}

	function onGamepadButtonRelease(btn: GamepadButton | ((btn: GamepadButton) => void), action?: (btn: GamepadButton) => void): EventController {
		if (typeof btn === "function") {
			return game.ev.on("gamepadButtonRelease", btn)
		} else if (typeof btn === "string" && typeof action === "function") {
			return game.ev.on("gamepadButtonRelease", (b) => b === btn && action(btn))
		}
	}

	function onGamepadStick(stick: "left" | "right", action: (value: Vec2) => void): EventController {
		return game.ev.on("gamepadAxe", ((a: string, v: Vec2) => a === stick && action(v)))
	}

	function enterDebugMode() {

		onKeyPress("f1", () => {
			debug.inspect = !debug.inspect
		})

		onKeyPress("f2", () => {
			debug.clearLog()
		})

		onKeyPress("f8", () => {
			debug.paused = !debug.paused
		})

		onKeyPress("f7", () => {
			debug.timeScale = toFixed(clamp(debug.timeScale - 0.2, 0, 2), 1)
		})

		onKeyPress("f9", () => {
			debug.timeScale = toFixed(clamp(debug.timeScale + 0.2, 0, 2), 1)
		})

		onKeyPress("f10", () => {
			debug.stepFrame()
		})

	}

	function enterBurpMode() {
		onKeyPress("b", () => burp())
	}

	// get / set gravity
	function gravity(g?: number): number {
		if (g !== undefined) {
			game.gravity = g
		}
		return game.gravity
	}

	// Get connected gamepads
	function getGamepads(): Gamepad[] {
		return navigator.getGamepads().filter((g) => g !== null)
	}

	// TODO: manage global velocity here?
	function pos(...args: Vec2Args): PosComp {

		return {

			id: "pos",
			pos: vec2(...args),

			moveBy(...args: Vec2Args) {
				this.pos = this.pos.add(vec2(...args))
			},

			// move with velocity (pixels per second)
			move(...args: Vec2Args) {
				this.moveBy(vec2(...args).scale(dt()))
			},

			// move to a destination, with optional speed
			moveTo(...args) {
				if (typeof args[0] === "number" && typeof args[1] === "number") {
					return this.moveTo(vec2(args[0], args[1]), args[2])
				}
				const dest = args[0]
				const speed = args[1]
				if (speed === undefined) {
					this.pos = vec2(dest)
					return
				}
				const diff = dest.sub(this.pos)
				if (diff.len() <= speed * dt()) {
					this.pos = vec2(dest)
					return
				}
				this.move(diff.unit().scale(speed))
			},

			worldPos(this: GameObj<PosComp>): Vec2 {
				return this.parent
					? this.parent.transform.multVec2(this.pos)
					: this.pos
			},

			// get the screen position (transformed by camera)
			screenPos(this: GameObj<PosComp | FixedComp>): Vec2 {
				return this.fixed
					? this.pos
					: toScreen(this.pos)
			},

			inspect() {
				return `(${Math.round(this.pos.x)}, ${Math.round(this.pos.y)})`
			},

			drawInspect() {
				drawCircle({
					color: rgb(255, 0, 0),
					radius: 4 / getViewportScale(),
				})
			},

		}

	}

	// TODO: allow single number assignment
	function scale(...args: Vec2Args): ScaleComp {
		if (args.length === 0) {
			return scale(1)
		}
		return {
			id: "scale",
			scale: vec2(...args),
			scaleTo(...args: Vec2Args) {
				this.scale = vec2(...args)
			},
			scaleBy(...args: Vec2Args) {
				this.scale.scale(vec2(...args))
			},
			inspect() {
				return `(${toFixed(this.scale.x, 2)}, ${toFixed(this.scale.y, 2)})`
			},
		}
	}

	function rotate(r: number): RotateComp {
		return {
			id: "rotate",
			angle: r ?? 0,
			rotateBy(angle: number) {
				this.angle += angle
			},
			rotateTo(angle: number) {
				this.angle = angle
			},
			inspect() {
				return `${Math.round(this.angle)}`
			},
		}
	}

	function color(...args): ColorComp {
		return {
			id: "color",
			color: rgb(...args),
			inspect() {
				return this.color.toString()
			},
		}
	}

	function toFixed(n: number, f: number) {
		return Number(n.toFixed(f))
	}

	// TODO: fadeIn here?
	function opacity(a: number): OpacityComp {
		return {
			id: "opacity",
			opacity: a ?? 1,
			inspect() {
				return `${toFixed(this.opacity, 1)}`
			},
			fadeOut(time = 1, easeFunc = easings.linear): TweenController {
				return tween(this.opacity, 0, time, (a) => this.opacity = a, easeFunc)
			},
		}
	}

	function anchor(o: Anchor | Vec2): AnchorComp {
		if (!o) {
			throw new Error("Please define an anchor")
		}
		return {
			id: "anchor",
			anchor: o,
			inspect() {
				if (typeof this.anchor === "string") {
					return this.anchor
				} else {
					return this.anchor.toString()
				}
			},
		}
	}

	function z(z: number): ZComp {
		return {
			id: "z",
			z: z,
			inspect() {
				return `${this.z}`
			},
		}
	}

	function follow(obj: GameObj, offset?: Vec2): FollowComp {
		return {
			id: "follow",
			require: [ "pos" ],
			follow: {
				obj: obj,
				offset: offset ?? vec2(0),
			},
			add(this: GameObj<FollowComp | PosComp>) {
				if (obj.exists()) {
					this.pos = this.follow.obj.pos.add(this.follow.offset)
				}
			},
			update(this: GameObj<FollowComp | PosComp>) {
				if (obj.exists()) {
					this.pos = this.follow.obj.pos.add(this.follow.offset)
				}
			},
		}
	}

	function move(dir: number | Vec2, speed: number): MoveComp {
		const d = typeof dir === "number" ? Vec2.fromAngle(dir) : dir.unit()
		return {
			id: "move",
			require: [ "pos" ],
			update(this: GameObj<PosComp>) {
				this.move(d.scale(speed))
			},
		}
	}

	const DEF_OFFSCREEN_DIS = 200

	function offscreen(opt: OffScreenCompOpt = {}): OffScreenComp {
		const distance = opt.distance ?? DEF_OFFSCREEN_DIS
		let isOut = false
		return {
			id: "offscreen",
			require: [ "pos" ],
			isOffScreen(this: GameObj<PosComp>): boolean {
				const pos = toScreen(this.pos)
				const screenRect = new Rect(vec2(0), width(), height())
				return !testRectPoint(screenRect, pos)
					&& screenRect.sdistToPoint(pos) > distance * distance
			},
			onExitScreen(this: GameObj, action: () => void): EventController {
				return this.on("exitView", action)
			},
			onEnterScreen(this: GameObj, action: () => void): EventController {
				return this.on("enterView", action)
			},
			update(this: GameObj) {
				if (this.isOffScreen()) {
					if (!isOut) {
						this.trigger("exitView")
						isOut = true
					}
					if (opt.hide) this.hidden = true
					if (opt.pause) this.paused = true
					if (opt.destroy) this.destroy()
				} else {
					if (isOut) {
						this.trigger("enterView")
						isOut = false
					}
					if (opt.hide) this.hidden = false
					if (opt.pause) this.paused = false
				}
			},
		}
	}

	function area(opt: AreaCompOpt = {}): AreaComp {

		const events: Array<EventController> = []
		const colliding = {}
		const collidingThisFrame = new Set()

		return {

			id: "area",
			collisionIgnore: opt.collisionIgnore ?? [],

			add(this: GameObj<AreaComp>) {

				if (this.area.cursor) {
					events.push(this.onHover(() => setCursor(this.area.cursor)))
				}

				events.push(this.onCollideUpdate((obj, col) => {
					if (!colliding[obj.id]) {
						this.trigger("collide", obj, col)
					}
					colliding[obj.id] = col
					collidingThisFrame.add(obj.id)
				}))

			},

			update(this: GameObj<AreaComp>) {
				for (const id in colliding) {
					if (!collidingThisFrame.has(Number(id))) {
						this.trigger("collideEnd", colliding[id].target)
						delete colliding[id]
					}
				}
				collidingThisFrame.clear()
			},

			drawInspect(this: GameObj<AreaComp | AnchorComp | FixedComp>) {

				const a = this.localArea()

				pushTransform()
				pushScale(this.area.scale)
				pushTranslate(this.area.offset)

				const opts = {
					outline: {
						width: 4 / getViewportScale(),
						color: rgb(0, 0, 255),
					},
					anchor: this.anchor,
					fill: false,
					fixed: this.fixed,
				}

				if (a instanceof Rect) {
					drawRect({
						...opts,
						pos: a.pos,
						width: a.width,
						height: a.height,
					})
				} else if (a instanceof Polygon) {
					drawPolygon({
						...opts,
						pts: a.pts,
					})
				} else if (a instanceof Circle) {
					drawCircle({
						...opts,
						pos: a.center,
						radius: a.radius,
					})
				}

				popTransform()

			},

			destroy() {
				events.forEach((e) => e.cancel())
			},

			area: {
				shape: opt.shape ?? null,
				scale: opt.scale ? vec2(opt.scale) : vec2(1),
				offset: opt.offset ?? vec2(0),
				cursor: opt.cursor ?? null,
			},

			isClicked(): boolean {
				return isMousePressed() && this.isHovering()
			},

			isHovering(this: GameObj) {
				const mpos = this.fixed ? mousePos() : toWorld(mousePos())
				return this.hasPoint(mpos)
			},

			checkCollision(this: GameObj, other: GameObj<AreaComp>) {
				return colliding[other.id] ?? null
			},

			getCollisions() {
				return Object.values(colliding)
			},

			isColliding(other: GameObj<AreaComp>) {
				return Boolean(colliding[other.id])
			},

			isOverlapping(other) {
				const col = colliding[other.id]
				return col && col.hasOverlap()
			},

			onClick(this: GameObj, f: () => void): EventController {
				return this.onUpdate(() => {
					if (this.isClicked()) {
						f()
					}
				})
			},

			onHover(this: GameObj, action: () => void): EventController {
				let hovering = false
				return this.onUpdate(() => {
					if (!hovering) {
						if (this.isHovering()) {
							hovering = true
							action()
						}
					} else {
						hovering = this.isHovering()
					}
				})
			},

			onHoverUpdate(this: GameObj, onHover: () => void): EventController {
				return this.onUpdate(() => {
					if (this.isHovering()) {
						onHover()
					}
				})
			},

			onHoverEnd(this: GameObj, action: () => void): EventController {
				let hovering = false
				return this.onUpdate(() => {
					if (hovering) {
						if (!this.isHovering()) {
							hovering = false
							action()
						}
					} else {
						hovering = this.isHovering()
					}
				})
			},

			onCollide(
				this: GameObj,
				tag: Tag | ((obj: GameObj, col?: Collision) => void),
				cb?: (obj: GameObj, col?: Collision) => void,
			): EventController {
				if (typeof tag === "function" && cb === undefined) {
					return this.on("collide", tag)
				} else if (typeof tag === "string") {
					return this.onCollide((obj, col) => {
						if (obj.is(tag)) {
							cb(obj, col)
						}
					})
				}
			},

			onCollideUpdate(
				this: GameObj<AreaComp>,
				tag: Tag | ((obj: GameObj, col?: Collision) => void),
				cb?: (obj: GameObj, col?: Collision) => void,
			): EventController {
				if (typeof tag === "function" && cb === undefined) {
					return this.on("collideUpdate", tag)
				} else if (typeof tag === "string") {
					return this.on("collideUpdate", (obj, col) => obj.is(tag) && cb(obj, col))
				}
			},

			onCollideEnd(
				this: GameObj<AreaComp>,
				tag: Tag | ((obj: GameObj) => void),
				cb?: (obj: GameObj) => void,
			): EventController {
				if (typeof tag === "function" && cb === undefined) {
					return this.on("collideEnd", tag)
				} else if (typeof tag === "string") {
					return this.on("collideEnd", (obj) => obj.is(tag) && cb(obj))
				}
			},

			hasPoint(pt: Vec2): boolean {
				// TODO: convert to pt to local space instead
				return testPolygonPoint(this.worldArea(), pt)
			},

			// push an obj out of another if they're overlapped
			pushOut(this: GameObj<AreaComp | PosComp>, obj: GameObj<AreaComp>) {
				const res = this.checkCollision(obj)
				if (res) {
					this.pos = this.pos.add(res.displacement)
				}
			},

			// TODO: recursive
			// push object out of other solid objects
			pushOutAll() {
				game.root.getAll().forEach(this.pushOut)
			},

			localArea(this: GameObj<AreaComp | { renderArea(): Shape }>): Shape {
				return this.area.shape
					? this.area.shape
					: this.renderArea()
			},

			// TODO: cache
			worldArea(this: GameObj<AreaComp | AnchorComp>): Polygon {

				const localArea = this.localArea()

				if (!(localArea instanceof Polygon || localArea instanceof Rect)) {
					throw new Error("Only support polygon and rect shapes for now")
				}

				const transform = this.transform
					.clone()
					.scale(vec2(this.area.scale ?? 1))
					.translate(this.area.offset)

				if (localArea instanceof Rect) {
					const offset = anchorPt(this.anchor || DEF_ANCHOR)
						.add(1, 1)
						.scale(-0.5)
						.scale(localArea.width, localArea.height)
					transform.translate(offset)
				}

				return localArea.transform(transform) as Polygon

			},

			screenArea(this: GameObj<AreaComp | FixedComp>): Polygon {
				const area = this.worldArea()
				if (this.fixed) {
					return area
				} else {
					return area.transform(game.cam.transform)
				}
			},

		}

	}

	function getRenderProps(obj: GameObj<any>) {
		return {
			color: obj.color,
			opacity: obj.opacity,
			anchor: obj.anchor,
			outline: obj.outline,
			fixed: obj.fixed,
			shader: obj.shader,
			uniform: obj.uniform,
		}
	}

	// TODO: clean
	function sprite(
		src: string | SpriteData | Asset<SpriteData>,
		opt: SpriteCompOpt = {},
	): SpriteComp {

		let spriteData: SpriteData | null = null
		let curAnim: SpriteCurAnim | null = null
		const spriteLoadedEvent = new Event<[SpriteData]>()

		if (!src) {
			throw new Error("Please pass the resource name or data to sprite()")
		}

		const calcTexScale = (tex: Texture, q: Quad, w?: number, h?: number): Vec2 => {
			const scale = vec2(1, 1)
			if (w && h) {
				scale.x = w / (tex.width * q.w)
				scale.y = h / (tex.height * q.h)
			} else if (w) {
				scale.x = w / (tex.width * q.w)
				scale.y = scale.x
			} else if (h) {
				scale.y = h / (tex.height * q.h)
				scale.x = scale.y
			}
			return scale
		}

		return {

			id: "sprite",
			// TODO: allow update
			width: 0,
			height: 0,
			frame: opt.frame || 0,
			quad: opt.quad || new Quad(0, 0, 1, 1),
			animSpeed: opt.animSpeed ?? 1,
			flipX: opt.flipX ?? false,
			flipY: opt.flipY ?? false,

			draw(this: GameObj<SpriteComp>) {

				if (!spriteData) return

				const q = spriteData.frames[this.frame ?? 0]

				if (!q) {
					throw new Error(`Frame not found: ${this.frame ?? 0}`)
				}

				if (spriteData.slice9) {
					// TODO: tile
					// TODO: use scale or width / height, or both?
					const { left, right, top, bottom } = spriteData.slice9
					const tw = spriteData.tex.width * q.w
					const th = spriteData.tex.height * q.h
					const iw = this.width - left - right
					const ih = this.height - top - bottom
					const w1 = left / tw
					const w3 = right / tw
					const w2 = 1 - w1 - w3
					const h1 = top / th
					const h3 = bottom / th
					const h2 = 1 - h1 - h3
					const quads = [
						// uv
						quad(0,       0,       w1, h1),
						quad(w1,      0,       w2, h1),
						quad(w1 + w2, 0,       w3, h1),
						quad(0,       h1,      w1, h2),
						quad(w1,      h1,      w2, h2),
						quad(w1 + w2, h1,      w3, h2),
						quad(0,       h1 + h2, w1, h3),
						quad(w1,      h1 + h2, w2, h3),
						quad(w1 + w2, h1 + h2, w3, h3),
						// transform
						quad(0,         0,        left,  top),
						quad(left,      0,        iw,    top),
						quad(left + iw, 0,        right, top),
						quad(0,         top,      left,  ih),
						quad(left,      top,      iw,    ih),
						quad(left + iw, top,      right, ih),
						quad(0,         top + ih, left,  bottom),
						quad(left,      top + ih, iw,    bottom),
						quad(left + iw, top + ih, right, bottom),
					]
					for (let i = 0; i < 9; i++) {
						const uv = quads[i]
						const transform = quads[i + 9]
						drawTexture(Object.assign(getRenderProps(this), {
							pos: transform.pos(),
							tex: spriteData.tex,
							quad: q.scale(uv),
							flipX: this.flipX,
							flipY: this.flipY,
							tiled: opt.tiled,
							width: transform.w,
							height: transform.h,
						}))
					}

				} else {
					drawTexture(Object.assign(getRenderProps(this), {
						tex: spriteData.tex,
						quad: q,
						flipX: this.flipX,
						flipY: this.flipY,
						tiled: opt.tiled,
						width: this.width,
						height: this.height,
					}))
				}

			},

			update(this: GameObj<SpriteComp>) {

				// TODO: get sprite data in add()
				if (!spriteData) {

					const spr = resolveSprite(src)

					if (!spr || !spr.data) {
						return
					}

					let q = spr.data.frames[0].clone()

					if (opt.quad) {
						q = q.scale(opt.quad)
					}

					const scale = calcTexScale(spr.data.tex, q, opt.width, opt.height)

					this.width = spr.data.tex.width * q.w * scale.x
					this.height = spr.data.tex.height * q.h * scale.y

					if (opt.anim) {
						this.play(opt.anim)
					}

					spriteData = spr.data
					spriteLoadedEvent.trigger(spriteData)

				}

				if (!curAnim) {
					return
				}

				const anim = spriteData.anims[curAnim.name]

				if (typeof anim === "number") {
					this.frame = anim
					return
				}

				if (anim.speed === 0) {
					throw new Error("Sprite anim speed cannot be 0")
				}

				curAnim.timer += dt() * this.animSpeed

				if (curAnim.timer >= (1 / curAnim.speed)) {
					curAnim.timer = 0
					// TODO: clean up
					if (anim.from > anim.to) {
						this.frame--
						if (this.frame < anim.to) {
							if (curAnim.loop) {
								this.frame = anim.from
							} else {
								this.frame++
								curAnim.onEnd()
								this.stop()
							}
						}
					} else {
						this.frame++
						if (this.frame > anim.to) {
							if (curAnim.loop) {
								this.frame = anim.from
							} else {
								this.frame--
								curAnim.onEnd()
								this.stop()
							}
						}
					}
				}

			},

			play(this: GameObj<SpriteComp>, name: string, opt: SpriteAnimPlayOpt = {}) {

				if (!spriteData) {
					spriteLoadedEvent.add(() => this.play(name, opt))
					return
				}

				const anim = spriteData.anims[name]

				if (!anim) {
					throw new Error(`Anim not found: ${name}`)
				}

				if (curAnim) {
					this.stop()
				}

				curAnim = typeof anim === "number"
					? {
						name: name,
						timer: 0,
						loop: false,
						pingpong: false,
						speed: 0,
						onEnd: () => {},
					}
					: {
						name: name,
						timer: 0,
						loop: opt.loop ?? anim.loop ?? false,
						pingpong: opt.pingpong ?? anim.pingpong ?? false,
						speed: opt.speed ?? anim.speed ?? 10,
						onEnd: opt.onEnd ?? (() => {}),
					}

				this.frame = typeof anim === "number"
					? anim
					: anim.from

				this.trigger("animStart", name)

			},

			stop(this: GameObj<SpriteComp>) {
				if (!curAnim) {
					return
				}
				const prevAnim = curAnim.name
				curAnim = null
				this.trigger("animEnd", prevAnim)
			},

			numFrames() {
				if (!spriteData) {
					return 0
				}
				return spriteData.frames.length
			},

			curAnim() {
				return curAnim?.name
			},

			onAnimEnd(
				this: GameObj<SpriteComp>,
				name: string,
				action: () => void,
			): EventController {
				return this.on("animEnd", (anim) => {
					if (anim === name) {
						action()
					}
				})
			},

			onAnimStart(
				this: GameObj<SpriteComp>,
				name: string,
				action: () => void,
			): EventController {
				return this.on("animStart", (anim) => {
					if (anim === name) {
						action()
					}
				})
			},

			renderArea() {
				return new Rect(vec2(0), this.width, this.height)
			},

			inspect() {
				if (typeof src === "string") {
					return `"${src}"`
				}
			},

		}

	}

	function text(t: string, opt: TextCompOpt = {}): TextComp {

		function update(obj: GameObj<TextComp | any>) {

			const ftext = formatText(Object.assign(getRenderProps(obj), {
				text: obj.text + "",
				size: obj.textSize,
				font: obj.font,
				width: opt.width && obj.width,
				align: obj.align,
				letterSpacing: obj.letterSpacing,
				lineSpacing: obj.lineSpacing,
				transform: obj.textTransform,
				styles: obj.textStyles,
			}))

			if (!opt.width) {
				obj.width = ftext.width / (obj.scale?.x || 1)
			}

			obj.height = ftext.height / (obj.scale?.y || 1)

			return ftext

		}

		return {

			id: "text",
			text: t,
			textSize: opt.size ?? DEF_TEXT_SIZE,
			font: opt.font,
			width: opt.width,
			height: 0,
			align: opt.align,
			lineSpacing: opt.lineSpacing,
			letterSpacing: opt.letterSpacing,
			textTransform: opt.transform,
			textStyles: opt.styles,

			add(this: GameObj<TextComp>) {
				onLoad(() => update(this))
			},

			draw(this: GameObj<TextComp>) {
				drawFormattedText(update(this))
			},

			renderArea() {
				return new Rect(vec2(0), this.width, this.height)
			},

		}

	}

	function rect(w: number, h: number, opt: RectCompOpt = {}): RectComp {
		return {
			id: "rect",
			width: w,
			height: h,
			radius: opt.radius || 0,
			draw(this: GameObj<RectComp>) {
				drawRect(Object.assign(getRenderProps(this), {
					width: this.width,
					height: this.height,
					radius: this.radius,
				}))
			},
			renderArea() {
				return new Rect(vec2(0), this.width, this.height)
			},
			inspect() {
				return `${Math.ceil(this.width)}, ${Math.ceil(this.height)}`
			},
		}
	}

	function uvquad(w: number, h: number): UVQuadComp {
		return {
			id: "rect",
			width: w,
			height: h,
			draw(this: GameObj<UVQuadComp>) {
				drawUVQuad(Object.assign(getRenderProps(this), {
					width: this.width,
					height: this.height,
				}))
			},
			renderArea() {
				return new Rect(vec2(0), this.width, this.height)
			},
			inspect() {
				return `${Math.ceil(this.width)}, ${Math.ceil(this.height)}`
			},
		}
	}

	function circle(radius: number): CircleComp {
		return {
			id: "circle",
			radius: radius,
			draw(this: GameObj<CircleComp>) {
				drawCircle(Object.assign(getRenderProps(this), {
					radius: this.radius,
				}))
			},
			renderArea(this: GameObj<AnchorComp | CircleComp>) {
				return new Rect(new Vec2(this.anchor ? 0 : -this.radius), this.radius * 2, this.radius * 2)
			},
			inspect() {
				return `${Math.ceil(this.radius)}`
			},
		}
	}

	function outline(width: number = 1, color: Color = rgb(0, 0, 0)): OutlineComp {
		return {
			id: "outline",
			outline: {
				width,
				color,
			},
		}
	}

	function timer(time?: number, action?: () => void): TimerComp {
		const timers: IDList<Timer> = new IDList()
		if (time && action) {
			timers.pushd(new Timer(time, action))
		}
		return {
			id: "timer",
			wait(time: number, action: () => void): TimerController {
				const actions = [ action ]
				const timer = new Timer(time, () => actions.forEach((f) => f()))
				const cancel = timers.pushd(timer)
				return {
					get paused() {
						return timer.paused
					},
					set paused(p) {
						timer.paused = p
					},
					cancel: cancel,
					onFinish(action) {
						actions.push(action)
					},
					then(action) {
						this.onFinish(action)
						return this
					},
				}
			},
			update() {
				timers.forEach((timer, id) => {
					if (timer.tick(dt())) {
						timers.delete(id)
					}
				})
			},
		}
	}

	// maximum y velocity with body()
	const DEF_JUMP_FORCE = 640
	const MAX_VEL = 65536

	// TODO: land on wall
	function body(opt: BodyCompOpt = {}): BodyComp {

		const vel = vec2(0)
		let curPlatform: GameObj<PosComp | AreaComp | BodyComp> | null = null
		let lastPlatformPos = null
		let wantFall = false
		const events: Array<EventController> = []

		return {

			id: "body",
			require: [ "pos", "area" ],
			jumpForce: opt.jumpForce ?? DEF_JUMP_FORCE,
			gravityScale: opt.gravityScale ?? 1,
			isStatic: opt.isStatic ?? false,
			// TODO: prefer density * area()
			mass: opt.mass ?? 1,

			add(this: GameObj<PosComp | BodyComp | AreaComp>) {

				if (this.mass === 0) {
					throw new Error("Can't set body mass to 0")
				}

				// TODO
				// static vs static: don't resolve
				// static vs non-static: always resolve non-static
				// non-static vs non-static: resolve the first one
				events.push(this.onCollideUpdate((other: GameObj<PosComp | BodyComp>, col) => {

					if (!other.is("body")) {
						return
					}

					if (col.resolved) {
						return
					}

					this.trigger("beforePhysicsResolve", col)
					other.trigger("beforePhysicsResolve", col.reverse())

					// user can mark 'resolved' in beforePhysicsResolve to stop a resolution
					if (col.resolved) {
						return
					}

					if (this.isStatic && other.isStatic) {
						return
					} else if (!this.isStatic && !other.isStatic) {
						// TODO: update all children transform?
						const tmass = this.mass + other.mass
						this.pos = this.pos.add(col.displacement.scale(other.mass / tmass))
						other.pos = other.pos.add(col.displacement.scale(-this.mass / tmass))
						this.transform = calcTransform(this)
						other.transform = calcTransform(other)
					} else {
						// if one is static and on is not, resolve the non static one
						const col2 = (!this.isStatic && other.isStatic) ? col : col.reverse()
						col2.source.pos = col2.source.pos.add(col2.displacement)
						col2.source.transform = calcTransform(col2.source)
					}

					col.resolved = true
					this.trigger("physicsResolve", col)
					other.trigger("physicsResolve", col.reverse())

				}))

				events.push(this.onPhysicsResolve((col) => {
					if (game.gravity) {
						if (col.isBottom() && this.isFalling()) {
							vel.y = 0
							curPlatform = col.target as GameObj<PosComp | BodyComp | AreaComp>
							lastPlatformPos = col.target.pos
							if (wantFall) {
								wantFall = false
							} else {
								this.trigger("ground", curPlatform)
							}
						} else if (col.isTop() && this.isJumping()) {
							vel.y = 0
							this.trigger("headbutt", col.target)
						}
					}
				}))

			},

			update(this: GameObj<PosComp | BodyComp | AreaComp>) {

				if (!game.gravity) {
					return
				}

				if (this.isStatic) {
					return
				}

				if (wantFall) {
					curPlatform = null
					lastPlatformPos = null
					this.trigger("fallOff")
					wantFall = false
				}

				if (curPlatform) {
					if (
						!this.isColliding(curPlatform)
						|| !curPlatform.exists()
						|| !curPlatform.is("body")
					) {
						wantFall = true
					} else {
						if (
							!curPlatform.pos.eq(lastPlatformPos)
							&& opt.stickToPlatform !== false
						) {
							this.moveBy(curPlatform.pos.sub(lastPlatformPos))
						}
						lastPlatformPos = curPlatform.pos
						return
					}
				}

				const prevVelY = vel.y
				vel.y += game.gravity * this.gravityScale * dt()
				vel.y = Math.min(vel.y, opt.maxVelocity ?? MAX_VEL)
				if (prevVelY < 0 && vel.y >= 0) {
					this.trigger("fall")
				}
				this.move(vel)

			},

			destroy() {
				events.forEach((e) => e.cancel())
			},

			onPhysicsResolve(this: GameObj, action) {
				return this.on("physicsResolve", action)
			},

			onBeforePhysicsResolve(this: GameObj, action) {
				return this.on("beforePhysicsResolve", action)
			},

			curPlatform(): GameObj | null {
				return curPlatform
			},

			isGrounded() {
				return curPlatform !== null
			},

			isFalling(): boolean {
				return vel.y > 0
			},

			isJumping(): boolean {
				return vel.y < 0
			},

			jump(force: number) {
				curPlatform = null
				lastPlatformPos = null
				vel.y = -force || -this.jumpForce
			},

			onGround(this: GameObj, action: () => void): EventController {
				return this.on("ground", action)
			},

			onFall(this: GameObj, action: () => void): EventController {
				return this.on("fall", action)
			},

			onFallOff(this: GameObj, action: () => void): EventController {
				return this.on("fallOff", action)
			},

			onHeadbutt(this: GameObj, action: () => void): EventController {
				return this.on("headbutt", action)
			},

		}

	}

	function doubleJump(numJumps: number = 2): DoubleJumpComp {
		let jumpsLeft = numJumps
		const events = []
		return {
			id: "doubleJump",
			require: [ "body" ],
			numJumps: numJumps,
			add(this: GameObj<BodyComp | DoubleJumpComp>) {
				events.push(this.onGround(() => {
					jumpsLeft = this.numJumps
				}))
			},
			destroy() {
				events.forEach((e) => e.cancel())
			},
			doubleJump(this: GameObj<BodyComp | DoubleJumpComp>, force?: number) {
				if (jumpsLeft <= 0) {
					return
				}
				if (jumpsLeft < this.numJumps) {
					this.trigger("doubleJump")
				}
				jumpsLeft--
				this.jump(force)
			},
			onDoubleJump(this: GameObj, action: () => void): EventController {
				return this.on("doubleJump", action)
			},
			inspect(this: GameObj<BodyComp | DoubleJumpComp>) {
				return `${jumpsLeft}`
			},
		}
	}

	function shader(id: string, uniform?: Uniform | (() => Uniform)): ShaderComp {
		return {
			id: "shader",
			shader: id,
			...(typeof uniform === "function" ? {
				uniform: uniform(),
				update() {
					this.uniform = uniform()
				},
			} : {
				uniform: uniform,
			}),
		}
	}

	// TODO: all children should be fixed
	function fixed(): FixedComp {
		return {
			id: "fixed",
			fixed: true,
		}
	}

	function stay(scenesToStay?: string[]): StayComp {
		return {
			id: "stay",
			stay: true,
			scenesToStay: scenesToStay,
		}
	}

	function health(hp: number): HealthComp {
		if (hp == null) {
			throw new Error("health() requires the initial amount of hp")
		}
		return {
			id: "health",
			hurt(this: GameObj, n: number = 1) {
				this.setHP(hp - n)
				this.trigger("hurt")
			},
			heal(this: GameObj, n: number = 1) {
				this.setHP(hp + n)
				this.trigger("heal")
			},
			hp(): number {
				return hp
			},
			setHP(this: GameObj, n: number) {
				hp = n
				if (hp <= 0) {
					this.trigger("death")
				}
			},
			onHurt(this: GameObj, action: () => void): EventController {
				return this.on("hurt", action)
			},
			onHeal(this: GameObj, action: () => void): EventController {
				return this.on("heal", action)
			},
			onDeath(this: GameObj, action: () => void): EventController {
				return this.on("death", action)
			},
			inspect() {
				return `${hp}`
			},
		}
	}

	function lifespan(time: number, opt: LifespanCompOpt = {}): LifespanComp {
		if (time == null) {
			throw new Error("lifespan() requires time")
		}
		const fade = opt.fade ?? 0
		return {
			id: "lifespan",
			async add(this: GameObj<OpacityComp>) {
				await wait(time)
				// TODO: this secretively requires opacity comp, make opacity on every game obj?
				if (fade > 0 && this.opacity) {
					await tween(this.opacity, 0, fade, (a) => this.opacity = a, easings.linear)
				}
				this.destroy()
			},
		}
	}

	function state(
		initState: string,
		stateList?: string[],
		transitions?: Record<string, string | string[]>,
	): StateComp {

		if (!initState) {
			throw new Error("state() requires an initial state")
		}

		const events = {}

		function initStateEvents(state: string) {
			if (!events[state]) {
				events[state] = {
					enter: new Event(),
					end: new Event(),
					update: new Event(),
					draw: new Event(),
				}
			}
		}

		function on(event, state, action) {
			initStateEvents(state)
			return events[state][event].add(action)
		}

		function trigger(event, state, ...args) {
			initStateEvents(state)
			events[state][event].trigger(...args)
		}

		let didFirstEnter = false

		return {

			id: "state",
			state: initState,

			enterState(state: string, ...args) {

				didFirstEnter = true

				if (stateList && !stateList.includes(state)) {
					throw new Error(`State not found: ${state}`)
				}

				const oldState = this.state

				if (transitions) {

					// check if the transition is legal, if transition graph is defined
					if (!transitions?.[oldState]) {
						return
					}

					const available = typeof transitions[oldState] === "string"
						? [transitions[oldState]]
						: transitions[oldState] as string[]

					if (!available.includes(state)) {
						throw new Error(`Cannot transition state from "${oldState}" to "${state}". Available transitions: ${available.map((s) => `"${s}"`).join(", ")}`)
					}

				}

				trigger("end", oldState, ...args)
				this.state = state
				trigger("enter", state, ...args)
				trigger("enter", `${oldState} -> ${state}`, ...args)

			},

			onStateTransition(from: string, to: string, action: () => void): EventController {
				return on("enter", `${from} -> ${to}`, action)
			},

			onStateEnter(state: string, action: () => void): EventController {
				return on("enter", state, action)
			},

			onStateUpdate(state: string, action: () => void): EventController {
				return on("update", state, action)
			},

			onStateDraw(state: string, action: () => void): EventController {
				return on("draw", state, action)
			},

			onStateEnd(state: string, action: () => void): EventController {
				return on("end", state, action)
			},

			update() {
			// execute the enter event for initState
				if (!didFirstEnter) {
					trigger("enter", initState)
					didFirstEnter = true
				}
				trigger("update", this.state)
			},

			draw() {
				trigger("draw", this.state)
			},

			inspect() {
				return this.state
			},

		}

	}

	function fadeIn(time: number = 1): Comp {
		let t = 0
		let done = false
		return {
			require: [ "opacity" ],
			add(this: GameObj<OpacityComp>) {
				this.opacity = 0
			},
			update(this: GameObj<OpacityComp>) {
				if (done) return
				t += dt()
				this.opacity = map(t, 0, time, 0, 1)
				if (t >= time) {
					this.opacity = 1
					done = true
				}
			},
		}
	}

	function onLoad(cb: () => void): void {
		if (assets.loaded) {
			cb()
		} else {
			game.ev.on("load", cb)
		}
	}

	function scene(id: SceneID, def: SceneDef) {
		game.scenes[id] = def
	}

	function go(id: SceneID, ...args) {

		if (!game.scenes[id]) {
			throw new Error(`Scene not found: ${id}`)
		}

		game.ev.onOnce("frameEnd", () => {

			game.ev = new EventHandler()
			game.objEvents = new EventHandler()

			;[...game.root.children].forEach((obj) => {
				if (
					!obj.stay
					|| (obj.scenesToStay && !obj.scenesToStay.includes(id))
				) {
					game.root.remove(obj)
				}
			})

			game.root.clearEvents()

			// cam
			game.cam = {
				pos: null,
				scale: vec2(1),
				angle: 0,
				shake: 0,
				transform: new Mat4(),
			}

			game.gravity = 0
			game.scenes[id](...args)

			if (gopt.debug !== false) {
				enterDebugMode()
			}

			if (gopt.burp) {
				enterBurpMode()
			}

		})

	}

	function getData<T>(key: string, def?: T): T {
		try {
			return JSON.parse(window.localStorage[key])
		} catch {
			if (def) {
				setData(key, def)
				return def
			} else {
				return null
			}
		}
	}

	function setData(key: string, data: any) {
		window.localStorage[key] = JSON.stringify(data)
	}

	function plug<T>(plugin: KaboomPlugin<T>): MergeObj<T> & KaboomCtx {
		const funcs = plugin(ctx)
		for (const k in funcs) {
			// @ts-ignore
			ctx[k] = funcs[k]
			if (gopt.global !== false) {
				// @ts-ignore
				window[k] = funcs[k]
			}
		}
		return ctx as unknown as MergeObj<T> & KaboomCtx
	}

	function center(): Vec2 {
		return vec2(width() / 2, height() / 2)
	}

	function tile(opts: TileCompOpt = {}): TileComp {

		let tilePos = vec2(0)
		let isObstacle = opts.isObstacle ?? false
		let cost = opts.cost ?? 0
		let edges = opts.edges ?? []

		const getEdgeMask = () => {
			const loopup = {
				"left": EdgeMask.Left,
				"top": EdgeMask.Top,
				"right": EdgeMask.Right,
				"bottom": EdgeMask.Bottom,
			}
			return edges.map(s => loopup[s] || 0).reduce((mask, dir) => mask | dir, 0)
		}

		let edgeMask = getEdgeMask()

		return {

			id: "tile",
			tilePosOffset: opts.offset ?? vec2(0),

			set tilePos(p: Vec2) {
				const level = this.getLevel()
				tilePos = p.clone()
				// @ts-ignore
				this.pos = vec2(
					this.tilePos.x * level.tileWidth(),
					this.tilePos.y * level.tileHeight(),
				).add(this.tilePosOffset)
			},

			get tilePos() {
				return tilePos
			},

			set isObstacle(is: boolean) {
				if (isObstacle === is) return
				isObstacle = is
				this.getLevel().invalidateNavigationMap()
			},

			get isObstacle() {
				return isObstacle
			},

			set cost(n: number) {
				if (cost === n) return
				cost = n
				this.getLevel().invalidateNavigationMap()
			},

			get cost() {
				return cost
			},

			set edges(e: Edge[]) {
				edges = e
				edgeMask = getEdgeMask()
				this.getLevel().invalidateNavigationMap()
			},

			get edges() {
				return edges
			},

			get edgeMask() {
				return edgeMask
			},

			getLevel(this: GameObj) {
				return this.parent as GameObj<LevelComp>
			},

			moveLeft() {
				this.tilePos = this.tilePos.add(vec2(-1, 0))
			},

			moveRight() {
				this.tilePos = this.tilePos.add(vec2(1, 0))
			},

			moveUp() {
				this.tilePos = this.tilePos.add(vec2(0, -1))
			},

			moveDown() {
				this.tilePos = this.tilePos.add(vec2(0, 1))
			},

		}

	}

	function addLevel(map: string[], opt: LevelOpt): GameObj<PosComp | LevelComp> {

		if (!opt.tileWidth || !opt.tileHeight) {
			throw new Error("Must provide tileWidth and tileHeight.")
		}

		const level = add([
			pos(opt.pos ?? vec2(0)),
		]) as GameObj<PosComp | LevelComp>

		const numRows = map.length
		let numColumns = 0

		// The spatial map keeps track of the objects at each location
		let spatialMap: GameObj[][] | null = null
		let costMap: number[] | null = null
		let edgeMap: number[] | null = null
		let connectivityMap: number[] | null = null

		const tile2Hash = (tilePos: Vec2) => tilePos.x + tilePos.y * numColumns
		const hash2Tile = (hash: number) => vec2(
			Math.floor(hash % numColumns),
			Math.floor(hash / numColumns),
		)

		const createSpatialMap = () => {
			spatialMap = []
			for (const child of level.children) {
				insertIntoSpatialMap(child)
			}
		}

		const insertIntoSpatialMap = (obj: GameObj) => {
			const i = tile2Hash(obj.tilePos)
			if (spatialMap[i]) {
				spatialMap[i].push(obj)
			} else {
				spatialMap[i] = [obj]
			}
		}

		const removeFromSpatialMap = (obj: GameObj) => {
			const i = tile2Hash(obj.tilePos)
			if (spatialMap[i]) {
				const index = spatialMap[i].indexOf(obj)
				if (index >= 0) {
					spatialMap[i].splice(index, 1)
				}
			}
		}

		const updateSpatialMap = () => {
			let spatialMapChanged = false
			for (const child of level.children) {
				const tilePos = level.pos2Tile(child.pos)
				if (child.tilePos.x != tilePos.x || child.tilePos.y != tilePos.y) {
					spatialMapChanged = true
					removeFromSpatialMap(child)
					child.tilePos.x = tilePos.x
					child.tilePos.y = tilePos.y
					insertIntoSpatialMap(child)
				}
			}
			if (spatialMapChanged) {
				level.trigger("spatial_map_changed")
			}
		}

		// The obstacle map tells which tiles are accessible
		// Cost: accessible with cost
		// Infinite: inaccessible
		const createCostMap = () => {
			const spatialMap = level.getSpatialMap()
			const size = level.numRows() * level.numColumns()
			if (!costMap) {
				costMap = new Array<number>(size)
			}
			else {
				costMap.length = size
			}
			costMap.fill(1, 0, size)
			for (let i = 0; i < spatialMap.length; i++) {
				const objects = spatialMap[i]
				if (objects) {
					let cost = 0
					for (const obj of objects) {
						if (obj.isObstacle) {
							cost = Infinity
							break
						} else {
							cost += obj.cost
						}
					}
					costMap[i] = cost || 1
				}
			}
		}

		// The edge map tells which edges between nodes are walkable
		const createEdgeMap = () => {
			const spatialMap = level.getSpatialMap()
			const size = level.numRows() * level.numColumns()
			if (!edgeMap) {
				edgeMap = new Array<number>(size)
			}
			else {
				edgeMap.length = size
			}
			edgeMap.fill(EdgeMask.All, 0, size)
			for (let i = 0; i < spatialMap.length; i++) {
				const objects = spatialMap[i]
				if (objects) {
					const len = objects.length
					let mask = EdgeMask.All
					for (let j = 0; j < len; j++) {
						mask |= objects[j].edgeMask
					}
					edgeMap[i] = mask
				}
			}
		}

		// The connectivity map is used to see whether two locations are connected
		// -1: inaccesible n: connectivity group
		const createConnectivityMap = () => {
			const size = level.numRows() * level.numColumns()
			const traverse = (i: number, index: number) => {
				const frontier: number[] = []
				frontier.push(i)
				while (frontier.length > 0) {
					const i = frontier.pop()
					getNeighbours(i).forEach((i) => {
						if (connectivityMap[i] < 0) {
							connectivityMap[i] = index
							frontier.push(i)
						}
					})
				}
			}
			if (!connectivityMap) {
				connectivityMap = new Array<number>(size)
			}
			else {
				connectivityMap.length = size
			}
			connectivityMap.fill(-1, 0, size)
			let index = 0
			for (let i = 0; i < costMap.length; i++) {
				if (connectivityMap[i] >= 0) { index++; continue }
				traverse(i, index)
				index++
			}
		}

		const getCost = (node: number, neighbour: number) => {
			// Cost of destination tile
			return costMap[neighbour]
		}

		const getHeuristic = (node: number, goal: number) => {
			// Euclidian distance to target
			const p1 = hash2Tile(node)
			const p2 = hash2Tile(goal)
			return p1.dist(p2)
		}

		const getNeighbours = (node: number, diagonals?: boolean) => {
			const n = []
			const x = Math.floor(node % numColumns)
			const left = x > 0 &&
				(edgeMap[node] & EdgeMask.Left) &&
				costMap[node - 1] !== Infinity
			const top = node >= numColumns &&
				(edgeMap[node] & EdgeMask.Top) &&
				costMap[node - numColumns] !== Infinity
			const right = x < numColumns - 1 &&
				(edgeMap[node] & EdgeMask.Right) &&
				costMap[node + 1] !== Infinity
			const bottom = node < numColumns * numRows - numColumns - 1 &&
				(edgeMap[node] & EdgeMask.Bottom) &&
				costMap[node + numColumns] !== Infinity
			if (diagonals) {
				if (left) {
					if (top) { n.push(node - numColumns - 1) }
					n.push(node - 1)
					if (bottom) { n.push(node + numColumns - 1) }
				}
				if (top) {
					n.push(node - numColumns)
				}
				if (right) {
					if (top) { n.push(node - numColumns + 1) }
					n.push(node + 1)
					if (bottom) { n.push(node + numColumns + 1) }
				}
				if (bottom) {
					n.push(node + numColumns)
				}
			} else {
				if (left) {
					n.push(node - 1)
				}
				if (top) {
					n.push(node - numColumns)
				}
				if (right) {
					n.push(node + 1)
				}
				if (bottom) {
					n.push(node + numColumns)
				}
			}
			return n
		}

		const levelComp: LevelComp = {

			id: "level",

			tileWidth() {
				return opt.tileWidth
			},

			tileHeight() {
				return opt.tileHeight
			},

			spawn(this: GameObj<LevelComp>, key: string | CompList<any>, ...args: Vec2Args): GameObj | null {

				const p = vec2(...args)

				const comps = (() => {
					if (typeof key === "string") {
						if (opt.tiles[key]) {
							if (typeof opt.tiles[key] !== "function") {
								throw new Error("Level symbol def must be a function returning a component list")
							}
							return opt.tiles[key](p)
						} else if (opt.wildcardTile) {
							return opt.wildcardTile(key, p)
						}
					} else if (Array.isArray(key)) {
						return key
					} else {
						throw new Error("Expected a symbol or a component list")
					}
				})()

				// empty tile
				if (!comps) {
					return null
				}

				let hasPos = false
				let hasTile = false

				for (const comp of comps) {
					if (comp.id === "tile") hasTile = true
					if (comp.id === "pos") hasPos = true
				}

				if (!hasPos) comps.push(pos())
				if (!hasTile) comps.push(tile())

				const obj = level.add(comps)

				if (hasPos) {
					obj.tilePosOffset = obj.pos.clone()
				}

				obj.tilePos = p

				if (spatialMap) {
					insertIntoSpatialMap(obj)
					this.trigger("spatial_map_changed")
					this.trigger("navigation_map_invalid")
				}

				return obj

			},

			numColumns() {
				return numColumns
			},

			numRows() {
				return numRows
			},

			levelWidth() {
				return numColumns * this.tileWidth()
			},

			levelHeight() {
				return numRows * this.tileHeight()
			},

			tile2Pos(...args: Vec2Args) {
				return vec2(...args).scale(this.tileWidth(), this.tileHeight())
			},

			pos2Tile(...args: Vec2Args) {
				const p = vec2(...args)
				return vec2(
					Math.floor(p.x / this.tileWidth()),
					Math.floor(p.y / this.tileHeight()),
				)
			},

			getSpatialMap() {
				if (!spatialMap) {
					createSpatialMap()
				}
				return spatialMap
			},

			onSpatialMapChanged(this: GameObj<LevelComp>, cb: () => void) {
				return this.on("spatial_map_changed", cb)
			},

			onNavigationMapInvalid(this: GameObj<LevelComp>, cb: () => void) {
				return this.on("navigation_map_invalid", cb)
			},

			getAt(tilePos: Vec2) {
				if (!spatialMap) {
					createSpatialMap()
				}
				const hash = tile2Hash(tilePos)
				return spatialMap[hash] || []
			},

			update() {
				if (spatialMap) {
					updateSpatialMap()
				}
			},

			invalidateNavigationMap() {
				costMap = null
				edgeMap = null
				connectivityMap = null
			},

			onNavigationMapChanged(this: GameObj<LevelComp>, cb: () => void) {
				return this.on("navigation_map_changed", cb)
			},

			getTilePath(this: GameObj<LevelComp>, from: Vec2, to: Vec2, opts: PathFindOpt = {}) {
				if (!costMap) {
					createCostMap()
				}
				if (!edgeMap) {
					createEdgeMap()
				}
				if (!connectivityMap) {
					createConnectivityMap()
				}

				// Tiles are outside the grid
				if (from.x < 0 || from.x >= numColumns ||
					from.y < 0 || from.y >= numRows) {
					return null
				}
				if (to.x < 0 || to.x >= numColumns ||
					to.y < 0 || to.y >= numRows) {
					return null
				}

				const start = tile2Hash(from)
				const goal = tile2Hash(to)

				// Tiles are not accessible
				// If we test the start tile, we may get stuck
				/*if (costMap[start] === Infinity) {
					return null
				}*/
				if (costMap[goal] === Infinity) {
					return null
				}

				// Same Tile, no waypoints needed
				if (start === goal) {
					return []
				}

				// Tiles are not within the same section
				// If we test the start tile when invalid, we may get stuck
				if (connectivityMap[start] != -1 && connectivityMap[start] !== connectivityMap[goal]) {
					return null
				}

				// Find a path
				interface CostNode { cost: number, node: number }
				const frontier = new BinaryHeap<CostNode>((a, b) => a.cost < b.cost)
				frontier.insert({ cost: 0, node: start })

				const cameFrom = new Map<number, number>()
				cameFrom.set(start, start)
				const costSoFar = new Map<number, number>()
				costSoFar.set(start, 0)

				while (frontier.length !== 0) {
					const current = frontier.remove()?.node

					if (current === goal)
						break

					const neighbours = getNeighbours(current, opts.allowDiagonals)
					for (const next of neighbours) {
						const newCost = (costSoFar.get(current) || 0) +
							getCost(current, next) +
							getHeuristic(next, goal)
						if (!costSoFar.has(next) || newCost < costSoFar.get(next)) {
							costSoFar.set(next, newCost)
							frontier.insert({ cost: newCost, node: next })
							cameFrom.set(next, current)
						}
					}
				}

				const path = []
				let node = goal
				const p = hash2Tile(node)
				path.push(p)
				while (node !== start) {
					node = cameFrom.get(node)
					const p = hash2Tile(node)
					path.push(p)
				}
				return path.reverse()
			},

			getPath(this: GameObj<LevelComp>, from: Vec2, to: Vec2, opts: PathFindOpt = {}) {
				const tw = this.tileWidth()
				const th = this.tileHeight()
				const path = this.getTilePath(
					this.pos2Tile(from),
					this.pos2Tile(to),
					opts,
				)
				if (path) {
					return [
						from,
						...path
							.slice(1, -1)
							.map((tilePos) => tilePos.scale(tw, th).add(tw / 2, th / 2)),
						to,
					]
				}
				else {
					return null
				}
			},

		}

		level.use(levelComp)

		level.onNavigationMapInvalid(() => {
			level.invalidateNavigationMap()
			level.trigger("navigation_map_changed")
		})

		map.forEach((row, i) => {
			const keys = row.split("")
			numColumns = Math.max(keys.length, numColumns)
			keys.forEach((key, j) => {
				level.spawn(key, vec2(j, i))
			})
		})

		return level

	}

	function agent(opts: AgentCompOpt = {}) : AgentComp {
		let target: Vec2 | null = null
		let path: Vec2[] | null = null
		let index: number | null = null
		let navMapChangedEvent: EventController | null = null
		return {
			id: "agent",
			require: ["pos", "tile"],
			agentSpeed: opts.speed ?? 100,
			allowDiagonals: opts.allowDiagonals ?? true,
			getDistanceToTarget(this: GameObj<AgentComp | PosComp>) {
				return target ? this.pos.dist(target) : 0
			},
			getNextLocation() {
				return path && index ? path[index] : null
			},
			getPath() {
				return path ? path.slice() : null
			},
			getTarget() {
				return target
			},
			isNavigationFinished() {
				return path ? index === null : true
			},
			isTargetReachable() {
				return path !== null
			},
			isTargetReached(this: GameObj<AgentComp | PosComp>) {
				return target ? this.pos.eq(target) : true
			},
			setTarget(this: GameObj<AgentComp | TileComp | PosComp>, p: Vec2) {
				target = p
				path = this.getLevel().getPath(this.pos, target, {
					allowDiagonals: this.allowDiagonals,
				})
				index = path ? 0 : null
				if (path) {
					if (!navMapChangedEvent) {
						navMapChangedEvent = this.getLevel().onNavigationMapChanged(() => {
							if (path && index !== null) {
								path = this.getLevel().getPath(this.pos, target, {
									allowDiagonals: this.allowDiagonals,
								})
								index = path ? 0 : null
								if (path) {
									this.trigger("navigation-next", this, path[index])
								} else {
									this.trigger("navigation-ended", this)
								}
							}
						})
						this.onDestroy(() => navMapChangedEvent.cancel())
					}
					this.trigger("navigation-started", this)
					this.trigger("navigation-next", this, path[index])
				} else {
					this.trigger("navigation-ended", this)
				}
			},
			update(this: GameObj<AgentComp | PosComp>) {
				if (path && index !== null) {
					if (this.pos.sdist(path[index]) < 2) {
						if (index === path.length - 1) {
							this.pos = target.clone()
							index = null
							this.trigger("navigation-ended", this)
							this.trigger("target-reached", this)
							return
						} else {
							index++
							this.trigger("navigation-next", this, path[index])
						}

					}
					this.moveTo(path[index], this.agentSpeed)
				}
			},
			onNavigationStarted(this: GameObj<AgentComp>, cb: () => void) {
				return this.on("navigation-started", cb)
			},
			onNavigationNext(this: GameObj<AgentComp>, cb: () => void) {
				return this.on("navigation-next", cb)
			},
			onNavigationEnded(this: GameObj<AgentComp>, cb: () => void) {
				return this.on("navigation-ended", cb)
			},
			onTargetReached(this: GameObj<AgentComp>, cb: () => void) {
				return this.on("target-reached", cb)
			},
			inspect() {
				return JSON.stringify({
					target: JSON.stringify(target),
					path: JSON.stringify(path),
				})
			},
		}
	}

	function record(frameRate?): Recording {

		const stream = app.canvas.captureStream(frameRate)
		const audioDest = audio.ctx.createMediaStreamDestination()

		audio.masterNode.connect(audioDest)

		// TODO: Enabling audio results in empty video if no audio received
		// const audioStream = audioDest.stream
		// const [firstAudioTrack] = audioStream.getAudioTracks()

		// stream.addTrack(firstAudioTrack);

		const recorder = new MediaRecorder(stream)
		const chunks = []

		recorder.ondataavailable = (e) => {
			if (e.data.size > 0) {
				chunks.push(e.data)
			}
		}

		recorder.onerror = () => {
			audio.masterNode.disconnect(audioDest)
			stream.getTracks().forEach(t => t.stop())
		}

		recorder.start()

		return {

			resume() {
				recorder.resume()
			},

			pause() {
				recorder.pause()
			},

			stop(): Promise<Blob> {
				recorder.stop()
				// cleanup
				audio.masterNode.disconnect(audioDest)
				stream.getTracks().forEach(t => t.stop())
				return new Promise((resolve) => {
					recorder.onstop = () => {
						resolve(new Blob(chunks, {
							type: "video/mp4",
						}))
					}
				})
			},

			download(filename = "kaboom.mp4") {
				this.stop().then((blob) => downloadBlob(filename, blob))
			},

		}

	}

	function isFocused(): boolean {
		return document.activeElement === app.canvas
	}

	function destroy(obj: GameObj) {
		obj.destroy()
	}

	// aliases for root game obj operations
	const add: KaboomCtx["add"] = game.root.add.bind(game.root)
	const readd: KaboomCtx["readd"] = game.root.readd.bind(game.root)
	const destroyAll: KaboomCtx["destroyAll"] = game.root.removeAll.bind(game.root)
	const get: KaboomCtx["get"] = game.root.get.bind(game.root)

	// TODO: expose this
	function boom(speed: number = 2, size: number = 1): Comp {
		let time = 0
		return {
			id: "boom",
			require: [ "scale" ],
			update(this: GameObj<ScaleComp>) {
				const s = Math.sin(time * speed) * size
				if (s < 0) {
					this.destroy()
				}
				this.scale = vec2(s)
				time += dt()
			},
		}
	}

	const kaSprite = loadSprite(null, kaSpriteSrc)
	const boomSprite = loadSprite(null, boomSpriteSrc)

	function addKaboom(p: Vec2, opt: BoomOpt = {}): GameObj {

		const kaboom = add([
			pos(p),
			stay(),
		])

		const speed = (opt.speed || 1) * 5
		const s = opt.scale || 1

		kaboom.add([
			sprite(boomSprite),
			scale(0),
			anchor("center"),
			boom(speed, s),
			...opt.comps ?? [],
		])

		const ka = kaboom.add([
			sprite(kaSprite),
			scale(0),
			anchor("center"),
			timer(0.4 / speed, () => ka.use(boom(speed, s))),
			...opt.comps ?? [],
		])

		ka.onDestroy(() => kaboom.destroy())

		return kaboom

	}

	function inputFrame() {
		game.ev.trigger("input")
		app.keyState.down.forEach((k) => game.ev.trigger("keyDown", k))
		app.mouseState.down.forEach((k) => game.ev.trigger("mouseDown", k))
		app.virtualButtonState.down.forEach((k) => game.ev.trigger("virtualButtonDown", k))
		
		for (const gamepad of navigator.getGamepads()) {
			if(!gamepad) return // the gamepad can return null if isn't a gamepad or is disconnected
			let map = GAMEPAD_MAPS[gamepad.id]
			if(!map) map = GAMEPAD_MAPS["default"]

			for(let i = 0; i < gamepad.buttons.length; i++) {
				if(gamepad.buttons[i].pressed) {
					if(!app.gamepadButtonState.down.has(map.buttons[i])) {
						app.gamepadButtonState.press(map.buttons[i])
						game.ev.trigger("gamepadButtonPress", map.buttons[i])
					}

					game.ev.trigger("gamepadButtonDown", map.buttons[i])
				}
				else {
					if(app.gamepadButtonState.pressed.has(map.buttons[i]) || app.gamepadButtonState.down.has(map.buttons[i])) {
						app.gamepadButtonState.release(map.buttons[i])
						game.ev.trigger("gamepadButtonRelease", map.buttons[i])
					}
				}
			}

			for(const axeName in map.axes) {
				const axe = map.axes[axeName]

				const axeX = gamepad.axes[axe.x]
				const axeY = gamepad.axes[axe.y]

				if(axeX && axeY) {
					game.ev.trigger("gamepadAxe", axeName, new Vec2(axeX, axeY))
				}
			}
		}
	}

	function updateFrame() {
		// update every obj
		game.root.update()
	}

	class Collision {
		source: GameObj
		target: GameObj
		displacement: Vec2
		resolved: boolean = false
		constructor(source: GameObj, target: GameObj, dis: Vec2, resolved = false) {
			this.source = source
			this.target = target
			this.displacement = dis
			this.resolved = resolved
		}
		reverse() {
			return new Collision(
				this.target,
				this.source,
				this.displacement.scale(-1),
				this.resolved,
			)
		}
		hasOverlap() {
			return !this.displacement.isZero()
		}
		isLeft() {
			return this.displacement.x > 0
		}
		isRight() {
			return this.displacement.x < 0
		}
		isTop() {
			return this.displacement.y > 0
		}
		isBottom() {
			return this.displacement.y < 0
		}
		preventResolution() {
			this.resolved = true
		}
	}

	function checkFrame() {

		// TODO: persistent grid?
		// start a spatial hash grid for more efficient collision detection
		const grid: Record<number, Record<number, GameObj<AreaComp>[]>> = {}
		const cellSize = gopt.hashGridSize || DEF_HASH_GRID_SIZE

		// current transform
		let tr = new Mat4()

		// a local transform stack
		const stack = []

		function checkObj(obj: GameObj) {

			stack.push(tr.clone())

			// Update object transform here. This will be the transform later used in rendering.
			if (obj.pos) tr.translate(obj.pos)
			if (obj.scale) tr.scale(obj.scale)
			if (obj.angle) tr.rotate(obj.angle)
			obj.transform = tr.clone()

			if (obj.c("area") && !obj.paused) {

				// TODO: only update worldArea if transform changed
				const aobj = obj as GameObj<AreaComp>
				const area = aobj.worldArea()
				const bbox = area.bbox()

				// Get spatial hash grid coverage
				const xmin = Math.floor(bbox.pos.x / cellSize)
				const ymin = Math.floor(bbox.pos.y / cellSize)
				const xmax = Math.ceil((bbox.pos.x + bbox.width) / cellSize)
				const ymax = Math.ceil((bbox.pos.y + bbox.height) / cellSize)

				// Cache objs that are already checked
				const checked = new Set()

				// insert & check against all covered grids
				for (let x = xmin; x <= xmax; x++) {
					for (let y = ymin; y <= ymax; y++) {
						if(!grid[x]) {
							grid[x] = {}
							grid[x][y] = [aobj]
						} else if(!grid[x][y]) {
							grid[x][y] = [aobj]
						} else {
							const cell = grid[x][y]
							check: for (const other of cell) {
								if (!other.exists()) {
									continue
								}
								if (checked.has(other.id)) {
									continue
								}
								for (const tag of aobj.collisionIgnore) {
									if (other.is(tag)) {
										continue check
									}
								}
								for (const tag of other.collisionIgnore) {
									if (aobj.is(tag)) {
										continue check
									}
								}
								// TODO: cache the world area here
								const res = sat(aobj.worldArea(), other.worldArea())
								if (res) {
									// TODO: rehash if the object position is changed after resolution?
									const col1 = new Collision(aobj, other, res)
									aobj.trigger("collideUpdate", other, col1)
									const col2 = col1.reverse()
									// resolution only has to happen once
									col2.resolved = col1.resolved
									other.trigger("collideUpdate", aobj, col2)
								}
								checked.add(other.id)
							}
							cell.push(aobj)
						}
					}
				}

			}

			obj.children.forEach(checkObj)
			tr = stack.pop()

		}

		checkObj(game.root)

	}

	function drawFrame() {

		// calculate camera matrix
		const cam = game.cam
		const shake = Vec2.fromAngle(rand(0, 360)).scale(cam.shake)

		cam.shake = lerp(cam.shake, 0, 5 * dt())
		cam.transform = new Mat4()
			.translate(center())
			.scale(cam.scale)
			.rotate(cam.angle)
			.translate((cam.pos ?? center()).scale(-1).add(shake))

		game.root.draw()
		flush()

	}

	function drawLoadScreen() {

		const progress = loadProgress()

		drawUnscaled(() => {

			const w = width() / 2
			const h = 24
			const pos = vec2(width() / 2, height() / 2).sub(vec2(w / 2, h / 2))

			drawRect({
				pos: vec2(0),
				width: width(),
				height: height(),
				color: rgb(0, 0, 0),
			})

			drawRect({
				pos: pos,
				width: w,
				height: h,
				fill: false,
				outline: {
					width: 4,
				},
			})

			drawRect({
				pos: pos,
				width: w * progress,
				height: h,
			})

		})

		game.ev.trigger("loadUpdate", progress)

	}

	function drawInspectText(pos, txt) {

		drawUnscaled(() => {

			const pad = vec2(8)

			pushTransform()
			pushTranslate(pos)

			const ftxt = formatText({
				text: txt,
				font: DBG_FONT,
				size: 16,
				pos: pad,
				color: rgb(255, 255, 255),
				fixed: true,
			})

			const bw = ftxt.width + pad.x * 2
			const bh = ftxt.height + pad.x * 2

			if (pos.x + bw >= width()) {
				pushTranslate(vec2(-bw, 0))
			}

			if (pos.y + bh >= height()) {
				pushTranslate(vec2(0, -bh))
			}

			drawRect({
				width: bw,
				height: bh,
				color: rgb(0, 0, 0),
				radius: 4,
				opacity: 0.8,
				fixed: true,
			})

			drawFormattedText(ftxt)
			popTransform()

		})

	}

	function drawDebug() {

		if (debug.inspect) {

			let inspecting = null

			for (const obj of game.root.get("*", { recursive: true })) {
				if (obj.c("area") && obj.isHovering()) {
					inspecting = obj
					break
				}
			}

			game.root.drawInspect()

			if (inspecting) {

				const lines = []
				const data = inspecting.inspect()

				for (const tag in data) {
					if (data[tag]) {
						lines.push(`${tag}: ${data[tag]}`)
					} else {
						lines.push(`${tag}`)
					}
				}

				drawInspectText(contentToView(mousePos()), lines.join("\n"))

			}

			drawInspectText(vec2(8), `FPS: ${debug.fps()}`)

		}

		if (debug.paused) {

			drawUnscaled(() => {

				// top right corner
				pushTransform()
				pushTranslate(width(), 0)
				pushTranslate(-8, 8)

				const size = 32

				// bg
				drawRect({
					width: size,
					height: size,
					anchor: "topright",
					color: rgb(0, 0, 0),
					opacity: 0.8,
					radius: 4,
					fixed: true,
				})

				// pause icon
				for (let i = 1; i <= 2; i++) {
					drawRect({
						width: 4,
						height: size * 0.6,
						anchor: "center",
						pos: vec2(-size / 3 * i, size * 0.5),
						color: rgb(255, 255, 255),
						radius: 2,
						fixed: true,
					})
				}

				popTransform()

			})

		}

		if (debug.timeScale !== 1) {

			drawUnscaled(() => {

				// bottom right corner
				pushTransform()
				pushTranslate(width(), height())
				pushTranslate(-8, -8)

				const pad = 8

				// format text first to get text size
				const ftxt = formatText({
					text: debug.timeScale.toFixed(1),
					font: DBG_FONT,
					size: 16,
					color: rgb(255, 255, 255),
					pos: vec2(-pad),
					anchor: "botright",
					fixed: true,
				})

				// bg
				drawRect({
					width: ftxt.width + pad * 2 + pad * 4,
					height: ftxt.height + pad * 2,
					anchor: "botright",
					color: rgb(0, 0, 0),
					opacity: 0.8,
					radius: 4,
					fixed: true,
				})

				// fast forward / slow down icon
				for (let i = 0; i < 2; i++) {
					const flipped = debug.timeScale < 1
					drawTriangle({
						p1: vec2(-ftxt.width - pad * (flipped ? 2 : 3.5), -pad),
						p2: vec2(-ftxt.width - pad * (flipped ? 2 : 3.5), -pad - ftxt.height),
						p3: vec2(-ftxt.width - pad * (flipped ? 3.5 : 2), -pad - ftxt.height / 2),
						pos: vec2(-i * pad * 1 + (flipped ? -pad * 0.5 : 0), 0),
						color: rgb(255, 255, 255),
						fixed: true,
					})
				}

				// text
				drawFormattedText(ftxt)

				popTransform()

			})

		}

		if (debug.curRecording) {

			drawUnscaled(() => {

				pushTransform()
				pushTranslate(0, height())
				pushTranslate(24, -24)

				drawCircle({
					radius: 12,
					color: rgb(255, 0, 0),
					opacity: wave(0, 1, time() * 4),
					fixed: true,
				})

				popTransform()

			})

		}

		if (debug.showLog && game.logs.length > 0) {

			drawUnscaled(() => {

				pushTransform()
				pushTranslate(0, height())
				pushTranslate(8, -8)

				const pad = 8

				const ftext = formatText({
					text: game.logs.join("\n"),
					font: DBG_FONT,
					pos: vec2(pad, -pad),
					anchor: "botleft",
					size: 16,
					width: width() * 0.6,
					lineSpacing: pad / 2,
					fixed: true,
					styles: {
						"time": { color: rgb(127, 127, 127) },
						"info": { color: rgb(255, 255, 255) },
						"error": { color: rgb(255, 0, 127) },
					},
				})

				drawRect({
					width: ftext.width + pad * 2,
					height: ftext.height + pad * 2,
					anchor: "botleft",
					color: rgb(0, 0, 0),
					radius: 4,
					opacity: 0.8,
					fixed: true,
				})

				drawFormattedText(ftext)
				popTransform()

			})

		}

	}

	function drawVirtualControls() {

		// TODO: mousePos incorrect in "stretch" mode and gopt.scale
		const mpos = mousePos()

		const drawCircleButton = (pos: Vec2, btn: VirtualButton, text?: string) => {

			const size = 80

			drawCircle({
				radius: size / 2,
				pos: pos,
				outline: { width: 4, color: rgb(0, 0, 0) },
				opacity: 0.5,
				fixed: true,
			})

			if (text) {
				drawText({
					text: text,
					pos: pos,
					color: rgb(0, 0, 0),
					size: 40,
					anchor: "center",
					opacity: 0.5,
					fixed: true,
				})
			}

			// TODO: touch
			if (isMousePressed("left")) {
				if (testCirclePoint(new Circle(pos, size / 2), mpos)) {
					game.ev.onOnce("input", () => {
						// TODO: caller specify another value as connected key?
						app.virtualButtonState.press(btn)
						game.ev.trigger("virtualButtonPress", btn)
						app.keyState.press(btn)
						game.ev.trigger("keyPress", btn)
					})
				}
			}

			if (isMouseReleased("left")) {
				game.ev.onOnce("input", () => {
					app.virtualButtonState.release(btn)
					game.ev.trigger("virtualButtonRelease", btn)
					app.keyState.release(btn)
					game.ev.trigger("keyRelease", btn)
				})
			}

		}

		const drawSquareButton = (pos: Vec2, btn: VirtualButton, text?: string) => {

			const size = 64

			drawRect({
				width: size,
				height: size,
				pos: pos,
				outline: { width: 4, color: rgb(0, 0, 0) },
				radius: 4,
				anchor: "center",
				opacity: 0.5,
				fixed: true,
			})

			if (text) {
				drawText({
					text: text,
					pos: pos,
					color: rgb(0, 0, 0),
					size: 40,
					anchor: "center",
					opacity: 0.5,
					fixed: true,
				})
			}

			// TODO: touch
			if (isMousePressed("left")) {
				if (testRectPoint(new Rect(pos.add(-size / 2, -size / 2), size, size), mpos)) {
					game.ev.onOnce("input", () => {
						// TODO: caller specify another value as connected key?
						app.virtualButtonState.press(btn)
						game.ev.trigger("virtualButtonPress", btn)
						app.keyState.press(btn)
						game.ev.trigger("keyPress", btn)
					})
				}
			}

			if (isMouseReleased("left")) {
				game.ev.onOnce("input", () => {
					app.virtualButtonState.release(btn)
					game.ev.trigger("virtualButtonRelease", btn)
					app.keyState.release(btn)
					game.ev.trigger("keyRelease", btn)
				})
			}

		}

		drawUnscaled(() => {
			drawCircleButton(vec2(width() - 80, height() - 160), "a")
			drawCircleButton(vec2(width() - 160, height() - 80), "b")
			drawSquareButton(vec2(60, height() - 124), "left")
			drawSquareButton(vec2(188, height() - 124), "right")
			drawSquareButton(vec2(124, height() - 188), "up")
			drawSquareButton(vec2(124, height() - 60), "down")
		})

	}

	if (gopt.debug !== false) {
		enterDebugMode()
	}

	if (gopt.burp) {
		enterBurpMode()
	}

	function onLoadUpdate(action: (progress: number) => void) {
		game.ev.on("loadUpdate", action)
	}

	function onResize(action: (
		prevWidth: number,
		prevHeight: number,
		curWidth: number,
		curHeight: number,
	) => void) {
		game.ev.on("resize", action)
	}

	function onGamepadConnect(action: (gamepad: Gamepad) => void) {
		game.ev.on("gamepadConnect", action)
	}

	function onGamepadDisconnect(action: (gamepad: Gamepad) => void) {
		game.ev.on("gamepadDisconnect", action)
	}

	function onError(action: (err: Error) => void) {
		game.ev.on("error", action)
	}

	function handleErr(err: Error) {

		// TODO: this should only run once
		run(() => {

			drawUnscaled(() => {

				const pad = 32
				const gap = 16
				const gw = width()
				const gh = height()

				const textStyle = {
					size: 36,
					width: gw - pad * 2,
					letterSpacing: 4,
					lineSpacing: 4,
					font: DBG_FONT,
					fixed: true,
				}

				drawRect({
					width: gw,
					height: gh,
					color: rgb(0, 0, 255),
					fixed: true,
				})

				const title = formatText({
					...textStyle,
					text: err.name,
					pos: vec2(pad),
					color: rgb(255, 128, 0),
					fixed: true,
				})

				drawFormattedText(title)

				drawText({
					...textStyle,
					text: err.message,
					pos: vec2(pad, pad + title.height + gap),
					fixed: true,
				})

				popTransform()
				game.ev.trigger("error", err)

			})

		})

	}

	function resetInputState() {
		app.keyState.update()
		app.mouseState.update()
		app.virtualButtonState.update()
		app.gamepadButtonState.update()
		app.charInputted = []
		app.isMouseMoved = false
	}

	function run(f: () => void) {

		if (app.loopID !== null) {
			cancelAnimationFrame(app.loopID)
		}

		const frame = (t: number) => {

			if (app.stopped) return

			if (document.visibilityState !== "visible") {
				app.loopID = requestAnimationFrame(frame)
				return
			}

			const realTime = t / 1000
			const realDt = realTime - app.realTime

			app.realTime = realTime

			if (!app.skipTime) {
				app.dt = realDt
				app.time += dt()
				app.fpsCounter.tick(app.dt)
			}

			app.skipTime = false
			app.numFrames++

			frameStart()
			f()
			frameEnd()

			resetInputState()
			game.ev.trigger("frameEnd")
			app.loopID = requestAnimationFrame(frame)

		}

		frame(0)

	}

	function quit() {

		game.ev.onOnce("frameEnd", () => {

			// stop the loop
			app.stopped = true

			// clear canvas
			gl.clear(gl.COLOR_BUFFER_BIT | gl.DEPTH_BUFFER_BIT | gl.STENCIL_BUFFER_BIT)

			// unbind everything
			const numTextureUnits = gl.getParameter(gl.MAX_TEXTURE_IMAGE_UNITS)

			for (let unit = 0; unit < numTextureUnits; unit++) {
				gl.activeTexture(gl.TEXTURE0 + unit)
				gl.bindTexture(gl.TEXTURE_2D, null)
				gl.bindTexture(gl.TEXTURE_CUBE_MAP, null)
			}

			gl.bindBuffer(gl.ARRAY_BUFFER, null)
			gl.bindBuffer(gl.ELEMENT_ARRAY_BUFFER, null)
			gl.bindRenderbuffer(gl.RENDERBUFFER, null)
			gl.bindFramebuffer(gl.FRAMEBUFFER, null)

			// run all scattered gc events
			gc.forEach((f) => f())

			// delete webgl buffers
			gl.deleteBuffer(gfx.vbuf)
			gl.deleteBuffer(gfx.ibuf)

			// unregister events
			for (const name in canvasEvents) {
				app.canvas.removeEventListener(name, canvasEvents[name])
			}

			for (const name in docEvents) {
				document.removeEventListener(name, docEvents[name])
			}

			for (const name in winEvents) {
				window.removeEventListener(name, winEvents[name])
			}

		})

	}

	// TODO: tween vec2
	function tween(
		from: number,
		to: number,
		duration: number,
		setValue: (value: number) => void,
		easeFunc = easings.linear,
	): TweenController {
		let curTime = 0
		const onFinishEvents: Array<() => void> = []
		const ev = onUpdate(() => {
			curTime += dt()
			const t = Math.min(curTime / duration, 1)
			setValue(lerp(from, to, easeFunc(t)))
			if (t === 1) {
				ev.cancel()
				setValue(to)
				onFinishEvents.forEach((action) => action())
			}
		})
		return {
			get paused() {
				return ev.paused
			},
			set paused(p) {
				ev.paused = p
			},
			onFinish(action: () => void) {
				onFinishEvents.push(action)
			},
			then(action: () => void) {
				this.onFinish(action)
				return this
			},
			cancel() {
				ev.cancel()
			},
			finish() {
				ev.cancel()
				setValue(to)
				onFinishEvents.forEach((action) => action())
			},
		}
	}

	let isFirstFrame = true

	// main game loop
	run(() => {

		if (!assets.loaded) {
			if (loadProgress() === 1 && !isFirstFrame) {
				assets.loaded = true
				game.ev.trigger("load")
			}
		}

		if (!assets.loaded && gopt.loadingScreen !== false || isFirstFrame) {

			// TODO: Currently if assets are not initially loaded no updates or timers will be run, however they will run if loadingScreen is set to false. What's the desired behavior or should we make them consistent?
			drawLoadScreen()

		} else {

			inputFrame()
			if (!debug.paused) updateFrame()
			checkFrame()
			drawFrame()

			if (gopt.debug !== false) {
				drawDebug()
			}

			if (gopt.virtualControls && isTouchScreen()) {
				drawVirtualControls()
			}

		}

		if (isFirstFrame) {
			isFirstFrame = false
		}

	})

	// the exported ctx handle
	const ctx: KaboomCtx = {
		VERSION,
		// asset load
		loadRoot,
		loadProgress,
		loadSprite,
		loadSpriteAtlas,
		loadSound,
		loadBitmapFont,
		loadFont,
		loadShader,
		loadShaderURL,
		loadAseprite,
		loadPedit,
		loadBean,
		load,
		getSprite,
		getSound,
		getFont,
		getBitmapFont,
		getShader,
		Asset,
		SpriteData,
		SoundData,
		// query
		width,
		height,
		center,
		dt,
		time,
		screenshot,
		record,
		isFocused,
		setCursor,
		setFullscreen,
		isFullscreen,
		isTouchScreen,
		onLoad,
		onLoadUpdate,
		onResize,
		onGamepadConnect,
		onGamepadDisconnect,
		onError,
		// misc
		camPos,
		camScale,
		camRot,
		shake,
		toScreen,
		toWorld,
		gravity,
		getGamepads,
		// obj
		add,
		destroy,
		destroyAll,
		get,
		readd,
		// comps
		pos,
		scale,
		rotate,
		color,
		opacity,
		anchor,
		area,
		sprite,
		text,
		rect,
		circle,
		uvquad,
		outline,
		body,
		doubleJump,
		shader,
		timer,
		fixed,
		stay,
		health,
		lifespan,
		z,
		move,
		offscreen,
		follow,
		state,
		fadeIn,
		tile,
		agent,
		// group events
		on,
		onUpdate,
		onDraw,
		onAdd,
		onDestroy,
		onClick,
		onCollide,
		onCollideUpdate,
		onCollideEnd,
		onHover,
		onHoverUpdate,
		onHoverEnd,
		// input
		onKeyDown,
		onKeyPress,
		onKeyPressRepeat,
		onKeyRelease,
		onMouseDown,
		onMousePress,
		onMouseRelease,
		onMouseMove,
		onCharInput,
		onTouchStart,
		onTouchMove,
		onTouchEnd,
		onScroll,
		onVirtualButtonPress,
		onVirtualButtonDown,
		onVirtualButtonRelease,
		onGamepadButtonDown,
		onGamepadButtonPress,
		onGamepadButtonRelease,
		onGamepadStick,
		mousePos,
		mouseDeltaPos,
		isKeyDown,
		isKeyPressed,
		isKeyPressedRepeat,
		isKeyReleased,
		isMouseDown,
		isMousePressed,
		isMouseReleased,
		isMouseMoved,
		isVirtualButtonPressed,
		isVirtualButtonDown,
		isVirtualButtonReleased,
		isGamepadButtonPressed,
		isGamepadButtonDown,
		isGamepadButtonReleased,
		charInputted,
		// timer
		loop,
		wait,
		// audio
		play,
		volume,
		burp,
		audioCtx: audio.ctx,
		// math
		Timer,
		Line,
		Rect,
		Circle,
		Polygon,
		Vec2,
		Color,
		Mat4,
		Quad,
		RNG,
		rand,
		randi,
		randSeed,
		vec2,
		rgb,
		hsl2rgb,
		quad,
		choose,
		chance,
		lerp,
		tween,
		easings,
		map,
		mapc,
		wave,
		deg2rad,
		rad2deg,
		testLineLine,
		testRectRect,
		testRectLine,
		testRectPoint,
		// raw draw
		drawSprite,
		drawText,
		formatText,
		drawRect,
		drawLine,
		drawLines,
		drawTriangle,
		drawCircle,
		drawEllipse,
		drawUVQuad,
		drawPolygon,
		drawFormattedText,
		drawMasked,
		drawSubtracted,
		pushTransform,
		popTransform,
		pushTranslate,
		pushScale,
		pushRotate,
		pushMatrix,
		usePostEffect,
		// debug
		debug,
		// scene
		scene,
		go,
		// level
		addLevel,
		// storage
		getData,
		setData,
		download,
		downloadJSON,
		downloadText,
		downloadBlob,
		// plugin
		plug,
		// char sets
		ASCII_CHARS,
		// dom
		canvas: app.canvas,
		// misc
		addKaboom,
		// dirs
		LEFT: Vec2.LEFT,
		RIGHT: Vec2.RIGHT,
		UP: Vec2.UP,
		DOWN: Vec2.DOWN,
		// colors
		RED: Color.RED,
		GREEN: Color.GREEN,
		BLUE: Color.BLUE,
		YELLOW: Color.YELLOW,
		MAGENTA: Color.MAGENTA,
		CYAN: Color.CYAN,
		WHITE: Color.WHITE,
		BLACK: Color.BLACK,
		quit,
		// helpers
		Event,
		EventHandler,
	}

	if (gopt.plugins) {
		gopt.plugins.forEach(plug)
	}

	// export everything to window if global is set
	if (gopt.global !== false) {
		for (const k in ctx) {
			window[k] = ctx[k]
		}
	}

	app.canvas.focus()

	return ctx

}<|MERGE_RESOLUTION|>--- conflicted
+++ resolved
@@ -158,12 +158,9 @@
 	AgentCompOpt,
 	PathFindOpt,
 	GetOpt,
-<<<<<<< HEAD
-	GamepadButton,
-=======
 	Vec2Args,
 	NineSlice,
->>>>>>> dd6a9762
+	GamepadButton,
 } from "./types"
 
 import FPSCounter from "./fps"
@@ -1083,35 +1080,7 @@
 	const game = {
 
 		// general events
-		ev: new EventHandler<{
-			mouseMove: [],
-			mouseDown: [MouseButton],
-			mousePress: [MouseButton],
-			mouseRelease: [MouseButton],
-			charInput: [string],
-			keyPress: [Key],
-			keyDown: [Key],
-			keyPressRepeat: [Key],
-			keyRelease: [Key],
-			touchStart: [Vec2, Touch],
-			touchMove: [Vec2, Touch],
-			touchEnd: [Vec2, Touch],
-			virtualButtonDown: [VirtualButton],
-			virtualButtonPress: [VirtualButton],
-			virtualButtonRelease: [VirtualButton],
-			gamepadButtonDown: [string],
-			gamepadButtonPress: [string],
-			gamepadButtonRelease: [string],
-			scroll: [Vec2],
-			add: [GameObj],
-			destroy: [GameObj],
-			load: [],
-			loadUpdate: [number],
-			error: [Error],
-			input: [],
-			frameEnd: [],
-			resize: [number, number, number, number],
-		}>(),
+		ev: new EventHandler(),
 		// object events
 		objEvents: new EventHandler(),
 
@@ -6543,6 +6512,7 @@
 	}
 
 	function updateFrame() {
+
 		// update every obj
 		game.root.update()
 	}
