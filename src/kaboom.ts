--- conflicted
+++ resolved
@@ -793,15 +793,14 @@
 	}
 }
 
-<<<<<<< HEAD
 function onMouseDown(
 	m: MouseButton | ((pos?: Vec2) => void),
 	action?: (pos?: Vec2) => void
 ): EventCanceller {
 	if (typeof m === "function") {
-		return game.on("input", () => app.mouseDown() && m(mousePos()));
+		return game.on("input", () => app.isMouseDown() && m(mousePos()));
 	} else {
-		return game.on("input", () => app.mouseDown(m) && action(mousePos()));
+		return game.on("input", () => app.isMouseDown(m) && action(mousePos()));
 	}
 }
 
@@ -810,9 +809,9 @@
 	action?: (pos?: Vec2) => void
 ): EventCanceller {
 	if (typeof m === "function") {
-		return game.on("input", () => app.mousePressed() && m(mousePos()));
+		return game.on("input", () => app.isMousePressed() && m(mousePos()));
 	} else {
-		return game.on("input", () => app.mousePressed(m) && action(mousePos()));
+		return game.on("input", () => app.isMousePressed(m) && action(mousePos()));
 	}
 }
 
@@ -821,22 +820,10 @@
 	action?: (pos?: Vec2) => void
 ): EventCanceller {
 	if (typeof m === "function") {
-		return game.on("input", () => app.mouseReleased() && m(mousePos()));
+		return game.on("input", () => app.isMouseReleased() && m(mousePos()));
 	} else {
-		return game.on("input", () => app.mouseReleased(m) && action(mousePos()));
-	}
-=======
-function onMouseDown(f: (pos: Vec2) => void): EventCanceller {
-	return game.on("input", () => app.isMouseDown() && f(mousePos()));
-}
-
-function onMouseClick(f: (pos: Vec2) => void): EventCanceller {
-	return game.on("input", () => app.isMouseClicked() && f(mousePos()));
-}
-
-function onMouseRelease(f: (pos: Vec2) => void): EventCanceller {
-	return game.on("input", () => app.isMouseReleased() && f(mousePos()));
->>>>>>> 2211987e
+		return game.on("input", () => app.isMouseReleased(m) && action(mousePos()));
+	}
 }
 
 function onMouseMove(f: (pos: Vec2, dpos: Vec2) => void): EventCanceller {
@@ -1518,11 +1505,7 @@
 		},
 
 		isClicked(): boolean {
-<<<<<<< HEAD
-			return app.mousePressed() && this.isHovering();
-=======
-			return app.isMouseClicked() && this.isHovering();
->>>>>>> 2211987e
+			return app.isMousePressed() && this.isHovering();
 		},
 
 		isHovering() {
@@ -2819,30 +2802,12 @@
 	mousePos,
 	mouseWorldPos,
 	mouseDeltaPos: app.mouseDeltaPos,
-<<<<<<< HEAD
-	isKeyDown: app.keyDown,
-	isKeyPressed: app.keyPressed,
-	isKeyPressedRep: app.keyPressedRep,
-	isKeyReleased: app.keyReleased,
-	isMouseDown: app.mouseDown,
-	isMousePressed: app.mousePressed,
-	isMouseReleased: app.mouseReleased,
-	isMouseMoved: app.mouseMoved,
-	keyIsDown: app.keyDown,
-	keyIsPressed: app.keyPressed,
-	keyIsPressedRep: app.keyPressedRep,
-	keyIsReleased: app.keyReleased,
-	mouseIsDown: app.mouseDown,
-	mouseIsClicked: app.mousePressed,
-	mouseIsReleased: app.mouseReleased,
-	mouseIsMoved: app.mouseMoved,
-=======
 	isKeyDown: app.isKeyDown,
 	isKeyPressed: app.isKeyPressed,
 	isKeyPressedRep: app.isKeyPressedRep,
 	isKeyReleased: app.isKeyReleased,
 	isMouseDown: app.isMouseDown,
-	isMouseClicked: app.isMouseClicked,
+	isMousePressed: app.isMousePressed,
 	isMouseReleased: app.isMouseReleased,
 	isMouseMoved: app.isMouseMoved,
 	keyIsDown: app.isKeyDown,
@@ -2850,10 +2815,9 @@
 	keyIsPressedRep: app.isKeyPressedRep,
 	keyIsReleased: app.isKeyReleased,
 	mouseIsDown: app.isMouseDown,
-	mouseIsClicked: app.isMouseClicked,
+	mouseIsClicked: app.isMousePressed,
 	mouseIsReleased: app.isMouseReleased,
 	mouseIsMoved: app.isMouseMoved,
->>>>>>> 2211987e
 	// timer
 	loop,
 	wait,
