const VERSION = "3000.0.0-alpha.11"

import {
	sat,
	vec2,
	vec3,
	Vec3,
	Rect,
	Polygon,
	Line,
	Circle,
	Color,
	Vec2,
	Mat4,
	Quad,
	RNG,
	quad,
	rgb,
	hsl2rgb,
	rand,
	randi,
	randSeed,
	chance,
	choose,
	clamp,
	lerp,
	map,
	mapc,
	wave,
	testLineLine,
	testRectRect,
	testRectLine,
	testRectPoint,
	testPolygonPoint,
	testCirclePoint,
	deg2rad,
	rad2deg,
	easings,
} from "./math"

import {
	IDList,
	Event,
	EventHandler,
	download,
	downloadText,
	downloadJSON,
	downloadBlob,
	uid,
	isDataURL,
	deepEq,
	dataURLToArrayBuffer,
	// eslint-disable-next-line
	warn,
	// eslint-disable-next-line
	benchmark,
} from "./utils"

import {
	GfxShader,
	GfxFont,
	RenderProps,
	CharTransform,
	TextureOpt,
	FormattedText,
	FormattedChar,
	DrawRectOpt,
	DrawLineOpt,
	DrawLinesOpt,
	DrawTriangleOpt,
	DrawPolygonOpt,
	DrawCircleOpt,
	DrawEllipseOpt,
	DrawUVQuadOpt,
	Vertex,
	FontData,
	BitmapFontData,
	ShaderData,
	LoadSpriteSrc,
	LoadSpriteOpt,
	SpriteAtlasData,
	LoadBitmapFontOpt,
	KaboomCtx,
	KaboomOpt,
	AudioPlay,
	AudioPlayOpt,
	DrawSpriteOpt,
	DrawTextOpt,
	TextAlign,
	GameObj,
	EventController,
	SceneID,
	SceneDef,
	CompList,
	Comp,
	Tag,
	Key,
	MouseButton,
	PosComp,
	ScaleComp,
	RotateComp,
	ColorComp,
	OpacityComp,
	Anchor,
	AnchorComp,
	ZComp,
	FollowComp,
	MoveComp,
	OffScreenCompOpt,
	OffScreenComp,
	AreaCompOpt,
	AreaComp,
	SpriteComp,
	SpriteCompOpt,
	SpriteAnimPlayOpt,
	SpriteAnims,
	TextComp,
	TextCompOpt,
	RectComp,
	RectCompOpt,
	UVQuadComp,
	CircleComp,
	OutlineComp,
	TimerComp,
	BodyComp,
	BodyCompOpt,
	Uniform,
	ShaderComp,
	FixedComp,
	StayComp,
	HealthComp,
	LifespanComp,
	LifespanCompOpt,
	StateComp,
	Debug,
	KaboomPlugin,
	MergeObj,
	LevelComp,
	LevelOpt,
	Cursor,
	Recording,
	BoomOpt,
	PeditFile,
	Shape,
	DoubleJumpComp,
	VirtualButton,
	TimerController,
	TweenController,
} from "./types"

import { Texture } from "./classes/Texture"
import { SpriteData } from "./classes/SpriteData"
import { SoundData } from "./classes/SoundData"
import { Asset } from "./classes/Asset"
import { AssetBucket } from "./classes/AssetBucket"
import { Collision } from "./classes/Collision"

import FPSCounter from "./fps"
import Timer from "./timer"

// @ts-ignore
import happyFontSrc from "./assets/happy_28x36.png"
// @ts-ignore
import beanSpriteSrc from "./assets/bean.png"
// @ts-ignore
import burpSoundSrc from "./assets/burp.mp3"
// @ts-ignore
import kaSpriteSrc from "./assets/ka.png"
// @ts-ignore
import boomSpriteSrc from "./assets/boom.png"

type EventList<M> = {
	[event in keyof M]?: (event: M[event]) => void
}

interface SpriteCurAnim {
	name: string,
	timer: number,
	loop: boolean,
	speed: number,
	pingpong: boolean,
	onEnd: () => void,
}

// translate these key names to a simpler version
const KEY_ALIAS = {
	"ArrowLeft": "left",
	"ArrowRight": "right",
	"ArrowUp": "up",
	"ArrowDown": "down",
	" ": "space",
}

// don't trigger browser default event when these keys are pressed
const PREVENT_DEFAULT_KEYS = new Set([
	" ",
	"ArrowLeft",
	"ArrowRight",
	"ArrowUp",
	"ArrowDown",
	"tab",
])

// according to https://developer.mozilla.org/en-US/docs/Web/API/MouseEvent/button
const MOUSE_BUTTONS: MouseButton[] = [
	"left",
	"middle",
	"right",
	"back",
	"forward",
]

// some default charsets for loading bitmap fonts
const ASCII_CHARS = " !\"#$%&'()*+,-./0123456789:;<=>?@ABCDEFGHIJKLMNOPQRSTUVWXYZ[\\]^_`abcdefghijklmnopqrstuvwxyz{|}~"

// audio gain range
const MIN_GAIN = 0
const MAX_GAIN = 3

// audio speed range
const MIN_SPEED = 0
const MAX_SPEED = 3

// audio detune range
const MIN_DETUNE = -1200
const MAX_DETUNE = 1200

const DEF_ANCHOR = "topleft"
const BG_GRID_SIZE = 64

const DEF_FONT = "happy"
const DBG_FONT = "monospace"
const DEF_TEXT_SIZE = 36
const DEF_TEXT_CACHE_SIZE = 64
const FONT_ATLAS_SIZE = 1024
// 0.1 pixel padding to texture coordinates to prevent artifact
const UV_PAD = 0.1

const LOG_MAX = 1

const VERTEX_FORMAT = [
	{ name: "a_pos", size: 3 },
	{ name: "a_uv", size: 2 },
	{ name: "a_color", size: 4 },
]

const STRIDE = VERTEX_FORMAT.reduce((sum, f) => sum + f.size, 0)

const MAX_BATCHED_QUAD = 2048
const MAX_BATCHED_VERTS = MAX_BATCHED_QUAD * 4 * STRIDE
const MAX_BATCHED_INDICES = MAX_BATCHED_QUAD * 6

// vertex shader template, replace {{user}} with user vertex shader code
const VERT_TEMPLATE = `
attribute vec3 a_pos;
attribute vec2 a_uv;
attribute vec4 a_color;

varying vec3 v_pos;
varying vec2 v_uv;
varying vec4 v_color;

vec4 def_vert() {
	return vec4(a_pos, 1.0);
}

{{user}}

void main() {
	vec4 pos = vert(a_pos, a_uv, a_color);
	v_pos = a_pos;
	v_uv = a_uv;
	v_color = a_color;
	gl_Position = pos;
}
`

// fragment shader template, replace {{user}} with user fragment shader code
const FRAG_TEMPLATE = `
precision mediump float;

varying vec3 v_pos;
varying vec2 v_uv;
varying vec4 v_color;

uniform sampler2D u_tex;

vec4 def_frag() {
	return v_color * texture2D(u_tex, v_uv);
}

{{user}}

void main() {
	gl_FragColor = frag(v_pos, v_uv, v_color, u_tex);
	if (gl_FragColor.a == 0.0) {
		discard;
	}
}
`

// default {{user}} vertex shader code
const DEF_VERT = `
vec4 vert(vec3 pos, vec2 uv, vec4 color) {
	return def_vert();
}
`

// default {{user}} fragment shader code
const DEF_FRAG = `
vec4 frag(vec3 pos, vec2 uv, vec4 color, sampler2D tex) {
	return def_frag();
}
`

const COMP_DESC = new Set([
	"id",
	"require",
])

const COMP_EVENTS = new Set([
	"add",
	"update",
	"draw",
	"destroy",
	"inspect",
	"drawInspect",
])

// wrappers around full screen functions to work across browsers
function enterFullscreen(el: HTMLElement) {
	if (el.requestFullscreen) el.requestFullscreen()
	// @ts-ignore
	else if (el.webkitRequestFullscreen) el.webkitRequestFullscreen()
}

function exitFullscreen() {
	if (document.exitFullscreen) document.exitFullscreen()
	// @ts-ignore
	else if (document.webkitExitFullScreen) document.webkitExitFullScreen()
}

function getFullscreenElement(): Element | void {
	return document.fullscreenElement
		// @ts-ignore
		|| document.webkitFullscreenElement
}

// convert anchor string to a vec2 offset
function anchorPt(orig: Anchor | Vec2): Vec2 {
	switch (orig) {
		case "topleft": return vec2(-1, -1)
		case "top": return vec2(0, -1)
		case "topright": return vec2(1, -1)
		case "left": return vec2(-1, 0)
		case "center": return vec2(0, 0)
		case "right": return vec2(1, 0)
		case "botleft": return vec2(-1, 1)
		case "bot": return vec2(0, 1)
		case "botright": return vec2(1, 1)
		default: return orig
	}
}

function alignPt(align: TextAlign): number {
	switch (align) {
		case "left": return 0
		case "center": return 0.5
		case "right": return 1
		default: return 0
	}
}

function createEmptyAudioBuffer(ctx: AudioContext) {
	return ctx.createBuffer(1, 1, 44100)
}

class ButtonState<T = string> {
	pressed: Set<T> = new Set([])
	pressedRepeat: Set<T> = new Set([])
	released: Set<T> = new Set([])
	down: Set<T> = new Set([])
	update() {
		this.pressed.clear()
		this.released.clear()
		this.pressedRepeat.clear()
	}
	press(btn: T) {
		this.pressed.add(btn)
		this.pressedRepeat.add(btn)
		this.down.add(btn)
	}
	pressRepeat(btn: T) {
		this.pressedRepeat.add(btn)
	}
	release(btn: T) {
		this.down.delete(btn)
		this.pressed.delete(btn)
		this.released.add(btn)
	}
}

// only exports one kaboom() which contains all the state
export default (gopt: KaboomOpt = {}): KaboomCtx => {

	const gc: Array<() => void> = []

	const app = (() => {

		const root = gopt.root ?? document.body

		// if root is not defined (which falls back to <body>) we assume user is using kaboom on a clean page, and modify <body> to better fit a full screen canvas
		if (root === document.body) {
			document.body.style["width"] = "100%"
			document.body.style["height"] = "100%"
			document.body.style["margin"] = "0px"
			document.documentElement.style["width"] = "100%"
			document.documentElement.style["height"] = "100%"
		}

		// create a <canvas> if user didn't provide one
		const canvas = gopt.canvas ?? (() => {
			const canvas = document.createElement("canvas")
			root.appendChild(canvas)
			return canvas
		})()

		// global pixel scale
		const gscale = gopt.scale ?? 1
		const stretchToParent = !(gopt.width && gopt.height && !gopt.stretch && !gopt.letterbox)
		const pw = canvas.parentElement.offsetWidth
		const ph = canvas.parentElement.offsetHeight

		// adjust canvas size according to user size / viewport settings
		if (stretchToParent) {
			canvas.width = pw
			canvas.height = ph
		} else {
			canvas.width = gopt.width * gscale
			canvas.height = gopt.height * gscale
		}

		const cw = canvas.width
		const ch = canvas.height
		const pixelDensity = gopt.pixelDensity || window.devicePixelRatio

		canvas.width *= pixelDensity
		canvas.height *= pixelDensity

		// canvas css styles
		const styles = [
			`width: ${cw}px`,
			`height: ${ch}px`,
			"outline: none",
			"cursor: default",
		]

		if (gopt.crisp) {
			// chrome only supports pixelated and firefox only supports crisp-edges
			styles.push("image-rendering: pixelated")
			styles.push("image-rendering: crisp-edges")
		}

		canvas.style.cssText = styles.join(";")
		// make canvas focusable
		canvas.tabIndex = 0

		return {

			canvas: canvas,
			// for 2d context
			canvas2: canvas.cloneNode() as HTMLCanvasElement,
			pixelDensity: pixelDensity,

			stretchToParent: stretchToParent,
			lastParentWidth: pw,
			lastParentHeight: ph,

			// keep track of all button states
			keyState: new ButtonState<Key>(),
			mouseState: new ButtonState<MouseButton>(),
			virtualButtonState: new ButtonState<VirtualButton>(),

			// input states from last frame, should reset every frame
			charInputted: [],
			isMouseMoved: false,
			mouseStarted: false,
			mousePos: vec2(0, 0),
			mouseDeltaPos: vec2(0, 0),

			// total time elapsed
			time: 0,
			// real total time elapsed (including paused time)
			realTime: 0,
			// if we should skip next dt, to prevent the massive dt surge if user switch to another tab for a while and comeback
			skipTime: false,
			// how much time last frame took
			dt: 0.0,
			// total frames elapsed
			numFrames: 0,

			// if we're on a touch device
			isTouchScreen: ("ontouchstart" in window) || navigator.maxTouchPoints > 0,

			// requestAnimationFrame id
			loopID: null,
			// if our game loop is currently stopped / paused
			stopped: false,
			paused: false,

			fpsCounter: new FPSCounter(),

		}

	})()

	const gl = app.canvas
		.getContext("webgl", {
			antialias: true,
			depth: true,
			stencil: true,
			alpha: true,
			preserveDrawingBuffer: true,
		})

	const gfx = (() => {

		const defShader = makeShader(DEF_VERT, DEF_FRAG)

		// a 1x1 white texture to draw raw shapes like rectangles and polygons
		// we use a texture for those so we can use only 1 pipeline for drawing sprites + shapes
		const emptyTex = Texture.fromImage(
			new ImageData(new Uint8ClampedArray([255, 255, 255, 255]), 1, 1),
			gl, gc, gopt,
		)

		if (gopt.background) {
			const c = Color.fromArray(gopt.background)
			gl.clearColor(c.r / 255, c.g / 255, c.b / 255, gopt.background[3] ?? 1)
		}

		gl.enable(gl.BLEND)
		gl.enable(gl.SCISSOR_TEST)
		gl.blendFuncSeparate(
			gl.SRC_ALPHA,
			gl.ONE_MINUS_SRC_ALPHA,
			gl.ONE,
			gl.ONE_MINUS_SRC_ALPHA,
		)

		// we only use one vertex and index buffer that batches all draw calls
		const vbuf = gl.createBuffer()

		gl.bindBuffer(gl.ARRAY_BUFFER, vbuf)
		gl.bufferData(gl.ARRAY_BUFFER, MAX_BATCHED_VERTS * 4, gl.DYNAMIC_DRAW)

		VERTEX_FORMAT.reduce((offset, f, i) => {
			gl.vertexAttribPointer(i, f.size, gl.FLOAT, false, STRIDE * 4, offset)
			gl.enableVertexAttribArray(i)
			return offset + f.size * 4
		}, 0)

		gl.bindBuffer(gl.ARRAY_BUFFER, null)

		const ibuf = gl.createBuffer()

		gl.bindBuffer(gl.ELEMENT_ARRAY_BUFFER, ibuf)
		gl.bufferData(gl.ELEMENT_ARRAY_BUFFER, MAX_BATCHED_INDICES * 4, gl.DYNAMIC_DRAW)
		gl.bindBuffer(gl.ELEMENT_ARRAY_BUFFER, null)

		// a checkerboard texture used for the default background
		const bgTex = Texture.fromImage(
			new ImageData(new Uint8ClampedArray([
				128, 128, 128, 255,
				190, 190, 190, 255,
				190, 190, 190, 255,
				128, 128, 128, 255,
			]), 2, 2),
			gl, gc, gopt,
			{
				wrap: "repeat",
				filter: "nearest",
			},
		)

		return {

			// keep track of how many draw calls we're doing this frame
			drawCalls: 0,
			// how many draw calls we're doing last frame, this is the number we give to users
			lastDrawCalls: 0,

			// gfx states
			defShader: defShader,
			curShader: defShader,
			defTex: emptyTex,
			curTex: emptyTex,
			curUniform: {},
			vbuf: vbuf,
			ibuf: ibuf,

			// local vertex / index buffer queue
			vqueue: [],
			iqueue: [],

			transform: new Mat4(),
			transformStack: [],

			bgTex: bgTex,

			width: gopt.width,
			height: gopt.height,

			viewport: {
				x: 0,
				y: 0,
				width: gl.drawingBufferWidth,
				height: gl.drawingBufferHeight,
			},

		}

	})()

	const audio = (() => {

		// TODO: handle when audio context is unavailable
		const ctx = new (
			window.AudioContext || (window as any).webkitAudioContext
		)() as AudioContext
		const masterNode = ctx.createGain()
		masterNode.connect(ctx.destination)

		// by default browsers can only load audio async, we don't deal with that and just start with an empty audio buffer
		const burpSnd = new SoundData(createEmptyAudioBuffer(ctx))

		// load that burp sound
		ctx.decodeAudioData(burpSoundSrc.buffer.slice(0)).then((buf) => {
			burpSnd.buf = buf
		}).catch((err) => {
			console.error("Failed to load burp: ", err)
		})

		return {
			ctx,
			masterNode,
			burpSnd,
		}

	})()

	const assets = {
		// prefix for when loading from a url
		urlPrefix: "",
		// asset holders
		sprites: new AssetBucket<SpriteData>(),
		fonts: new AssetBucket<FontData>(),
		bitmapFonts: new AssetBucket<BitmapFontData>(),
		sounds: new AssetBucket<SoundData>(),
		shaders: new AssetBucket<ShaderData>(),
		custom: new AssetBucket<any>(),
		// if we finished initially loading all assets
		loaded: false,
	}

	const game = {

		// general events
		ev: new EventHandler(),
		// object events
		objEvents: new EventHandler(),

		// root game object
		root: make([]),

		// misc
		gravity: 0,
		scenes: {},

		// on screen log
		logs: [],

		// camera
		cam: {
			pos: null,
			scale: vec2(1),
			angle: 0,
			shake: 0,
			transform: new Mat4(),
		},

	}

	// TODO: accept Asset<T>?
	// wrap individual loaders with global loader counter, for stuff like progress bar
	function load<T>(prom: Promise<T>): Asset<T> {
		return assets.custom.add(null, prom)
	}

	// get current load progress
	function loadProgress(): number {
		const buckets = [
			assets.sprites,
			assets.sounds,
			assets.shaders,
			assets.fonts,
			assets.bitmapFonts,
			assets.custom,
		]
		return buckets.reduce((n, bucket) => n + bucket.progress(), 0) / buckets.length
	}

	// global load path prefix
	function loadRoot(path?: string): string {
		if (path !== undefined) {
			assets.urlPrefix = path
		}
		return assets.urlPrefix
	}

	// wrapper around fetch() that applies urlPrefix and basic error handling
	function fetchURL(path: string) {
		const url = assets.urlPrefix + path
		return fetch(url)
			.then((res) => {
				if (!res.ok) {
					throw new Error(`Failed to fetch ${url}`)
				}
				return res
			})
	}

	function fetchJSON(path: string) {
		return fetchURL(path).then((res) => res.json())
	}

	function fetchText(path: string) {
		return fetchURL(path).then((res) => res.text())
	}

	function fetchArrayBuffer(path: string) {
		return fetchURL(path).then((res) => res.arrayBuffer())
	}

	// wrapper around image loader to get a Promise
	function loadImg(src: string): Promise<HTMLImageElement> {
		const img = new Image()
		img.crossOrigin = "anonymous"
		img.src = isDataURL(src) ? src : assets.urlPrefix + src
		return new Promise<HTMLImageElement>((resolve, reject) => {
			img.onload = () => resolve(img)
			img.onerror = () => reject(new Error(`Failed to load image from "${src}"`))
		})
	}

	function loadFont(name: string, src: string | ArrayBuffer): Asset<FontData> {
		const font = new FontFace(name, typeof src === "string" ? `url(${src})` : src)
		document.fonts.add(font)
		return assets.fonts.add(name, font.load().catch(() => {
			throw new Error(`Failed to load font from "${src}"`)
		}))
	}

	// TODO: support LoadSpriteSrc
	function loadBitmapFont(
		name: string | null,
		src: string,
		gw: number,
		gh: number,
		opt: LoadBitmapFontOpt = {},
	): Asset<BitmapFontData> {
		return assets.bitmapFonts.add(name, loadImg(src)
			.then((img) => {
				return makeFont(
					Texture.fromImage(img, gl, gc, gopt, opt),
					gw,
					gh,
					opt.chars ?? ASCII_CHARS,
				)
			}),
		)
	}

	// get an array of frames based on configuration on how to slice the image
	function slice(x = 1, y = 1, dx = 0, dy = 0, w = 1, h = 1): Quad[] {
		const frames = []
		const qw = w / x
		const qh = h / y
		for (let j = 0; j < y; j++) {
			for (let i = 0; i < x; i++) {
				frames.push(new Quad(
					dx + i * qw,
					dy + j * qh,
					qw,
					qh,
				))
			}
		}
		return frames
	}

	function loadSpriteAtlas(
		src: LoadSpriteSrc,
		data: SpriteAtlasData | string,
	): Asset<Record<string, SpriteData>> {
		if (typeof data === "string") {
			return load(new Promise((res, rej) => {
				fetchJSON(data).then((data2) => {
					loadSpriteAtlas(src, data2).then(res).catch(rej)
				})
			}))
		}
		return load(SpriteData.from(src, loadImg, gl, gc, gopt, slice).then((atlas) => {
			const map = {}
			for (const name in data) {
				const w = atlas.tex.width
				const h = atlas.tex.height
				const info = data[name]
				const spr = new SpriteData(
					atlas.tex,
					slice(
						info.sliceX,
						info.sliceY,
						info.x / w,
						info.y / h,
						info.width / w,
						info.height / h,
					),
					info.anims,
				)
				assets.sprites.addLoaded(name, spr)
				map[name] = spr
			}
			return map
		}))
	}

	// load a sprite to asset manager
	function loadSprite(
		name: string | null,
		src: LoadSpriteSrc,
		opt: LoadSpriteOpt = {
			sliceX: 1,
			sliceY: 1,
			anims: {},
		},
	): Asset<SpriteData> {
		return assets.sprites.add(
			name,
			typeof src === "string"
				? SpriteData.fromURL(src, loadImg, gl, gc, gopt, slice, opt)
				: Promise.resolve(SpriteData.fromImage(src, gl, gc, gopt, slice, opt),
				),
		)
	}

	function loadPedit(name: string | null, src: string | PeditFile): Asset<SpriteData> {

		// eslint-disable-next-line
		return assets.sprites.add(name, new Promise(async (resolve) => {

			const data = typeof src === "string" ? await fetchJSON(src) : src
			const images = await Promise.all(data.frames.map(loadImg))
			const canvas = document.createElement("canvas")
			canvas.width = data.width
			canvas.height = data.height * data.frames.length

			const ctx = canvas.getContext("2d")

			images.forEach((img: HTMLImageElement, i) => {
				ctx.drawImage(img, 0, i * data.height)
			})

			const spr = await loadSprite(null, canvas, {
				sliceY: data.frames.length,
				anims: data.anims,
			})

			resolve(spr)

		}))

	}

	function loadAseprite(
		name: string | null,
		imgSrc: LoadSpriteSrc,
		jsonSrc: string,
	): Asset<SpriteData> {
		// eslint-disable-next-line
		return assets.sprites.add(name, new Promise(async (resolve) => {
			const spr = await loadSprite(null, imgSrc)
			const data = typeof jsonSrc === "string" ? await fetchJSON(jsonSrc) : jsonSrc
			const size = data.meta.size
			spr.frames = data.frames.map((f: any) => {
				return new Quad(
					f.frame.x / size.w,
					f.frame.y / size.h,
					f.frame.w / size.w,
					f.frame.h / size.h,
				)
			})
			for (const anim of data.meta.frameTags) {
				if (anim.from === anim.to) {
					spr.anims[anim.name] = anim.from
				} else {
					spr.anims[anim.name] = {
						from: anim.from,
						to: anim.to,
						speed: 10,
						loop: true,
						pingpong: anim.direction === "pingpong",
					}
				}
			}
			resolve(spr)
		}))
	}

	function loadShader(
		name: string | null,
		vert?: string,
		frag?: string,
		isUrl: boolean = false,
	): Asset<ShaderData> {

		return assets.shaders.add(name, new Promise<ShaderData>((resolve, reject) => {

			const resolveUrl = (url?: string) =>
				url
					? fetchText(url)
					: new Promise((r) => r(null))

			if (isUrl) {
				Promise.all([resolveUrl(vert), resolveUrl(frag)])
					.then(([vcode, fcode]: [string | null, string | null]) => {
						resolve(makeShader(vcode, fcode))
					})
					.catch(reject)
			} else {
				try {
					resolve(makeShader(vert, frag))
				} catch (err) {
					reject(err)
				}
			}

		}))

	}

	// load a sound to asset manager
	function loadSound(
		name: string | null,
		src: string | ArrayBuffer,
	): Asset<SoundData> {
		return assets.sounds.add(
			name,
			typeof src === "string"
				? SoundData.fromURL(src, audio, fetchArrayBuffer)
				: SoundData.fromArrayBuffer(src, audio),
		)
	}

	function loadBean(name: string = "bean"): Asset<SpriteData> {
		return loadSprite(name, beanSpriteSrc)
	}

	function getSprite(handle: string): Asset<SpriteData> | void {
		return assets.sprites.get(handle)
	}

	function getSound(handle: string): Asset<SoundData> | void {
		return assets.sounds.get(handle)
	}

	function getFont(handle: string): Asset<FontData> | void {
		return assets.fonts.get(handle)
	}

	function getBitmapFont(handle: string): Asset<BitmapFontData> | void {
		return assets.bitmapFonts.get(handle)
	}

	function getShader(handle: string): Asset<ShaderData> | void {
		return assets.shaders.get(handle)
	}

	function resolveSprite(
		src: DrawSpriteOpt["sprite"],
	): Asset<SpriteData> | null {
		if (typeof src === "string") {
			const spr = getSprite(src)
			if (spr) {
				// if it's already loaded or being loading, return it
				return spr
			} else if (loadProgress() < 1) {
				// if there's any other ongoing loading task we return empty and don't error yet
				return null
			} else {
				// if all other assets are loaded and we still haven't found this sprite, throw
				throw new Error(`Sprite not found: ${src}`)
			}
		} else if (src instanceof SpriteData) {
			return Asset.loaded(src)
		} else if (src instanceof Asset) {
			return src
		} else {
			throw new Error(`Invalid sprite: ${src}`)
		}
	}

	function resolveSound(
		src: Parameters<typeof play>[0],
	): SoundData | Asset<SoundData> | null {
		if (typeof src === "string") {
			const snd = getSound(src)
			if (snd) {
				return snd.data ? snd.data : snd
			} else if (loadProgress() < 1) {
				return null
			} else {
				throw new Error(`Sound not found: ${src}`)
			}
		} else if (src instanceof SoundData) {
			return src
		} else if (src instanceof Asset) {
			return src.data ? src.data : src
		} else {
			throw new Error(`Invalid sound: ${src}`)
		}
	}

	function resolveShader(
		src: RenderProps["shader"],
	): ShaderData | Asset<ShaderData> | null {
		if (!src) {
			return gfx.defShader
		}
		if (typeof src === "string") {
			const shader = getShader(src)
			if (shader) {
				return shader.data ? shader.data : shader
			} else if (loadProgress() < 1) {
				return null
			} else {
				throw new Error(`Shader not found: ${src}`)
			}
		} else if (src instanceof Asset) {
			return src.data ? src.data : src
		}
		// TODO: check type
		// @ts-ignore
		return src
	}

	function resolveFont(
		src: DrawTextOpt["font"],
	):
		| FontData
		| Asset<FontData>
		| BitmapFontData
		| Asset<BitmapFontData>
		| string
		| void {
		if (!src) {
			return resolveFont(gopt.font ?? DEF_FONT)
		}
		if (typeof src === "string") {
			const font = getBitmapFont(src)
			if (font) {
				return font.data ? font.data : font
			} else if (document.fonts.check(`${DEF_TEXT_CACHE_SIZE}px ${src}`)) {
				return src
			} else if (loadProgress() < 1) {
				return null
			} else {
				throw new Error(`Font not found: ${src}`)
			}
		} else if (src instanceof Asset) {
			return src.data ? src.data : src
		}
		// TODO: check type
		// @ts-ignore
		return src
	}

	// get / set master volume
	function volume(v?: number): number {
		if (v !== undefined) {
			audio.masterNode.gain.value = clamp(v, MIN_GAIN, MAX_GAIN)
		}
		return audio.masterNode.gain.value
	}

	// plays a sound, returns a control handle
	function play(
		src: string | SoundData | Asset<SoundData>,
		opt: AudioPlayOpt = {
			loop: false,
			volume: 1,
			speed: 1,
			detune: 0,
			seek: 0,
		},
	): AudioPlay {

		const snd = resolveSound(src)

		if (snd instanceof Asset) {
			const pb = play(new SoundData(createEmptyAudioBuffer(audio.ctx)))
			const doPlay = (snd: SoundData) => {
				const pb2 = play(snd, opt)
				for (const k in pb2) {
					pb[k] = pb2[k]
				}
			}
			snd.onLoad(doPlay)
			return pb
		} else if (snd === null) {
			const pb = play(new SoundData(createEmptyAudioBuffer(audio.ctx)))
			onLoad(() => {
				// TODO: check again when every asset is loaded
			})
			return pb
		}

		const ctx = audio.ctx
		let stopped = false
		let srcNode = ctx.createBufferSource()

		srcNode.buffer = snd.buf
		srcNode.loop = opt.loop ? true : false

		const gainNode = ctx.createGain()

		srcNode.connect(gainNode)
		gainNode.connect(audio.masterNode)

		const pos = opt.seek ?? 0

		srcNode.start(0, pos)

		let startTime = ctx.currentTime - pos
		let stopTime: number | null = null

		const handle = {

			stop() {
				if (stopped) {
					return
				}
				this.pause()
				startTime = ctx.currentTime
			},

			play(seek?: number) {

				if (!stopped) {
					return
				}

				const oldNode = srcNode

				srcNode = ctx.createBufferSource()
				srcNode.buffer = oldNode.buffer
				srcNode.loop = oldNode.loop
				srcNode.playbackRate.value = oldNode.playbackRate.value

				if (srcNode.detune) {
					srcNode.detune.value = oldNode.detune.value
				}

				srcNode.connect(gainNode)

				const pos = seek ?? this.time()

				srcNode.start(0, pos)
				startTime = ctx.currentTime - pos
				stopped = false
				stopTime = null

			},

			pause() {
				if (stopped) {
					return
				}
				srcNode.stop()
				stopped = true
				stopTime = ctx.currentTime
			},

			isPaused(): boolean {
				return stopped
			},

			isStopped(): boolean {
				return stopped
			},

			// TODO: affect time()
			speed(val?: number): number {
				if (val !== undefined) {
					srcNode.playbackRate.value = clamp(val, MIN_SPEED, MAX_SPEED)
				}
				return srcNode.playbackRate.value
			},

			detune(val?: number): number {
				if (!srcNode.detune) {
					return 0
				}
				if (val !== undefined) {
					srcNode.detune.value = clamp(val, MIN_DETUNE, MAX_DETUNE)
				}
				return srcNode.detune.value
			},

			volume(val?: number): number {
				if (val !== undefined) {
					gainNode.gain.value = clamp(val, MIN_GAIN, MAX_GAIN)
				}
				return gainNode.gain.value
			},

			loop() {
				srcNode.loop = true
			},

			unloop() {
				srcNode.loop = false
			},

			duration(): number {
				return snd.buf.duration
			},

			time(): number {
				if (stopped) {
					return stopTime - startTime
				} else {
					return ctx.currentTime - startTime
				}
			},

		}

		handle.speed(opt.speed)
		handle.detune(opt.detune)
		handle.volume(opt.volume)

		return handle

	}

	// core kaboom logic
	function burp(opt?: AudioPlayOpt): AudioPlay {
		return play(audio.burpSnd, opt)
	}

	type DrawTextureOpt = RenderProps & {
		tex: Texture,
		width?: number,
		height?: number,
		tiled?: boolean,
		flipX?: boolean,
		flipY?: boolean,
		quad?: Quad,
		anchor?: Anchor | Vec2,
	}

	function makeShader(
		vertSrc: string | null = DEF_VERT,
		fragSrc: string | null = DEF_FRAG,
	): GfxShader {

		const vcode = VERT_TEMPLATE.replace("{{user}}", vertSrc ?? DEF_VERT)
		const fcode = FRAG_TEMPLATE.replace("{{user}}", fragSrc ?? DEF_FRAG)
		const vertShader = gl.createShader(gl.VERTEX_SHADER)
		const fragShader = gl.createShader(gl.FRAGMENT_SHADER)

		gl.shaderSource(vertShader, vcode)
		gl.shaderSource(fragShader, fcode)
		gl.compileShader(vertShader)
		gl.compileShader(fragShader)

		const prog = gl.createProgram()

		gc.push(() => gl.deleteProgram(prog))
		gl.attachShader(prog, vertShader)
		gl.attachShader(prog, fragShader)

		gl.bindAttribLocation(prog, 0, "a_pos")
		gl.bindAttribLocation(prog, 1, "a_uv")
		gl.bindAttribLocation(prog, 2, "a_color")

		gl.linkProgram(prog)

		if (!gl.getProgramParameter(prog, gl.LINK_STATUS)) {

			const formatShaderError = (msg: string) => {
				const FMT = /^ERROR:\s0:(?<line>\d+):\s(?<msg>.+)/
				const match = msg.match(FMT)
				return {
					line: Number(match.groups.line),
					// seem to be a \n\0 at the end of error messages, causing unwanted line break
					msg: match.groups.msg.replace(/\n\0$/, ""),
				}
			}

			const vertError = gl.getShaderInfoLog(vertShader)
			const fragError = gl.getShaderInfoLog(fragShader)
			let msg = ""

			if (vertError) {
				const err = formatShaderError(vertError)
				msg += `Vertex shader line ${err.line - 14}: ${err.msg}`
			}

			if (fragError) {
				const err = formatShaderError(fragError)
				msg += `Fragment shader line ${err.line - 14}: ${err.msg}`
			}

			throw new Error(msg)

		}

		gl.deleteShader(vertShader)
		gl.deleteShader(fragShader)

		return {

			bind() {
				gl.useProgram(prog)
			},

			unbind() {
				gl.useProgram(null)
			},

			free() {
				gl.deleteProgram(prog)
			},

			send(uniform: Uniform) {
				for (const name in uniform) {
					const val = uniform[name]
					const loc = gl.getUniformLocation(prog, name)
					if (typeof val === "number") {
						gl.uniform1f(loc, val)
					} else if (val instanceof Mat4) {
						gl.uniformMatrix4fv(loc, false, new Float32Array(val.m))
					} else if (val instanceof Color) {
						// TODO: opacity?
						gl.uniform3f(loc, val.r, val.g, val.b)
					} else if (val instanceof Vec3) {
						gl.uniform3f(loc, val.x, val.y, val.z)
					} else if (val instanceof Vec2) {
						gl.uniform2f(loc, val.x, val.y)
					}
				}
			},

		}

	}

	function makeFont(
		tex: Texture,
		gw: number,
		gh: number,
		chars: string,
	): GfxFont {

		const cols = tex.width / gw
		const map: Record<string, Quad> = {}
		const charMap = chars.split("").entries()

		for (const [i, ch] of charMap) {
			map[ch] = new Quad(
				(i % cols) * gw,
				Math.floor(i / cols) * gh,
				gw,
				gh,
			)
		}

		return {
			tex: tex,
			map: map,
			size: gh,
		}

	}

	// TODO: expose
	function drawRaw(
		verts: Vertex[],
		indices: number[],
		fixed: boolean,
		tex: Texture = gfx.defTex,
		shaderSrc: RenderProps["shader"] = gfx.defShader,
		uniform: Uniform = {},
	) {

		const shader = resolveShader(shaderSrc)

		if (!shader || shader instanceof Asset) {
			return
		}

		// flush on texture / shader change and overflow
		if (
			tex !== gfx.curTex
			|| shader !== gfx.curShader
			|| !deepEq(gfx.curUniform, uniform)
			|| gfx.vqueue.length + verts.length * STRIDE > MAX_BATCHED_VERTS
			|| gfx.iqueue.length + indices.length > MAX_BATCHED_INDICES
		) {
			flush()
		}

		for (const v of verts) {

			// TODO: cache camTransform * gfxTransform?
			const transform = fixed ? gfx.transform : game.cam.transform.mult(gfx.transform)

			// normalized world space coordinate [-1.0 ~ 1.0]
			const pt = screen2ndc(transform.multVec2(v.pos.xy()))

			gfx.vqueue.push(
				pt.x, pt.y, v.pos.z,
				v.uv.x, v.uv.y,
				v.color.r / 255, v.color.g / 255, v.color.b / 255, v.opacity,
			)

		}

		for (const i of indices) {
			gfx.iqueue.push(i + gfx.vqueue.length / STRIDE - verts.length)
		}

		gfx.curTex = tex
		gfx.curShader = shader
		gfx.curUniform = uniform

	}

	// draw all batched shapes
	function flush() {

		if (
			!gfx.curTex
			|| !gfx.curShader
			|| gfx.vqueue.length === 0
			|| gfx.iqueue.length === 0
		) {
			return
		}

		gl.bindBuffer(gl.ARRAY_BUFFER, gfx.vbuf)
		gl.bufferSubData(gl.ARRAY_BUFFER, 0, new Float32Array(gfx.vqueue))
		gl.bindBuffer(gl.ELEMENT_ARRAY_BUFFER, gfx.ibuf)
		gl.bufferSubData(gl.ELEMENT_ARRAY_BUFFER, 0, new Uint16Array(gfx.iqueue))
		gfx.curShader.bind()
		gfx.curShader.send(gfx.curUniform)
		gfx.curTex.bind()
		gl.drawElements(gl.TRIANGLES, gfx.iqueue.length, gl.UNSIGNED_SHORT, 0)
		gfx.curTex.unbind()
		gfx.curShader.unbind()
		gl.bindBuffer(gl.ARRAY_BUFFER, null)
		gl.bindBuffer(gl.ELEMENT_ARRAY_BUFFER, null)

		gfx.vqueue = []
		gfx.iqueue = []

		gfx.drawCalls++

	}

	// start a rendering frame, reset some states
	function frameStart() {

		// running this every frame now mainly because isFullscreen() is not updated real time when requested fullscreen
		updateViewport()

		gl.clear(gl.COLOR_BUFFER_BIT)

		if (!gopt.background) {
			drawUnscaled(() => {
				drawUVQuad({
					width: width(),
					height: height(),
					quad: new Quad(
						0,
						0,
						width() / BG_GRID_SIZE,
						height() / BG_GRID_SIZE,
					),
					tex: gfx.bgTex,
					fixed: true,
				})
			})
		}

		gfx.drawCalls = 0
		gfx.transformStack = []
		gfx.transform = new Mat4()

	}

	function frameEnd() {
		flush()
		gfx.lastDrawCalls = gfx.drawCalls
	}

	// convert a screen space coordinate to webgl normalized device coordinate
	function screen2ndc(pt: Vec2): Vec2 {
		return vec2(
			pt.x / width() * 2 - 1,
			-pt.y / height() * 2 + 1,
		)
	}

	function pushMatrix(m: Mat4) {
		gfx.transform = m.clone()
	}

	function pushTranslate(...args) {
		if (args[0] === undefined) return
		const p = vec2(...args)
		if (p.x === 0 && p.y === 0) return
		gfx.transform = gfx.transform.translate(p)
	}

	function pushScale(...args) {
		if (args[0] === undefined) return
		const p = vec2(...args)
		if (p.x === 1 && p.y === 1) return
		gfx.transform = gfx.transform.scale(p)
	}

	function pushRotateX(a: number) {
		if (!a) {
			return
		}
		gfx.transform = gfx.transform.rotateX(a)
	}

	function pushRotateY(a: number) {
		if (!a) {
			return
		}
		gfx.transform = gfx.transform.rotateY(a)
	}

	function pushRotateZ(a: number) {
		if (!a) {
			return
		}
		gfx.transform = gfx.transform.rotateZ(a)
	}

	const pushRotate = pushRotateZ

	function pushTransform() {
		gfx.transformStack.push(gfx.transform.clone())
	}

	function popTransform() {
		if (gfx.transformStack.length > 0) {
			gfx.transform = gfx.transformStack.pop()
		}
	}

	// draw a uv textured quad
	function drawUVQuad(opt: DrawUVQuadOpt) {

		if (opt.width === undefined || opt.height === undefined) {
			throw new Error("drawUVQuad() requires property \"width\" and \"height\".")
		}

		if (opt.width <= 0 || opt.height <= 0) {
			return
		}

		const w = opt.width
		const h = opt.height
		const anchor = anchorPt(opt.anchor || DEF_ANCHOR)
		const offset = anchor.scale(vec2(w, h).scale(-0.5))
		const q = opt.quad || new Quad(0, 0, 1, 1)
		const color = opt.color || rgb(255, 255, 255)
		const opacity = opt.opacity ?? 1

		// apply uv padding to avoid artifacts
		const uvPadX = opt.tex ? UV_PAD / opt.tex.width : 0
		const uvPadY = opt.tex ? UV_PAD / opt.tex.height : 0
		const qx = q.x + uvPadX
		const qy = q.y + uvPadY
		const qw = q.w - uvPadX * 2
		const qh = q.h - uvPadY * 2

		pushTransform()
		pushTranslate(opt.pos)
		pushRotateZ(opt.angle)
		pushScale(opt.scale)
		pushTranslate(offset)

		drawRaw([
			{
				pos: vec3(-w / 2, h / 2, 0),
				uv: vec2(opt.flipX ? qx + qw : qx, opt.flipY ? qy : qy + qh),
				color: color,
				opacity: opacity,
			},
			{
				pos: vec3(-w / 2, -h / 2, 0),
				uv: vec2(opt.flipX ? qx + qw : qx, opt.flipY ? qy + qh : qy),
				color: color,
				opacity: opacity,
			},
			{
				pos: vec3(w / 2, -h / 2, 0),
				uv: vec2(opt.flipX ? qx : qx + qw, opt.flipY ? qy + qh : qy),
				color: color,
				opacity: opacity,
			},
			{
				pos: vec3(w / 2, h / 2, 0),
				uv: vec2(opt.flipX ? qx : qx + qw, opt.flipY ? qy : qy + qh),
				color: color,
				opacity: opacity,
			},
		], [0, 1, 3, 1, 2, 3], opt.fixed, opt.tex, opt.shader, opt.uniform)

		popTransform()

	}

	// TODO: clean
	function drawTexture(opt: DrawTextureOpt) {

		if (!opt.tex) {
			throw new Error("drawTexture() requires property \"tex\".")
		}

		const q = opt.quad ?? new Quad(0, 0, 1, 1)
		const w = opt.tex.width * q.w
		const h = opt.tex.height * q.h
		const scale = vec2(1)

		if (opt.tiled) {

			// TODO: draw fract
			const repX = Math.ceil((opt.width || w) / w)
			const repY = Math.ceil((opt.height || h) / h)
			const anchor = anchorPt(opt.anchor || DEF_ANCHOR).add(vec2(1, 1)).scale(0.5)
			const offset = anchor.scale(repX * w, repY * h)

			// TODO: rotation
			for (let i = 0; i < repX; i++) {
				for (let j = 0; j < repY; j++) {
					drawUVQuad({
						...opt,
						pos: (opt.pos || vec2(0)).add(vec2(w * i, h * j)).sub(offset),
						scale: scale.scale(opt.scale || vec2(1)),
						tex: opt.tex,
						quad: q,
						width: w,
						height: h,
						anchor: "topleft",
					})
				}
			}
		} else {

			// TODO: should this ignore scale?
			if (opt.width && opt.height) {
				scale.x = opt.width / w
				scale.y = opt.height / h
			} else if (opt.width) {
				scale.x = opt.width / w
				scale.y = scale.x
			} else if (opt.height) {
				scale.y = opt.height / h
				scale.x = scale.y
			}

			drawUVQuad({
				...opt,
				scale: scale.scale(opt.scale || vec2(1)),
				tex: opt.tex,
				quad: q,
				width: w,
				height: h,
			})

		}

	}

	function drawSprite(opt: DrawSpriteOpt) {

		if (!opt.sprite) {
			throw new Error("drawSprite() requires property \"sprite\"")
		}

		const spr = resolveSprite(opt.sprite)

		if (!spr || !spr.data) {
			return
		}

		const q = spr.data.frames[opt.frame ?? 0]

		if (!q) {
			throw new Error(`Frame not found: ${opt.frame ?? 0}`)
		}

		drawTexture({
			...opt,
			tex: spr.data.tex,
			quad: q.scale(opt.quad || new Quad(0, 0, 1, 1)),
		})

	}

	// generate vertices to form an arc
	function getArcPts(
		pos: Vec2,
		radiusX: number,
		radiusY: number,
		start: number,
		end: number,
		res: number = 1,
	): Vec2[] {

		// normalize and turn start and end angles to radians
		start = deg2rad(start % 360)
		end = deg2rad(end % 360)
		if (end <= start) end += Math.PI * 2

		// TODO: better way to get this?
		// the number of vertices is sqrt(r1 + r2) * 3 * res with a minimum of 16
		const nverts = Math.ceil(Math.max(Math.sqrt(radiusX + radiusY) * 3 * (res || 1), 16))
		const step = (end - start) / nverts
		const pts = []

		// calculate vertices
		for (let a = start; a < end; a += step) {
			pts.push(pos.add(radiusX * Math.cos(a), radiusY * Math.sin(a)))
		}

		// doing this on the side due to possible floating point inaccuracy
		pts.push(pos.add(radiusX * Math.cos(end), radiusY * Math.sin(end)))

		return pts

	}

	function drawRect(opt: DrawRectOpt) {

		if (opt.width === undefined || opt.height === undefined) {
			throw new Error("drawRect() requires property \"width\" and \"height\".")
		}

		if (opt.width <= 0 || opt.height <= 0) {
			return
		}

		const w = opt.width
		const h = opt.height
		const anchor = anchorPt(opt.anchor || DEF_ANCHOR).add(1, 1)
		const offset = anchor.scale(vec2(w, h).scale(-0.5))

		let pts = [
			vec2(0, 0),
			vec2(w, 0),
			vec2(w, h),
			vec2(0, h),
		]

		// TODO: gradient for rounded rect
		// TODO: drawPolygon should handle generic rounded corners
		if (opt.radius) {

			// maxium radius is half the shortest side
			const r = Math.min(Math.min(w, h) / 2, opt.radius)

			pts = [
				vec2(r, 0),
				vec2(w - r, 0),
				...getArcPts(vec2(w - r, r), r, r, 270, 360),
				vec2(w, r),
				vec2(w, h - r),
				...getArcPts(vec2(w - r, h - r), r, r, 0, 90),
				vec2(w - r, h),
				vec2(r, h),
				...getArcPts(vec2(r, h - r), r, r, 90, 180),
				vec2(0, h - r),
				vec2(0, r),
				...getArcPts(vec2(r, r), r, r, 180, 270),
			]

		}

		drawPolygon({
			...opt,
			offset,
			pts,
			...(opt.gradient ? {
				colors: opt.horizontal ? [
					opt.gradient[0],
					opt.gradient[1],
					opt.gradient[1],
					opt.gradient[0],
				] : [
					opt.gradient[0],
					opt.gradient[0],
					opt.gradient[1],
					opt.gradient[1],
				],
			} : {}),
		})

	}

	function drawLine(opt: DrawLineOpt) {

		const { p1, p2 } = opt

		if (!p1 || !p2) {
			throw new Error("drawLine() requires properties \"p1\" and \"p2\".")
		}

		const w = opt.width || 1

		// the displacement from the line end point to the corner point
		const dis = p2.sub(p1).unit().normal().scale(w * 0.5)

		// calculate the 4 corner points of the line polygon
		const verts = [
			p1.sub(dis),
			p1.add(dis),
			p2.add(dis),
			p2.sub(dis),
		].map((p) => ({
			pos: vec3(p.x, p.y, 0),
			uv: vec2(0),
			color: opt.color ?? Color.WHITE,
			opacity: opt.opacity ?? 1,
		}))

		drawRaw(verts, [0, 1, 3, 1, 2, 3], opt.fixed, gfx.defTex, opt.shader, opt.uniform)

	}

	function drawLines(opt: DrawLinesOpt) {

		const pts = opt.pts

		if (!pts) {
			throw new Error("drawLines() requires property \"pts\".")
		}

		if (pts.length < 2) {
			return
		}

		if (opt.radius && pts.length >= 3) {

			// TODO: line joines
			// TODO: rounded vertices for arbitury polygonic shape
			let minLen = pts[0].dist(pts[1])

			for (let i = 1; i < pts.length - 1; i++) {
				minLen = Math.min(pts[i].dist(pts[i + 1]), minLen)
			}

			// eslint-disable-next-line
			const radius = Math.min(opt.radius, minLen / 2)

			drawLine({ ...opt, p1: pts[0], p2: pts[1] })

			for (let i = 1; i < pts.length - 2; i++) {
				const p1 = pts[i]
				const p2 = pts[i + 1]
				drawLine({
					...opt,
					p1: p1,
					p2: p2,
				})
			}

			drawLine({ ...opt, p1: pts[pts.length - 2], p2: pts[pts.length - 1] })

		} else {

			for (let i = 0; i < pts.length - 1; i++) {
				drawLine({
					...opt,
					p1: pts[i],
					p2: pts[i + 1],
				})
				// TODO: other line join types
				if (opt.join !== "none") {
					drawCircle({
						...opt,
						pos: pts[i],
						radius: opt.width / 2,
					})
				}
			}

		}

	}

	function drawTriangle(opt: DrawTriangleOpt) {
		if (!opt.p1 || !opt.p2 || !opt.p3) {
			throw new Error("drawPolygon() requires properties \"p1\", \"p2\" and \"p3\".")
		}
		return drawPolygon({
			...opt,
			pts: [opt.p1, opt.p2, opt.p3],
		})
	}

	// TODO: anchor
	function drawCircle(opt: DrawCircleOpt) {

		if (!opt.radius) {
			throw new Error("drawCircle() requires property \"radius\".")
		}

		if (opt.radius === 0) {
			return
		}

		drawEllipse({
			...opt,
			radiusX: opt.radius,
			radiusY: opt.radius,
			angle: 0,
		})

	}

	function drawEllipse(opt: DrawEllipseOpt) {

		if (opt.radiusX === undefined || opt.radiusY === undefined) {
			throw new Error("drawEllipse() requires properties \"radiusX\" and \"radiusY\".")
		}

		if (opt.radiusX === 0 || opt.radiusY === 0) {
			return
		}

		const start = opt.start ?? 0
		const end = opt.end ?? 360

		const pts = getArcPts(
			vec2(0),
			opt.radiusX,
			opt.radiusY,
			start,
			end,
			opt.resolution,
		)

		// center
		pts.unshift(vec2(0))

		const polyOpt = {
			...opt,
			pts,
			radius: 0,
			...(opt.gradient ? {
				colors: [
					opt.gradient[0],
					...Array(pts.length - 1).fill(opt.gradient[1]),
				],
			} : {}),
		}

		// full circle with outline shouldn't have the center point
		if (end - start >= 360 && opt.outline) {
			if (opt.fill !== false) {
				drawPolygon({
					...polyOpt,
					outline: null,
				})
			}
			drawPolygon({
				...polyOpt,
				pts: pts.slice(1),
				fill: false,
			})
			return
		}

		drawPolygon(polyOpt)

	}

	function drawPolygon(opt: DrawPolygonOpt) {

		if (!opt.pts) {
			throw new Error("drawPolygon() requires property \"pts\".")
		}

		const npts = opt.pts.length

		if (npts < 3) {
			return
		}

		pushTransform()
		pushTranslate(opt.pos)
		pushScale(opt.scale)
		pushRotateZ(opt.angle)
		pushTranslate(opt.offset)

		if (opt.fill !== false) {

			const color = opt.color ?? Color.WHITE

			const verts = opt.pts.map((pt, i) => ({
				pos: vec3(pt.x, pt.y, 0),
				uv: vec2(0, 0),
				color: opt.colors ? (opt.colors[i] ?? color) : color,
				opacity: opt.opacity ?? 1,
			}))

			// TODO: better triangulation
			const indices = [...Array(npts - 2).keys()]
				.map((n) => [0, n + 1, n + 2])
				.flat()

			drawRaw(verts, opt.indices ?? indices, opt.fixed, gfx.defTex, opt.shader, opt.uniform)

		}

		if (opt.outline) {
			drawLines({
				pts: [...opt.pts, opt.pts[0]],
				radius: opt.radius,
				width: opt.outline.width,
				color: opt.outline.color,
				join: opt.outline.join,
				uniform: opt.uniform,
				fixed: opt.fixed,
				opacity: opt.opacity,
			})
		}

		popTransform()

	}

	function drawStenciled(content: () => void, mask: () => void, test: number) {

		flush()
		gl.clear(gl.STENCIL_BUFFER_BIT)
		gl.enable(gl.STENCIL_TEST)

		// don't perform test, pure write
		gl.stencilFunc(
			gl.NEVER,
			1,
			0xFF,
		)

		// always replace since we're writing to the buffer
		gl.stencilOp(
			gl.REPLACE,
			gl.REPLACE,
			gl.REPLACE,
		)

		mask()
		flush()

		// perform test
		gl.stencilFunc(
			test,
			1,
			0xFF,
		)

		// don't write since we're only testing
		gl.stencilOp(
			gl.KEEP,
			gl.KEEP,
			gl.KEEP,
		)

		content()
		flush()
		gl.disable(gl.STENCIL_TEST)

	}

	function drawMasked(content: () => void, mask: () => void) {
		drawStenciled(content, mask, gl.EQUAL)
	}

	function drawSubtracted(content: () => void, mask: () => void) {
		drawStenciled(content, mask, gl.NOTEQUAL)
	}

	function getViewportScale() {
		return (gfx.viewport.width + gfx.viewport.height) / (gfx.width + gfx.height)
	}

	function drawUnscaled(content: () => void) {
		flush()
		const ow = gfx.width
		const oh = gfx.height
		gfx.width = gfx.viewport.width
		gfx.height = gfx.viewport.height
		content()
		flush()
		gfx.width = ow
		gfx.height = oh
	}

	function applyCharTransform(fchar: FormattedChar, tr: CharTransform) {
		if (tr.pos) fchar.pos = fchar.pos.add(tr.pos)
		if (tr.scale) fchar.scale = fchar.scale.scale(vec2(tr.scale))
		if (tr.angle) fchar.angle += tr.angle
		if (tr.color) fchar.color = fchar.color.mult(tr.color)
		if (tr.opacity) fchar.opacity *= tr.opacity
	}

	// TODO: escape
	// eslint-disable-next-line
	const TEXT_STYLE_RE = /\[(?<text>[^\]]*)\]\.(?<style>[\w\.]+)+/g

	function compileStyledText(text: string): {
		charStyleMap: Record<number, {
			localIdx: number,
			styles: string[],
		}>,
		text: string,
	} {

		const charStyleMap = {}
		// get the text without the styling syntax
		const renderText = text.replace(TEXT_STYLE_RE, "$1")
		let idxOffset = 0

		// put each styled char index into a map for easy access when iterating each char
		for (const match of text.matchAll(TEXT_STYLE_RE)) {
			const styles = match.groups.style.split(".")
			const origIdx = match.index - idxOffset
			for (
				let i = origIdx;
				i < match.index + match.groups.text.length;
				i++
			) {
				charStyleMap[i] = {
					localIdx: i - origIdx,
					styles: styles,
				}
			}
			// omit "[", "]", "." and the style text in the format string when calculating index
			idxOffset += 3 + match.groups.style.length
		}

		return {
			charStyleMap: charStyleMap,
			text: renderText,
		}

	}

	type FontAtlas = {
		font: BitmapFontData,
		cursor: Vec2,
	}

	const fontAtlases: Record<string, FontAtlas> = {}

	// TODO: cache formatted text
	// format text and return a list of chars with their calculated position
	function formatText(opt: DrawTextOpt): FormattedText {

		if (opt.text === undefined) {
			throw new Error("formatText() requires property \"text\".")
		}

		let font = resolveFont(opt.font)

		// if it's still loading
		if (opt.text === "" || font instanceof Asset || !font) {
			return {
				width: 0,
				height: 0,
				chars: [],
				opt: opt,
			}
		}

		const { charStyleMap, text } = compileStyledText(opt.text + "")
		const chars = text.split("")

		// if it's not bitmap font, we draw it with 2d canvas or use cached image
		if (font instanceof FontFace || typeof font === "string") {

			const fontName = font instanceof FontFace ? font.family : font

			const atlas: FontAtlas = fontAtlases[fontName] ?? {
				font: {
					tex: new Texture(FONT_ATLAS_SIZE, FONT_ATLAS_SIZE,
						gl, gc, gopt,
						{
							filter: "linear",
						}),
					map: {},
					size: DEF_TEXT_CACHE_SIZE,
				},
				cursor: vec2(0),
			}

			if (!fontAtlases[fontName]) {
				fontAtlases[fontName] = atlas
			}

			font = atlas.font

			for (const ch of chars) {

				if (!atlas.font.map[ch]) {

					const c2d = app.canvas2.getContext("2d")
					c2d.font = `${font.size}px ${fontName}`
					c2d.clearRect(0, 0, app.canvas2.width, app.canvas2.height)
					c2d.textBaseline = "top"
					c2d.textAlign = "left"
					c2d.fillStyle = "rgb(255, 255, 255)"
					c2d.fillText(ch, 0, 0)
					const m = c2d.measureText(ch)
					const w = Math.ceil(m.width)
					const img = c2d.getImageData(0, 0, w, font.size)

					// if we are about to exceed the X axis of the texture, go to another line
					if (atlas.cursor.x + w > FONT_ATLAS_SIZE) {
						atlas.cursor.x = 0
						atlas.cursor.y += font.size
						if (atlas.cursor.y > FONT_ATLAS_SIZE) {
							// TODO: create another tex
							throw new Error("Font atlas exceeds character limit")
						}
					}

					font.tex.update(atlas.cursor.x, atlas.cursor.y, img)
					font.map[ch] = new Quad(atlas.cursor.x, atlas.cursor.y, w, font.size)
					atlas.cursor.x += w

				}

			}

		}

		const size = opt.size || font.size
		const scale = vec2(opt.scale ?? 1).scale(size / font.size)
		const lineSpacing = opt.lineSpacing ?? 0
		const letterSpacing = opt.letterSpacing ?? 0
		let curX = 0
		let tw = 0
		let th = 0
		const lines: Array<{
			width: number,
			chars: FormattedChar[],
		}> = []
		let curLine: FormattedChar[] = []
		let cursor = 0
		let lastSpace = null
		let lastSpaceWidth = null

		// TODO: word break
		while (cursor < chars.length) {

			let ch = chars[cursor]

			// always new line on '\n'
			if (ch === "\n") {

				th += size + lineSpacing

				lines.push({
					width: curX - letterSpacing,
					chars: curLine,
				})

				lastSpace = null
				lastSpaceWidth = null
				curX = 0
				curLine = []

			} else {

				let q = font.map[ch]

				// TODO: leave space if character not found?
				if (q) {

					let gw = q.w * scale.x

					if (opt.width && curX + gw > opt.width) {
						// new line on last word if width exceeds
						th += size + lineSpacing
						if (lastSpace != null) {
							cursor -= curLine.length - lastSpace
							ch = chars[cursor]
							q = font.map[ch]
							gw = q.w * scale.x
							// omit trailing space
							curLine = curLine.slice(0, lastSpace - 1)
							curX = lastSpaceWidth
						}
						lastSpace = null
						lastSpaceWidth = null
						lines.push({
							width: curX - letterSpacing,
							chars: curLine,
						})
						curX = 0
						curLine = []
					}

					// push char
					curLine.push({
						tex: font.tex,
						width: q.w,
						height: q.h,
						// without some padding there'll be visual artifacts on edges
						quad: new Quad(
							q.x / font.tex.width,
							q.y / font.tex.height,
							q.w / font.tex.width,
							q.h / font.tex.height,
						),
						ch: ch,
						pos: vec2(curX, th),
						opacity: opt.opacity ?? 1,
						color: opt.color ?? Color.WHITE,
						scale: vec2(scale),
						angle: 0,
					})

					if (ch === " ") {
						lastSpace = curLine.length
						lastSpaceWidth = curX
					}

					curX += gw
					tw = Math.max(tw, curX)
					curX += letterSpacing

				}

			}

			cursor++

		}

		lines.push({
			width: curX - letterSpacing,
			chars: curLine,
		})

		th += size

		if (opt.width) {
			tw = opt.width
		}

		const fchars: FormattedChar[] = []

		for (const line of lines) {

			const ox = (tw - line.width) * alignPt(opt.align ?? "left")

			for (const fchar of line.chars) {

				const q = font.map[fchar.ch]
				const idx = fchars.length

				const offset = new Vec2(
					q.w * scale.x * 0.5,
					q.h * scale.y * 0.5,
				)

				fchar.pos = fchar.pos.add(ox, 0).add(offset)

				if (opt.transform) {
					const tr = typeof opt.transform === "function"
						? opt.transform(idx, fchar.ch)
						: opt.transform
					if (tr) {
						applyCharTransform(fchar, tr)
					}
				}

				if (charStyleMap[idx]) {
					const { styles, localIdx } = charStyleMap[idx]
					for (const name of styles) {
						const style = opt.styles[name]
						const tr = typeof style === "function"
							? style(localIdx, fchar.ch)
							: style
						if (tr) {
							applyCharTransform(fchar, tr)
						}
					}
				}

				fchars.push(fchar)

			}

		}

		return {
			width: tw,
			height: th,
			chars: fchars,
			opt: opt,
		}

	}

	function drawText(opt: DrawTextOpt) {
		drawFormattedText(formatText(opt))
	}

	function drawFormattedText(ftext: FormattedText) {
		pushTransform()
		pushTranslate(ftext.opt.pos)
		pushRotateZ(ftext.opt.angle)
		pushTranslate(anchorPt(ftext.opt.anchor ?? "topleft").add(1, 1).scale(ftext.width, ftext.height).scale(-0.5))
		ftext.chars.forEach((ch) => {
			drawUVQuad({
				tex: ch.tex,
				width: ch.width,
				height: ch.height,
				pos: ch.pos,
				scale: ch.scale,
				angle: ch.angle,
				color: ch.color,
				opacity: ch.opacity,
				quad: ch.quad,
				anchor: "center",
				uniform: ftext.opt.uniform,
				shader: ftext.opt.shader,
				fixed: ftext.opt.fixed,
			})
		})
		popTransform()
	}

	// update viewport based on user setting and fullscreen state
	function updateViewport() {

		// content size (scaled content size, with scale, stretch and letterbox)
		// view size (unscaled viewport size)
		// window size (will be the same as view size except letterbox mode)

		// check for resize
		if (app.stretchToParent && !isFullscreen()) {
			// TODO: update cam pos
			// TODO: if <html>/<body> height not set to 100% the height keeps growing
			const pw = app.canvas.parentElement.offsetWidth
			const ph = app.canvas.parentElement.offsetHeight
			if (pw !== app.lastParentWidth || ph !== app.lastParentHeight) {
				app.canvas.width = pw * app.pixelDensity
				app.canvas.height = ph * app.pixelDensity
				app.canvas.style.width = pw + "px"
				app.canvas.style.height = ph + "px"
				const prevWidth = width()
				const prevHeight = height()
				// trigger "resize" on frame end so width() and height() will get the updated value
				game.ev.onOnce("frameEnd", () => {
					// should we also pass window / view size?
					game.ev.trigger("resize", prevWidth, prevHeight, width(), height())
				})
			}
			app.lastParentWidth = pw
			app.lastParentHeight = ph
		}

		// canvas size
		const pd = app.pixelDensity
		const cw = gl.drawingBufferWidth / pd
		const ch = gl.drawingBufferHeight / pd

		if (isFullscreen()) {
			// TODO: doesn't work with letterbox
			const ww = window.innerWidth
			const wh = window.innerHeight
			const rw = ww / wh
			const rc = cw / ch
			if (rw > rc) {
				const sw = window.innerHeight * rc
				gfx.viewport = {
					x: (ww - sw) / 2,
					y: 0,
					width: sw,
					height: wh,
				}
			} else {
				const sh = window.innerWidth / rc
				gfx.viewport = {
					x: 0,
					y: (wh - sh) / 2,
					width: ww,
					height: sh,
				}
			}
			return
		}

		if (gopt.letterbox) {

			if (!gopt.width || !gopt.height) {
				throw new Error("Letterboxing requires width and height defined.")
			}

			const rc = cw / ch
			const rg = gopt.width / gopt.height

			if (rc > rg) {
				if (!gopt.stretch) {
					gfx.width = ch * rg
					gfx.height = ch
				}
				const sw = ch * rg
				const sh = ch
				const x = (cw - sw) / 2
				gl.scissor(x * pd, 0, sw * pd, sh * pd)
				gl.viewport(x * pd, 0, sw * pd, ch * pd)
				gfx.viewport = {
					x: x,
					y: 0,
					width: sw,
					height: ch,
				}
			} else {
				if (!gopt.stretch) {
					gfx.width = cw
					gfx.height = cw / rg
				}
				const sw = cw
				const sh = cw / rg
				const y = (ch - sh) / 2
				gl.scissor(0, y * pd, sw * pd, sh * pd)
				gl.viewport(0, y * pd, cw * pd, sh * pd)
				gfx.viewport = {
					x: 0,
					y: y,
					width: cw,
					height: sh,
				}
			}

			return

		}

		if (gopt.stretch) {

			if (!gopt.width || !gopt.height) {
				throw new Error("Stretching requires width and height defined.")
			}

			gl.viewport(0, 0, cw * pd, ch * pd)

			gfx.viewport = {
				x: 0,
				y: 0,
				width: cw,
				height: ch,
			}

			return
		}

		const scale = gopt.scale ?? 1

		gfx.width = cw / scale
		gfx.height = ch / scale
		gl.viewport(0, 0, cw * pd, ch * pd)

		gfx.viewport = {
			x: 0,
			y: 0,
			width: cw,
			height: ch,
		}

	}

	// get game width
	function width(): number {
		return gfx.width
	}

	// get game height
	function height(): number {
		return gfx.height
	}

	const canvasEvents: EventList<HTMLElementEventMap> = {}
	const docEvents: EventList<DocumentEventMap> = {}
	const winEvents: EventList<WindowEventMap> = {}

	// transform a point from window space to content space
	function windowToContent(pt: Vec2) {
		return vec2(
			(pt.x - gfx.viewport.x) * width() / gfx.viewport.width,
			(pt.y - gfx.viewport.y) * height() / gfx.viewport.height,
		)
	}

	// transform a point from content space to view space
	function contentToView(pt: Vec2) {
		return vec2(
			pt.x * gfx.viewport.width / gfx.width,
			pt.y * gfx.viewport.height / gfx.height,
		)
	}

	// set game mouse pos from window mouse pos
	function setMousePos(x: number, y: number) {
		const mpos = windowToContent(vec2(x, y))
		if (app.mouseStarted) {
			app.mouseDeltaPos = mpos.sub(app.mousePos)
		}
		app.mousePos = mpos
		app.mouseStarted = true
		app.isMouseMoved = true
	}

	canvasEvents.mousemove = (e) => {
		game.ev.onOnce("input", () => {
			setMousePos(e.offsetX, e.offsetY)
			game.ev.trigger("mouseMove")
		})
	}

	canvasEvents.mousedown = (e) => {
		game.ev.onOnce("input", () => {
			const m = MOUSE_BUTTONS[e.button]
			if (m) app.mouseState.press(m)
			game.ev.trigger("mousePress", m)
		})
	}

	canvasEvents.mouseup = (e) => {
		game.ev.onOnce("input", () => {
			const m = MOUSE_BUTTONS[e.button]
			if (m) app.mouseState.release(m)
			game.ev.trigger("mouseRelease", m)
		})
	}

	canvasEvents.keydown = (e) => {
		if (PREVENT_DEFAULT_KEYS.has(e.key)) {
			e.preventDefault()
		}
		game.ev.onOnce("input", () => {
			const k = KEY_ALIAS[e.key] || e.key.toLowerCase()
			if (k.length === 1) {
				game.ev.trigger("charInput", k)
				app.charInputted.push(k)
			} else if (k === "space") {
				game.ev.trigger("charInput", " ")
				app.charInputted.push(" ")
			}
			if (e.repeat) {
				app.keyState.pressRepeat(k)
				game.ev.trigger("keyPressRepeat", k)
			} else {
				app.keyState.press(k)
				game.ev.trigger("keyPressRepeat", k)
				game.ev.trigger("keyPress", k)
			}
		})
	}

	canvasEvents.keyup = (e) => {
		game.ev.onOnce("input", () => {
			const k = KEY_ALIAS[e.key] || e.key.toLowerCase()
			app.keyState.release(k)
			game.ev.trigger("keyRelease", k)
		})
	}

	canvasEvents.touchstart = (e) => {
		// disable long tap context menu
		e.preventDefault()
		game.ev.onOnce("input", () => {
			const touches = [...e.changedTouches]
			touches.forEach((t) => {
				game.ev.trigger(
					"onTouchStart",
					windowToContent(vec2(t.clientX, t.clientY)),
					t,
				)
			})
			if (gopt.touchToMouse !== false) {
				setMousePos(touches[0].clientX, touches[0].clientY)
				app.mouseState.press("left")
				game.ev.trigger("mousePress", "left")
			}
		})
	}

	canvasEvents.touchmove = (e) => {
		// disable scrolling
		e.preventDefault()
		game.ev.onOnce("input", () => {
			const touches = [...e.changedTouches]
			touches.forEach((t) => {
				game.ev.trigger(
					"onTouchMove",
					windowToContent(vec2(t.clientX, t.clientY)),
					t,
				)
			})
			if (gopt.touchToMouse !== false) {
				game.ev.trigger("mouseMove", "left")
				setMousePos(touches[0].clientX, touches[0].clientY)
			}
		})
	}

	canvasEvents.touchend = (e) => {
		game.ev.onOnce("input", () => {
			const touches = [...e.changedTouches]
			touches.forEach((t) => {
				game.ev.trigger(
					"onTouchEnd",
					windowToContent(vec2(t.clientX, t.clientY)),
					t,
				)
			})
			if (gopt.touchToMouse !== false) {
				app.mouseState.release("left")
				game.ev.trigger("mouseRelease", "left")
			}
		})
	}

	canvasEvents.touchcancel = (e) => {
		game.ev.onOnce("input", () => {
			const touches = [...e.changedTouches]
			touches.forEach((t) => {
				game.ev.trigger(
					"onTouchEnd",
					windowToContent(vec2(t.clientX, t.clientY)),
					t,
				)
			})
			if (gopt.touchToMouse !== false) {
				app.mouseState.release("left")
				game.ev.trigger("mouseRelease", "left")
			}
		})
	}

	canvasEvents.contextmenu = (e) => e.preventDefault()

	docEvents.visibilitychange = () => {
		switch (document.visibilityState) {
			case "visible":
				// prevent a surge of dt() when switch back after the tab being hidden for a while
				app.skipTime = true
				if (!debug.paused) {
					audio.ctx.resume()
				}
				break
			case "hidden":
				audio.ctx.suspend()
				break
		}
	}

	winEvents.error = (e) => {
		if (e.error) {
			handleErr(e.error)
		} else {
			handleErr(new Error(e.message))
		}
	}

	winEvents.unhandledrejection = (e) => handleErr(e.reason)

	for (const name in canvasEvents) {
		app.canvas.addEventListener(name, canvasEvents[name])
	}

	for (const name in docEvents) {
		document.addEventListener(name, docEvents[name])
	}

	for (const name in winEvents) {
		window.addEventListener(name, winEvents[name])
	}

	function mousePos(): Vec2 {
		return app.mousePos.clone()
	}

	function mouseDeltaPos(): Vec2 {
		return app.mouseDeltaPos.clone()
	}

	function isMousePressed(m: MouseButton = "left"): boolean {
		return app.mouseState.pressed.has(m)
	}

	function isMouseDown(m: MouseButton = "left"): boolean {
		return app.mouseState.down.has(m)
	}

	function isMouseReleased(m: MouseButton = "left"): boolean {
		return app.mouseState.released.has(m)
	}

	function isMouseMoved(): boolean {
		return app.isMouseMoved
	}

	function isKeyPressed(k?: Key): boolean {
		return k === undefined
			? app.keyState.pressed.size > 0
			: app.keyState.pressed.has(k)
	}

	function isKeyPressedRepeat(k?: Key): boolean {
		return k === undefined
			? app.keyState.pressedRepeat.size > 0
			: app.keyState.pressedRepeat.has(k)
	}

<<<<<<< HEAD
	function isKeyDown(k?: string): boolean {
		if (k === undefined) {
			return app.numKeyDown > 0
		} else {
			return app.keyStates[k] === "pressed"
				|| app.keyStates[k] === "rpressed"
				|| app.keyStates[k] === "down"
		}
=======
	function isKeyDown(k?: Key): boolean {
		return k === undefined
			? app.keyState.down.size > 0
			: app.keyState.down.has(k)
>>>>>>> 5395052d
	}

	function isKeyReleased(k?: Key): boolean {
		return k === undefined
			? app.keyState.released.size > 0
			: app.keyState.released.has(k)
	}

	function isVirtualButtonPressed(btn: VirtualButton): boolean {
		return app.virtualButtonState.pressed.has(btn)
	}

	function isVirtualButtonDown(btn: VirtualButton): boolean {
		return app.virtualButtonState.down.has(btn)
	}

	function isVirtualButtonReleased(btn: VirtualButton): boolean {
		return app.virtualButtonState.released.has(btn)
	}

	function charInputted(): string[] {
		return [...app.charInputted]
	}

	function time(): number {
		return app.time
	}

	// get a base64 png image of canvas
	function screenshot(): string {
		return app.canvas.toDataURL()
	}

	function setCursor(c?: Cursor): Cursor {
		if (c) {
			app.canvas.style.cursor = c
		}
		return app.canvas.style.cursor
	}

	function setFullscreen(f: boolean = true) {
		if (f) {
			enterFullscreen(app.canvas)
		} else {
			exitFullscreen()
		}
	}

	function isFullscreen(): boolean {
		return Boolean(getFullscreenElement())
	}

	function isTouchScreen() {
		return app.isTouchScreen
	}

	const debug: Debug = {
		inspect: false,
		timeScale: 1,
		showLog: true,
		fps: () => app.fpsCounter.fps,
		numFrames: () => app.numFrames,
		stepFrame: updateFrame,
		drawCalls: () => gfx.drawCalls,
		clearLog: () => game.logs = [],
		log: (msg) => {
			const max = gopt.logMax ?? LOG_MAX
			game.logs.unshift(`${`[${time().toFixed(2)}].time `}[${msg?.toString ? msg.toString() : msg}].${msg instanceof Error ? "error" : "info"}`)
			if (game.logs.length > max) {
				game.logs = game.logs.slice(0, max)
			}
		},
		error: (msg) => debug.log(new Error(msg.toString ? msg.toString() : msg as string)),
		curRecording: null,
		get paused() {
			return app.paused
		},
		set paused(v) {
			app.paused = v
			if (v) {
				audio.ctx.suspend()
			} else {
				audio.ctx.resume()
			}
		},
	}

	function dt() {
		return app.dt * debug.timeScale
	}

	function camPos(...pos): Vec2 {
		if (pos.length > 0) {
			game.cam.pos = vec2(...pos)
		}
		return game.cam.pos ? game.cam.pos.clone() : center()
	}

	function camScale(...scale): Vec2 {
		if (scale.length > 0) {
			game.cam.scale = vec2(...scale)
		}
		return game.cam.scale.clone()
	}

	function camRot(angle: number): number {
		if (angle !== undefined) {
			game.cam.angle = angle
		}
		return game.cam.angle
	}

	function shake(intensity: number = 12) {
		game.cam.shake = intensity
	}

	function toScreen(p: Vec2): Vec2 {
		return game.cam.transform.multVec2(p)
	}

	function toWorld(p: Vec2): Vec2 {
		return game.cam.transform.invert().multVec2(p)
	}

	function calcTransform(obj: GameObj): Mat4 {
		let tr = new Mat4()
		if (obj.pos) tr = tr.translate(obj.pos)
		if (obj.scale) tr = tr.scale(obj.scale)
		if (obj.angle) tr = tr.rotateZ(obj.angle)
		return obj.parent ? tr.mult(obj.parent.transform) : tr
	}

	function make<T>(comps: CompList<T>): GameObj<T> {

		const compStates = new Map()
		const customState = {}
		const ev = new EventHandler()

		// TODO: "this" should be typed here
		const obj = {

			id: uid(),
			// TODO: a nice way to hide / pause when add()-ing
			hidden: false,
			paused: false,
			transform: new Mat4(),
			children: [],
			parent: null,

			add<T2>(a: CompList<T2> | GameObj<T2>): GameObj<T2> {
				const obj = (() => {
					if (Array.isArray(a)) {
						return make(a)
					}
					if (a.parent) {
						throw new Error("Cannot add a game obj that already has a parent.")
					}
					return a
				})()
				obj.parent = this
				obj.transform = calcTransform(obj)
				this.children.push(obj)
				obj.trigger("add", this)
				game.ev.trigger("add", this)
				return obj
			},

			readd(obj: GameObj): GameObj {
				const idx = this.children.indexOf(obj)
				if (idx !== -1) {
					this.children.splice(idx, 1)
					this.children.push(obj)
				}
				return obj
			},

			remove(obj: GameObj): void {
				const idx = this.children.indexOf(obj)
				if (idx !== -1) {
					obj.parent = null
					obj.trigger("destroy")
					game.ev.trigger("destroy", obj)
					this.children.splice(idx, 1)
				}
			},

			removeAll(tag: Tag) {
				this.get(tag).forEach((obj) => this.remove(obj))
			},

			update() {
				if (this.paused) return
				this.get().forEach((child) => child.update())
				this.trigger("update")
			},

			draw(this: GameObj<PosComp | ScaleComp | RotateComp>) {
				if (this.hidden) return
				pushTransform()
				pushTranslate(this.pos)
				pushScale(this.scale)
				pushRotateZ(this.angle)
				this.trigger("draw")
				this.get().forEach((child) => child.draw())
				popTransform()
			},

			drawInspect(this: GameObj<PosComp | ScaleComp | RotateComp>) {
				if (this.hidden) return
				pushTransform()
				pushTranslate(this.pos)
				pushScale(this.scale)
				pushRotateZ(this.angle)
				this.get().forEach((child) => child.drawInspect())
				this.trigger("drawInspect")
				popTransform()
			},

			// use a comp, or tag
			use(comp: Comp | Tag) {

				if (!comp) {
					return
				}

				// tag
				if (typeof comp === "string") {
					return this.use({
						id: comp,
					})
				}

				// clear if overwrite
				if (comp.id) {
					this.unuse(comp.id)
					compStates.set(comp.id, {
						cleanups: [],
					})
				}

				// state source location
				const state = comp.id ? compStates.get(comp.id) : customState
				const cleanups = comp.id ? state.cleanups : []

				// check for component dependencies
				const checkDeps = () => {
					if (comp.require) {
						for (const dep of comp.require) {
							if (!this.c(dep)) {
								throw new Error(`Component "${comp.id}" requires component "${dep}"`)
							}
						}
					}
				}

				if (comp.destroy) {
					cleanups.push(comp.destroy)
				}

				if (comp.require && !this.exists() && state.cleanups) {
					cleanups.push(this.on("add", checkDeps))
				}

				for (const k in comp) {

					if (COMP_DESC.has(k)) {
						continue
					}

					// event / custom method
					if (typeof comp[k] === "function") {
						const func = comp[k].bind(this)
						if (COMP_EVENTS.has(k)) {
							cleanups.push(this.on(k, func))
							state[k] = func
							// don't bind to game object if it's an event
							continue
						} else {
							state[k] = func
						}
					} else {
						state[k] = comp[k]
					}

					if (this[k] === undefined) {
						// assign comp fields to game obj
						Object.defineProperty(this, k, {
							get: () => state[k],
							set: (val) => state[k] = val,
							configurable: true,
							enumerable: true,
						})
					} else {
						throw new Error(`Duplicate component property: "${k}"`)
					}

				}

				// manually trigger add event if object already exist
				if (this.exists()) {
					checkDeps()
					if (comp.add) {
						comp.add.call(this)
					}
				}

			},

			unuse(id: Tag) {
				if (compStates.has(id)) {
					const comp = compStates.get(id)
					comp.cleanups.forEach((e) => e.cancel())
					for (const k in comp) {
						delete comp[k]
					}
				}
				compStates.delete(id)
			},

			c(id: Tag): Comp {
				return compStates.get(id)
			},

			// TODO: cache sorted list? update each frame?
			get(t?: Tag | Tag[]): GameObj[] {
				return this.children
					.filter((child) => t ? child.is(t) : true)
					.sort((o1, o2) => (o1.z ?? 0) - (o2.z ?? 0))
			},

			getAll(t?: Tag | Tag[]): GameObj[] {
				return this.children
					.sort((o1, o2) => (o1.z ?? 0) - (o2.z ?? 0))
					.flatMap((child) => [child, ...child.getAll(t)])
					.filter((child) => t ? child.is(t) : true)
			},

			isAncestorOf(obj: GameObj) {
				if (!obj.parent) {
					return false
				}
				return obj.parent === this || this.isAncestorOf(obj.parent)
			},

			exists(): boolean {
				return game.root.isAncestorOf(this)
			},

			is(tag: Tag | Tag[]): boolean {
				if (tag === "*") {
					return true
				}
				if (Array.isArray(tag)) {
					for (const t of tag) {
						if (!this.c(t)) {
							return false
						}
					}
					return true
				} else {
					return this.c(tag) != null
				}
			},

			on(name: string, action: (...args) => void): EventController {
				return ev.on(name, action.bind(this))
			},

			trigger(name: string, ...args): void {
				ev.trigger(name, ...args)
				game.objEvents.trigger(name, this, ...args)
			},

			destroy() {
				if (this.parent) {
					this.parent.remove(this)
				}
			},

			inspect() {
				const info = {}
				for (const [tag, comp] of compStates) {
					info[tag] = comp.inspect ? comp.inspect() : null
				}
				return info
			},

			onAdd(cb: () => void): EventController {
				return this.on("add", cb)
			},

			onUpdate(cb: () => void): EventController {
				return this.on("update", cb)
			},

			onDraw(cb: () => void): EventController {
				return this.on("draw", cb)
			},

			onDestroy(action: () => void): EventController {
				return this.on("destroy", action)
			},

			clearEvents() {
				ev.clear()
			},

		}

		for (const comp of comps) {
			obj.use(comp)
		}

		return obj as unknown as GameObj<T>

	}

	// add an event to a tag
	function on(event: string, tag: Tag, cb: (obj: GameObj, ...args) => void): EventController {
		if (!game.objEvents[event]) {
			game.objEvents[event] = new IDList()
		}
		return game.objEvents.on(event, (obj, ...args) => {
			if (obj.is(tag)) {
				cb(obj, ...args)
			}
		})
	}

	// add update event to a tag or global update
	const onUpdate = ((tag: Tag | (() => void), action?: (obj: GameObj) => void) => {
		if (typeof tag === "function" && action === undefined) {
			const obj = add([{ update: tag }])
			return {
				get paused() {
					return obj.paused
				},
				set paused(p) {
					obj.paused = p
				},
				cancel: () => obj.destroy(),
			}
		} else if (typeof tag === "string") {
			return on("update", tag, action)
		}
	}) as KaboomCtx["onUpdate"]

	// add draw event to a tag or global draw
	const onDraw = ((tag: Tag | (() => void), action?: (obj: GameObj) => void) => {
		if (typeof tag === "function" && action === undefined) {
			const obj = add([{ draw: tag }])
			return {
				get paused() {
					return obj.hidden
				},
				set paused(p) {
					obj.hidden = p
				},
				cancel: () => obj.destroy(),
			}
		} else if (typeof tag === "string") {
			return on("draw", tag, action)
		}
	}) as KaboomCtx["onDraw"]

	function onAdd(tag: Tag | ((obj: GameObj) => void), action?: (obj: GameObj) => void) {
		if (typeof tag === "function" && action === undefined) {
			return game.ev.on("add", tag)
		} else if (typeof tag === "string") {
			return on("add", tag, action)
		}
	}

	function onDestroy(tag: Tag | ((obj: GameObj) => void), action?: (obj: GameObj) => void) {
		if (typeof tag === "function" && action === undefined) {
			return game.ev.on("destroy", tag)
		} else if (typeof tag === "string") {
			return on("destroy", tag, action)
		}
	}

	// add an event that runs with objs with t1 collides with objs with t2
	function onCollide(
		t1: Tag,
		t2: Tag,
		f: (a: GameObj, b: GameObj, col?: Collision) => void,
	): EventController {
		return on("collide", t1, (a, b, col) => b.is(t2) && f(a, b, col))
	}

	function forAllCurrentAndFuture(t: Tag, action: (obj: GameObj) => void) {
		get(t).forEach(action)
		onAdd(t, action)
	}

	// add an event that runs when objs with tag t is clicked
	function onClick(tag: Tag | (() => void), action?: (obj: GameObj) => void): EventController {
		if (typeof tag === "function") {
			return onMousePress(tag)
		} else {
			const events = []
			forAllCurrentAndFuture(tag, (obj) => {
				if (!obj.area)
					throw new Error("onClick() requires the object to have area() component")
				events.push(obj.onClick(() => action(obj)))
			})
			return joinEventControllers(events)
		}
	}

	// add an event that runs once when objs with tag t is hovered
	function onHover(t: Tag, action: (obj: GameObj) => void): EventController {
		const events = []
		forAllCurrentAndFuture(t, (obj) => {
			if (!obj.area)
				throw new Error("onHover() requires the object to have area() component")
			events.push(obj.onHover(() => action(obj)))
		})
		return joinEventControllers(events)
	}

	// add an event that runs once when objs with tag t is hovered
	function onHoverUpdate(t: Tag, action: (obj: GameObj) => void): EventController {
		const events = []
		forAllCurrentAndFuture(t, (obj) => {
			if (!obj.area)
				throw new Error("onHoverUpdate() requires the object to have area() component")
			events.push(obj.onHoverUpdate(() => action(obj)))
		})
		return joinEventControllers(events)
	}

	// add an event that runs once when objs with tag t is unhovered
	function onHoverEnd(t: Tag, action: (obj: GameObj) => void): EventController {
		const events = []
		forAllCurrentAndFuture(t, (obj) => {
			if (!obj.area)
				throw new Error("onHoverEnd() requires the object to have area() component")
			events.push(obj.onHoverEnd(() => action(obj)))
		})
		return joinEventControllers(events)
	}

	// TODO: use PromiseLike?
	// add an event that'd be run after t
	function wait(time: number, action?: () => void): TimerController {
		let t = 0
		const actions = []
		if (action) actions.push(action)
		const ev = onUpdate(() => {
			t += dt()
			if (t >= time) {
				ev.cancel()
				actions.forEach((action) => action())
			}
		})
		return {
			paused: ev.paused,
			cancel: ev.cancel,
			onFinish(action) {
				actions.push(action)
			},
			then(action) {
				this.onFinish(action)
				return this
			},
		}
	}

	// add an event that's run every t seconds
	function loop(t: number, action: () => void): EventController {

		let curTimer: null | TimerController = null

		const newAction = () => {
			// TODO: should f be execute right away as loop() is called?
			action()
			curTimer = wait(t, newAction)
		}

		newAction()

		return {
			get paused() {
				return curTimer.paused
			},
			set paused(p) {
				curTimer.paused = p
			},
			cancel: () => curTimer.cancel(),
		}

	}

	function joinEventControllers(events: EventController[]): EventController {
		return {
			get paused() {
				return events[0].paused
			},
			set paused(p) {
				events.forEach((e) => e.paused = p)
			},
			cancel: () => events.forEach((e) => e.cancel()),
		}
	}

	// input callbacks
	const onKeyDown = ((
		key?: Key | ((k: Key) => void),
		action?: (k: Key) => void,
	) => {
		if (typeof key === "function") {
			return game.ev.on("keyDown", key)
		} else if (typeof key === "string" && typeof action === "function") {
			return game.ev.on("keyDown", (k) => k === key && action(key))
		}
	}) as KaboomCtx["onKeyDown"]

	const onKeyPress = ((
		key?: Key | ((k: Key) => void),
		action?: (k: Key) => void,
	) => {
		if (typeof key === "function") {
			return game.ev.on("keyPress", key)
		} else if (typeof key === "string" && typeof action === "function") {
			return game.ev.on("keyPress", (k) => k === key && action(key))
		}
	}) as KaboomCtx["onKeyPress"]

	const onKeyPressRepeat = ((
		key?: Key | ((k: Key) => void),
		action?: (k: Key) => void,
	) => {
		if (typeof key === "function") {
			return game.ev.on("keyPressRepeat", key)
		} else if (typeof key === "string" && typeof action === "function") {
			return game.ev.on("keyPressRepeat", (k) => k === key && action(key))
		}
	}) as KaboomCtx["onKeyPressRepeat"]

	const onKeyRelease = ((
		key?: Key | ((k: Key) => void),
		action?: (k: Key) => void,
	) => {
		if (typeof key === "function") {
			return game.ev.on("keyRelease", key)
		} else if (typeof key === "string" && typeof action === "function") {
			return game.ev.on("keyRelease", (k) => k === key && action(key))
		}
	}) as KaboomCtx["onKeyRelease"]

	function onMouseDown(
		mouse: MouseButton | ((m: MouseButton) => void),
		action?: (m: MouseButton) => void,
	): EventController {
		if (typeof mouse === "function") {
			return game.ev.on("mouseDown", (m) => mouse(m))
		} else {
			return game.ev.on("mouseDown", (m) => m === mouse && action(m))
		}
	}

	function onMousePress(
		mouse: MouseButton | ((m: MouseButton) => void),
		action?: (m: MouseButton) => void,
	): EventController {
		if (typeof mouse === "function") {
			return game.ev.on("mousePress", (m) => mouse(m))
		} else {
			return game.ev.on("mousePress", (m) => m === mouse && action(m))
		}
	}

	function onMouseRelease(
		mouse: MouseButton | ((m: MouseButton) => void),
		action?: (m: MouseButton) => void,
	): EventController {
		if (typeof mouse === "function") {
			return game.ev.on("mouseRelease", (m) => mouse(m))
		} else {
			return game.ev.on("mouseRelease", (m) => m === mouse && action(m))
		}
	}

	function onMouseMove(f: (pos: Vec2, dpos: Vec2) => void): EventController {
		return game.ev.on("mouseMove", () => f(mousePos(), mouseDeltaPos()))
	}

	function onCharInput(action: (ch: string) => void): EventController {
		return game.ev.on("charInput", action)
	}

	function onTouchStart(f: (pos: Vec2, t: Touch) => void): EventController {
		return game.ev.on("onTouchStart", f)
	}

	function onTouchMove(f: (pos: Vec2, t: Touch) => void): EventController {
		return game.ev.on("onTouchMove", f)
	}

	function onTouchEnd(f: (pos: Vec2, t: Touch) => void): EventController {
		return game.ev.on("onTouchEnd", f)
	}

	function onVirtualButtonDown(btn: VirtualButton, action: () => void): EventController {
		return game.ev.on("virtualButtonDown", (b) => b === btn && action())
	}

	function onVirtualButtonPress(btn: VirtualButton, action: () => void): EventController {
		return game.ev.on("virtualButtonPress", (b) => b === btn && action())
	}

	function onVirtualButtonRelease(btn: VirtualButton, action: () => void): EventController {
		return game.ev.on("virtualButtonRelease", (b) => b === btn && action())
	}

	function enterDebugMode() {

		onKeyPress("f1", () => {
			debug.inspect = !debug.inspect
		})

		onKeyPress("f2", () => {
			debug.clearLog()
		})

		onKeyPress("f8", () => {
			debug.paused = !debug.paused
		})

		onKeyPress("f7", () => {
			debug.timeScale = toFixed(clamp(debug.timeScale - 0.2, 0, 2), 1)
		})

		onKeyPress("f9", () => {
			debug.timeScale = toFixed(clamp(debug.timeScale + 0.2, 0, 2), 1)
		})

		onKeyPress("f10", () => {
			debug.stepFrame()
		})

	}

	function enterBurpMode() {
		onKeyPress("b", () => burp())
	}

	// get / set gravity
	function gravity(g?: number): number {
		if (g !== undefined) {
			game.gravity = g
		}
		return game.gravity
	}

	// TODO: manage global velocity here?
	function pos(...args): PosComp {

		return {

			id: "pos",
			pos: vec2(...args),

			moveBy(...args) {
				this.pos = this.pos.add(vec2(...args))
			},

			// move with velocity (pixels per second)
			move(...args) {
				this.moveBy(vec2(...args).scale(dt()))
			},

			// move to a destination, with optional speed
			moveTo(...args) {
				if (typeof args[0] === "number" && typeof args[1] === "number") {
					return this.moveTo(vec2(args[0], args[1]), args[2])
				}
				const dest = args[0]
				const speed = args[1]
				if (speed === undefined) {
					this.pos = vec2(dest)
					return
				}
				const diff = dest.sub(this.pos)
				if (diff.len() <= speed * dt()) {
					this.pos = vec2(dest)
					return
				}
				this.move(diff.unit().scale(speed))
			},

			worldPos(this: GameObj<PosComp>): Vec2 {
				return this.parent
					? this.parent.transform.multVec2(this.pos)
					: this.pos
			},

			// get the screen position (transformed by camera)
			screenPos(this: GameObj<PosComp | FixedComp>): Vec2 {
				return this.fixed
					? this.pos
					: toScreen(this.pos)
			},

			inspect() {
				return `(${Math.round(this.pos.x)}, ${Math.round(this.pos.y)})`
			},

			drawInspect() {
				drawCircle({
					color: rgb(255, 0, 0),
					radius: 4 / getViewportScale(),
				})
			},

		}

	}

	// TODO: allow single number assignment
	function scale(...args): ScaleComp {
		if (args.length === 0) {
			return scale(1)
		}
		return {
			id: "scale",
			scale: vec2(...args),
			scaleTo(...args) {
				this.scale = vec2(...args)
			},
			inspect() {
				if (typeof this.scale === "number") {
					return `${toFixed(this.scale, 2)}`
				} else {
					return `(${toFixed(this.scale.x, 2)}, ${toFixed(this.scale.y, 2)})`
				}
			},
		}
	}

	function rotate(r: number): RotateComp {
		return {
			id: "rotate",
			angle: r ?? 0,
			rotate(angle: number) {
				this.rotateBy(angle * dt())
			},
			rotateBy(angle: number) {
				this.angle += angle
			},
			inspect() {
				return `${Math.round(this.angle)}`
			},
		}
	}

	function color(...args): ColorComp {
		return {
			id: "color",
			color: rgb(...args),
			inspect() {
				return this.color.toString()
			},
		}
	}

	function toFixed(n: number, f: number) {
		return Number(n.toFixed(f))
	}

	// TODO: fadeIn here?
	function opacity(a: number): OpacityComp {
		return {
			id: "opacity",
			opacity: a ?? 1,
			inspect() {
				return `${toFixed(this.opacity, 1)}`
			},
			fadeOut(time, easeFunc = easings.linear) {
				return tween(this.opacity, 0, time, (a) => this.opacity = a, easeFunc)
			},
		}
	}

	function anchor(o: Anchor | Vec2): AnchorComp {
		if (!o) {
			throw new Error("Please define an anchor")
		}
		return {
			id: "anchor",
			anchor: o,
			inspect() {
				if (typeof this.anchor === "string") {
					return this.anchor
				} else {
					return this.anchor.toString()
				}
			},
		}
	}

	function z(z: number): ZComp {
		return {
			id: "z",
			z: z,
			inspect() {
				return `${this.z}`
			},
		}
	}

	function follow(obj: GameObj, offset?: Vec2): FollowComp {
		return {
			id: "follow",
			require: ["pos"],
			follow: {
				obj: obj,
				offset: offset ?? vec2(0),
			},
			add(this: GameObj<FollowComp | PosComp>) {
				if (obj.exists()) {
					this.pos = this.follow.obj.pos.add(this.follow.offset)
				}
			},
			update(this: GameObj<FollowComp | PosComp>) {
				if (obj.exists()) {
					this.pos = this.follow.obj.pos.add(this.follow.offset)
				}
			},
		}
	}

	function move(dir: number | Vec2, speed: number): MoveComp {
		const d = typeof dir === "number" ? Vec2.fromAngle(dir) : dir.unit()
		return {
			id: "move",
			require: ["pos"],
			update(this: GameObj<PosComp>) {
				this.move(d.scale(speed))
			},
		}
	}

	const DEF_OFFSCREEN_DIS = 200

	function offscreen(opt: OffScreenCompOpt = {}): OffScreenComp {
		const distance = opt.distance ?? DEF_OFFSCREEN_DIS
		let isOut = false
		return {
			id: "offscreen",
			require: ["pos"],
			isOffScreen(this: GameObj<PosComp>): boolean {
				const pos = toScreen(this.pos)
				const screenRect = new Rect(vec2(0), width(), height())
				return !testRectPoint(screenRect, pos)
					&& screenRect.distToPoint(pos) > distance
			},
			onExitScreen(this: GameObj, action: () => void): EventController {
				return this.on("exitView", action)
			},
			onEnterScreen(this: GameObj, action: () => void): EventController {
				return this.on("enterView", action)
			},
			update(this: GameObj) {
				if (this.isOffScreen()) {
					if (!isOut) {
						this.trigger("exitView")
						isOut = true
					}
					if (opt.hide) this.hidden = true
					if (opt.pause) this.paused = true
					if (opt.destroy) this.destroy()
				} else {
					if (isOut) {
						this.trigger("enterView")
						isOut = false
					}
					if (opt.hide) this.hidden = false
					if (opt.pause) this.paused = false
				}
			},
			inspect() {
				return `${this.isOffScreen()}`
			},
		}
	}

	function area(opt: AreaCompOpt = {}): AreaComp {

		const events: Array<EventController> = []

		return {

			id: "area",
			colliding: {},
			collisionIgnore: opt.collisionIgnore ?? [],

			add(this: GameObj<AreaComp>) {

				if (this.area.cursor) {
					events.push(this.onHover(() => setCursor(this.area.cursor)))
				}

				events.push(this.onCollideUpdate((obj, col) => {
					if (!this.colliding[obj.id]) {
						this.trigger("collide", obj, col)
					}
					this.colliding[obj.id] = col
				}))

			},

			update(this: GameObj) {
				for (const id in this.colliding) {
					const col = this.colliding[id]
					if (!this.checkCollision(col.target as GameObj<AreaComp>)) {
						delete this.colliding[id]
						this.trigger("collideEnd", col.target, col)
					}
				}
			},

			drawInspect(this: GameObj<AreaComp | AnchorComp | FixedComp>) {

				const a = this.localArea()

				pushTransform()
				pushScale(this.area.scale)
				pushTranslate(this.area.offset)

				const opts = {
					outline: {
						width: 4 / getViewportScale(),
						color: rgb(0, 0, 255),
					},
					anchor: this.anchor,
					fill: false,
					fixed: this.fixed,
				}

				if (a instanceof Rect) {
					drawRect({
						...opts,
						pos: a.pos,
						width: a.width,
						height: a.height,
					})
				} else if (a instanceof Polygon) {
					drawPolygon({
						...opts,
						pts: a.pts,
					})
				} else if (a instanceof Circle) {
					drawCircle({
						...opts,
						pos: a.center,
						radius: a.radius,
					})
				}

				popTransform()

			},

			destroy() {
				events.forEach((e) => e.cancel())
			},

			area: {
				shape: opt.shape ?? null,
				scale: opt.scale ?? vec2(1),
				offset: opt.offset ?? vec2(0),
				cursor: opt.cursor ?? null,
			},

			isClicked(): boolean {
				return isMousePressed() && this.isHovering()
			},

			isHovering(this: GameObj) {
				const mpos = this.fixed ? mousePos() : toWorld(mousePos())
				return this.hasPoint(mpos)
			},

			checkCollision(this: GameObj, other: GameObj<AreaComp>) {
				if (this === other || !other.area || !other.exists()) {
					return null
				}
				// if (this.colliding[other.id]) {
				// return this.colliding[other.id]
				// }
				const a1 = this.worldArea()
				const a2 = other.worldArea()
				return sat(a1, a2)
			},

			isColliding(other: GameObj<AreaComp>) {
				const res = this.checkCollision(other)
				return res && !res.isZero()
			},

			isTouching(other) {
				return Boolean(this.checkCollision(other))
			},

			onClick(this: GameObj, f: () => void): EventController {
				return this.onUpdate(() => {
					if (this.isClicked()) {
						f()
					}
				})
			},

			onHover(this: GameObj, action: () => void): EventController {
				let hovering = false
				return this.onUpdate(() => {
					if (!hovering) {
						if (this.isHovering()) {
							hovering = true
							action()
						}
					} else {
						hovering = this.isHovering()
					}
				})
			},

			onHoverUpdate(this: GameObj, onHover: () => void): EventController {
				return this.onUpdate(() => {
					if (this.isHovering()) {
						onHover()
					}
				})
			},

			onHoverEnd(this: GameObj, action: () => void): EventController {
				let hovering = false
				return this.onUpdate(() => {
					if (hovering) {
						if (!this.isHovering()) {
							hovering = false
							action()
						}
					} else {
						hovering = this.isHovering()
					}
				})
			},

			onCollide(
				this: GameObj,
				tag: Tag | ((obj: GameObj, col?: Collision) => void),
				cb?: (obj: GameObj, col?: Collision) => void,
			): EventController {
				if (typeof tag === "function" && cb === undefined) {
					return this.on("collide", tag)
				} else if (typeof tag === "string") {
					return this.onCollide((obj, col) => {
						if (obj.is(tag)) {
							cb(obj, col)
						}
					})
				}
			},

			onCollideUpdate(
				this: GameObj<AreaComp>,
				tag: Tag | ((obj: GameObj, col?: Collision) => void),
				cb?: (obj: GameObj, col?: Collision) => void,
			): EventController {
				if (typeof tag === "function" && cb === undefined) {
					return this.on("collideUpdate", tag)
				} else if (typeof tag === "string") {
					return this.on("collideUpdate", (obj, col) => obj.is(tag) && cb(obj, col))
				}
			},

			onCollideEnd(
				this: GameObj<AreaComp>,
				tag: Tag | ((obj: GameObj) => void),
				cb?: (obj: GameObj) => void,
			): EventController {
				if (typeof tag === "function" && cb === undefined) {
					return this.on("collideEnd", tag)
				} else if (typeof tag === "string") {
					return this.on("collideEnd", (obj) => obj.is(tag) && cb(obj))
				}
			},

			hasPoint(pt: Vec2): boolean {
				return testPolygonPoint(this.worldArea(), pt)
			},

			// push an obj out of another if they're overlapped
			pushOut(this: GameObj<AreaComp | PosComp>, obj: GameObj<AreaComp>) {
				const res = this.checkCollision(obj)
				if (res) {
					this.pos = this.pos.add(res)
				}
			},

			// TODO: recursive
			// push object out of other solid objects
			pushOutAll() {
				game.root.getAll().forEach(this.pushOut)
			},

			localArea(this: GameObj<AreaComp | { renderArea(): Shape }>): Shape {
				return this.area.shape
					? this.area.shape
					: this.renderArea()
			},

			// TODO: cache
			worldArea(this: GameObj<AreaComp | AnchorComp>): Polygon {

				const localArea = this.localArea()

				if (!(localArea instanceof Polygon || localArea instanceof Rect)) {
					throw new Error("Only support polygon and rect shapes for now")
				}

				let transform = this.transform
					.scale(vec2(this.area.scale ?? 1))
					.translate(this.area.offset)

				if (localArea instanceof Rect) {
					const bbox = localArea.bbox()
					const offset = anchorPt(this.anchor || DEF_ANCHOR)
						.add(1, 1)
						.scale(-0.5)
						.scale(bbox.width, bbox.height)
					transform = transform.translate(offset)
				}

				return localArea.transform(transform) as Polygon

			},

			screenArea(this: GameObj<AreaComp | FixedComp>): Polygon {
				const area = this.worldArea()
				if (this.fixed) {
					return area
				} else {
					return area.transform(game.cam.transform)
				}
			},

		}

	}

	// make the list of common render properties from the "pos", "scale", "color", "opacity", "rotate", "anchor", "outline", and "shader" components of a game object
	function getRenderProps(obj: GameObj<any>) {
		return {
			color: obj.color,
			opacity: obj.opacity,
			anchor: obj.anchor,
			outline: obj.outline,
			fixed: obj.fixed,
			shader: obj.shader,
			uniform: obj.uniform,
		}
	}

	// TODO: clean
	function sprite(
		src: string | SpriteData | Asset<SpriteData>,
		opt: SpriteCompOpt = {},
	): SpriteComp {

		let spriteData: SpriteData | null = null
		let curAnim: SpriteCurAnim | null = null

		if (!src) {
			throw new Error("Please pass the resource name or data to sprite()")
		}

		const calcTexScale = (tex: Texture, q: Quad, w?: number, h?: number): Vec2 => {
			const scale = vec2(1, 1)
			if (w && h) {
				scale.x = w / (tex.width * q.w)
				scale.y = h / (tex.height * q.h)
			} else if (w) {
				scale.x = w / (tex.width * q.w)
				scale.y = scale.x
			} else if (h) {
				scale.y = h / (tex.height * q.h)
				scale.x = scale.y
			}
			return scale
		}

		return {

			id: "sprite",
			// TODO: allow update
			width: 0,
			height: 0,
			frame: opt.frame || 0,
			quad: opt.quad || new Quad(0, 0, 1, 1),
			animSpeed: opt.animSpeed ?? 1,

			draw(this: GameObj<SpriteComp>) {
				if (!spriteData) return
				drawSprite({
					...getRenderProps(this),
					sprite: spriteData,
					frame: this.frame,
					quad: this.quad,
					flipX: opt.flipX,
					flipY: opt.flipY,
					tiled: opt.tiled,
					width: opt.width,
					height: opt.height,
				})
			},

			update(this: GameObj<SpriteComp>) {

				if (!spriteData) {

					const spr = resolveSprite(src)

					if (!spr || !spr.data) {
						return
					}

					let q = spr.data.frames[0].clone()

					if (opt.quad) {
						q = q.scale(opt.quad)
					}

					const scale = calcTexScale(spr.data.tex, q, opt.width, opt.height)

					this.width = spr.data.tex.width * q.w * scale.x
					this.height = spr.data.tex.height * q.h * scale.y

					if (opt.anim) {
						this.play(opt.anim)
					}

					spriteData = spr.data
					this.trigger("spriteLoaded", spriteData)

				}

				if (!curAnim) {
					return
				}

				const anim = spriteData.anims[curAnim.name]

				if (typeof anim === "number") {
					this.frame = anim
					return
				}

				if (anim.speed === 0) {
					throw new Error("Sprite anim speed cannot be 0")
				}

				curAnim.timer += dt() * this.animSpeed

				if (curAnim.timer >= (1 / curAnim.speed)) {
					curAnim.timer = 0
					// TODO: clean up
					if (anim.from > anim.to) {
						this.frame--
						if (this.frame < anim.to) {
							if (curAnim.loop) {
								this.frame = anim.from
							} else {
								this.frame++
								curAnim.onEnd()
								this.stop()
							}
						}
					} else {
						this.frame++
						if (this.frame > anim.to) {
							if (curAnim.loop) {
								this.frame = anim.from
							} else {
								this.frame--
								curAnim.onEnd()
								this.stop()
							}
						}
					}
				}

			},

			play(this: GameObj<SpriteComp>, name: string, opt: SpriteAnimPlayOpt = {}) {

				if (!spriteData) {
					this.on("spriteLoaded", () => {
						this.play(name, opt)
					})
					return
				}

				const anim = spriteData.anims[name]

				if (!anim) {
					throw new Error(`Anim not found: ${name}`)
				}

				if (curAnim) {
					this.stop()
				}

				curAnim = typeof anim === "number"
					? {
						name: name,
						timer: 0,
						loop: false,
						pingpong: false,
						speed: 0,
						onEnd: () => { },
					}
					: {
						name: name,
						timer: 0,
						loop: opt.loop ?? anim.loop ?? false,
						pingpong: opt.pingpong ?? anim.pingpong ?? false,
						speed: opt.speed ?? anim.speed ?? 10,
						onEnd: opt.onEnd ?? (() => { }),
					}

				this.frame = typeof anim === "number"
					? anim
					: anim.from

				this.trigger("animStart", name)

			},

			stop(this: GameObj<SpriteComp>) {
				if (!curAnim) {
					return
				}
				const prevAnim = curAnim.name
				curAnim = null
				this.trigger("animEnd", prevAnim)
			},

			numFrames() {
				if (!spriteData) {
					return 0
				}
				return spriteData.frames.length
			},

			curAnim() {
				return curAnim?.name
			},

			flipX(b: boolean) {
				opt.flipX = b
			},

			flipY(b: boolean) {
				opt.flipY = b
			},

			onAnimEnd(
				this: GameObj<SpriteComp>,
				name: string,
				action: () => void,
			): EventController {
				return this.on("animEnd", (anim) => {
					if (anim === name) {
						action()
					}
				})
			},

			onAnimStart(
				this: GameObj<SpriteComp>,
				name: string,
				action: () => void,
			): EventController {
				return this.on("animStart", (anim) => {
					if (anim === name) {
						action()
					}
				})
			},

			renderArea() {
				return new Rect(vec2(0), this.width, this.height)
			},

			inspect() {
				if (typeof src === "string") {
					return `"${src}"`
				}
			},

		}

	}

	function text(t: string, opt: TextCompOpt = {}): TextComp {

		function update(obj: GameObj<TextComp | any>) {

			const ftext = formatText({
				...getRenderProps(obj),
				text: obj.text + "",
				size: obj.textSize,
				font: obj.font,
				width: opt.width && obj.width,
				align: obj.align,
				letterSpacing: obj.letterSpacing,
				lineSpacing: obj.lineSpacing,
				transform: obj.textTransform,
				styles: obj.textStyles,
			})

			if (!opt.width) {
				obj.width = ftext.width / (obj.scale?.x || 1)
			}

			obj.height = ftext.height / (obj.scale?.y || 1)

			return ftext

		}

		return {

			id: "text",
			text: t,
			textSize: opt.size ?? DEF_TEXT_SIZE,
			font: opt.font,
			width: opt.width,
			height: 0,
			align: opt.align,
			lineSpacing: opt.lineSpacing,
			letterSpacing: opt.letterSpacing,
			textTransform: opt.transform,
			textStyles: opt.styles,

			add(this: GameObj<TextComp>) {
				onLoad(() => update(this))
			},

			draw(this: GameObj<TextComp>) {
				drawFormattedText(update(this))
			},

			renderArea() {
				return new Rect(vec2(0), this.width, this.height)
			},

		}

	}

	function rect(w: number, h: number, opt: RectCompOpt = {}): RectComp {
		return {
			id: "rect",
			width: w,
			height: h,
			radius: opt.radius || 0,
			draw(this: GameObj<RectComp>) {
				drawRect({
					...getRenderProps(this),
					width: this.width,
					height: this.height,
					radius: this.radius,
				})
			},
			renderArea() {
				return new Rect(vec2(0), this.width, this.height)
			},
			inspect() {
				return `${Math.ceil(this.width)}, ${Math.ceil(this.height)}`
			},
		}
	}

	function uvquad(w: number, h: number): UVQuadComp {
		return {
			id: "rect",
			width: w,
			height: h,
			draw(this: GameObj<UVQuadComp>) {
				drawUVQuad({
					...getRenderProps(this),
					width: this.width,
					height: this.height,
				})
			},
			renderArea() {
				return new Rect(vec2(0), this.width, this.height)
			},
			inspect() {
				return `${Math.ceil(this.width)}, ${Math.ceil(this.height)}`
			},
		}
	}

	function circle(radius: number): CircleComp {
		return {
			id: "circle",
			radius: radius,
			draw(this: GameObj<CircleComp>) {
				drawCircle({
					...getRenderProps(this),
					radius: this.radius,
				})
			},
			renderArea() {
				return new Circle(vec2(0), this.radius)
			},
			inspect() {
				return `${Math.ceil(this.radius)}`
			},
		}
	}

	function outline(width: number = 1, color: Color = rgb(0, 0, 0)): OutlineComp {
		return {
			id: "outline",
			outline: {
				width,
				color,
			},
		}
	}

	function timer(time?: number, action?: () => void): TimerComp {
		const timers: IDList<Timer> = new IDList()
		if (time && action) {
			timers.pushd(new Timer(time, action))
		}
		return {
			id: "timer",
			wait(time: number, action: () => void): TimerController {
				const actions = [ action ]
				const timer = new Timer(time, () => actions.forEach((f) => f()))
				const cancel = timers.pushd(timer)
				return {
					get paused() {
						return timer.paused
					},
					set paused(p) {
						timer.paused = p
					},
					cancel: cancel,
					onFinish(action) {
						actions.push(action)
					},
					then(action) {
						this.onFinish(action)
						return this
					},
				}
			},
			update() {
				timers.forEach((timer, id) => {
					if (timer.tick(dt())) {
						timers.delete(id)
					}
				})
			},
		}
	}

	// maximum y velocity with body()
	const DEF_JUMP_FORCE = 640
	const MAX_VEL = 65536

	// TODO: land on wall
	function body(opt: BodyCompOpt = {}): BodyComp {

		let velY = 0
		let curPlatform: GameObj<PosComp | AreaComp | BodyComp> | null = null
		let lastPlatformPos = null
		let wantFall = false
		const events: Array<EventController> = []

		return {

			id: "body",
			require: ["pos", "area"],
			jumpForce: opt.jumpForce ?? DEF_JUMP_FORCE,
			gravityScale: opt.gravityScale ?? 1,
			isStatic: opt.isStatic ?? false,
			mass: opt.mass ?? 0,

			add(this: GameObj<BodyComp | AreaComp>) {

				// TODO
				// static vs static: don't resolve
				// static vs non-static: always resolve non-static
				// non-static vs non-static: resolve the first one
				events.push(this.onCollideUpdate((other, col) => {

					if (!other.is("body")) {
						return
					}

					if (col.resolved) {
						return
					}

					if (this.isStatic && other.isStatic) {
						return
					}

					// TODO: if both not static, use mass, or use velocity?

					// resolve the non static one
					const col2 = (!this.isStatic && other.isStatic) ? col : col.reverse()
					col2.source.trigger("beforePhysicsResolve", col2)
					col2.target.trigger("beforePhysicsResolve", col2.reverse())

					// user can mark 'resolved' in beforePhysicsResolve to stop a resolution
					if (col.resolved) {
						return
					}

					col2.source.pos = col2.source.pos.add(col2.displacement)
					// TODO: update all children transform?
					col2.source.transform = calcTransform(col2.source)
					col.resolved = true
					col2.source.trigger("physicsResolve", col2)
					col2.target.trigger("physicsResolve", col2.reverse())

				}))

				events.push(this.onPhysicsResolve((col) => {
					if (game.gravity) {
						if (col.isBottom() && this.isFalling()) {
							velY = 0
							curPlatform = col.target as GameObj<PosComp | BodyComp | AreaComp>
							lastPlatformPos = col.target.pos
							if (wantFall) {
								wantFall = false
							} else {
								this.trigger("ground", curPlatform)
							}
						} else if (col.isTop() && this.isJumping()) {
							velY = 0
							this.trigger("headbutt", col.target)
						}
					}
				}))

			},

			update(this: GameObj<PosComp | BodyComp | AreaComp>) {

				if (!game.gravity) {
					return
				}

				if (this.isStatic) {
					return
				}

				if (wantFall) {
					curPlatform = null
					lastPlatformPos = null
					this.trigger("fallOff")
					wantFall = false
				}

				if (curPlatform) {
					if (
						!this.isTouching(curPlatform)
						|| !curPlatform.exists()
						|| !curPlatform.is("body")
					) {
						wantFall = true
					} else {
						if (
							!curPlatform.pos.eq(lastPlatformPos)
							&& opt.stickToPlatform !== false
						) {
							this.moveBy(curPlatform.pos.sub(lastPlatformPos))
						}
						lastPlatformPos = curPlatform.pos
						return
					}
				}

				const prevVelY = velY
				velY += game.gravity * this.gravityScale * dt()
				velY = Math.min(velY, opt.maxVelocity ?? MAX_VEL)
				if (prevVelY < 0 && velY >= 0) {
					this.trigger("fall")
				}
				this.move(0, velY)

			},

			destroy() {
				events.forEach((e) => e.cancel())
			},

			onPhysicsResolve(this: GameObj, action) {
				return this.on("physicsResolve", action)
			},

			onBeforePhysicsResolve(this: GameObj, action) {
				return this.on("beforePhysicsResolve", action)
			},

			curPlatform(): GameObj | null {
				return curPlatform
			},

			isGrounded() {
				return curPlatform !== null
			},

			isFalling(): boolean {
				return velY > 0
			},

			isJumping(): boolean {
				return velY < 0
			},

			jump(force: number) {
				curPlatform = null
				lastPlatformPos = null
				velY = -force || -this.jumpForce
			},

			onGround(this: GameObj, action: () => void): EventController {
				return this.on("ground", action)
			},

			onFall(this: GameObj, action: () => void): EventController {
				return this.on("fall", action)
			},

			onFallOff(this: GameObj, action: () => void): EventController {
				return this.on("fallOff", action)
			},

			onHeadbutt(this: GameObj, action: () => void): EventController {
				return this.on("headbutt", action)
			},

		}

	}

	function doubleJump(numJumps: number = 2): DoubleJumpComp {
		let jumpsLeft = numJumps
		const events = []
		return {
			id: "doubleJump",
			require: ["body"],
			numJumps: numJumps,
			add(this: GameObj<BodyComp | DoubleJumpComp>) {
				events.push(this.onGround(() => {
					jumpsLeft = this.numJumps
				}))
			},
			destroy() {
				events.forEach((e) => e.cancel())
			},
			doubleJump(this: GameObj<BodyComp | DoubleJumpComp>, force?: number) {
				if (jumpsLeft <= 0) {
					return
				}
				if (jumpsLeft < this.numJumps) {
					this.trigger("doubleJump")
				}
				jumpsLeft--
				this.jump(force)
			},
			onDoubleJump(this: GameObj, action: () => void): EventController {
				return this.on("doubleJump", action)
			},
			inspect(this: GameObj<BodyComp | DoubleJumpComp>) {
				return `${jumpsLeft}`
			},
		}
	}

	function shader(id: string, uniform: Uniform = {}): ShaderComp {
		return {
			id: "shader",
			shader: id,
			uniform: uniform,
		}
	}

	// TODO: all children should be fixed
	function fixed(): FixedComp {
		return {
			id: "fixed",
			fixed: true,
		}
	}

	function stay(scenesToStay?: string[]): StayComp {
		return {
			id: "stay",
			stay: true,
			scenesToStay: scenesToStay,
		}
	}

	function health(hp: number): HealthComp {
		if (hp == null) {
			throw new Error("health() requires the initial amount of hp")
		}
		return {
			id: "health",
			hurt(this: GameObj, n: number = 1) {
				this.setHP(hp - n)
				this.trigger("hurt")
			},
			heal(this: GameObj, n: number = 1) {
				this.setHP(hp + n)
				this.trigger("heal")
			},
			hp(): number {
				return hp
			},
			setHP(this: GameObj, n: number) {
				hp = n
				if (hp <= 0) {
					this.trigger("death")
				}
			},
			onHurt(this: GameObj, action: () => void): EventController {
				return this.on("hurt", action)
			},
			onHeal(this: GameObj, action: () => void): EventController {
				return this.on("heal", action)
			},
			onDeath(this: GameObj, action: () => void): EventController {
				return this.on("death", action)
			},
			inspect() {
				return `${hp}`
			},
		}
	}

	function lifespan(time: number, opt: LifespanCompOpt = {}): LifespanComp {
		if (time == null) {
			throw new Error("lifespan() requires time")
		}
		const fade = opt.fade ?? 0
		return {
			id: "lifespan",
			async add(this: GameObj<OpacityComp>) {
				await wait(time)
				// TODO: this secretively requires opacity comp, make opacity on every game obj?
				if (fade > 0 && this.opacity) {
					await tween(this.opacity, 0, fade, (a) => this.opacity = a, easings.linear)
				}
				this.destroy()
			},
		}
	}

	function state(
		initState: string,
		stateList?: string[],
		transitions?: Record<string, string | string[]>,
	): StateComp {

		if (!initState) {
			throw new Error("state() requires an initial state")
		}

		const events = {}

		function initStateEvents(state: string) {
			if (!events[state]) {
				events[state] = {
					enter: new Event(),
					end: new Event(),
					update: new Event(),
					draw: new Event(),
				}
			}
		}

		function on(event, state, action) {
			initStateEvents(state)
			return events[state][event].add(action)
		}

		function trigger(event, state, ...args) {
			initStateEvents(state)
			events[state][event].trigger(...args)
		}

		let didFirstEnter = false

		return {

			id: "state",
			state: initState,

			enterState(state: string, ...args) {

				didFirstEnter = true

				if (stateList && !stateList.includes(state)) {
					throw new Error(`State not found: ${state}`)
				}

				const oldState = this.state

				if (transitions) {

					// check if the transition is legal, if transition graph is defined
					if (!transitions?.[oldState]) {
						return
					}

					const available = typeof transitions[oldState] === "string"
						? [transitions[oldState]]
						: transitions[oldState] as string[]

					if (!available.includes(state)) {
						throw new Error(`Cannot transition state from "${oldState}" to "${state}". Available transitions: ${available.map((s) => `"${s}"`).join(", ")}`)
					}

				}

				trigger("end", oldState, ...args)
				this.state = state
				trigger("enter", state, ...args)
				trigger("enter", `${oldState} -> ${state}`, ...args)

			},

			onStateTransition(from: string, to: string, action: () => void): EventController {
				return on("enter", `${from} -> ${to}`, action)
			},

			onStateEnter(state: string, action: () => void): EventController {
				return on("enter", state, action)
			},

			onStateUpdate(state: string, action: () => void): EventController {
				return on("update", state, action)
			},

			onStateDraw(state: string, action: () => void): EventController {
				return on("draw", state, action)
			},

			onStateEnd(state: string, action: () => void): EventController {
				return on("end", state, action)
			},

			update() {
				// execute the enter event for initState
				if (!didFirstEnter) {
					trigger("enter", initState)
					didFirstEnter = true
				}
				trigger("update", this.state)
			},

			draw() {
				trigger("draw", this.state)
			},

			inspect() {
				return this.state
			},

		}

	}

	function fadeIn(time: number = 1): Comp {
		let t = 0
		let done = false
		return {
			require: ["opacity"],
			add(this: GameObj<OpacityComp>) {
				this.opacity = 0
			},
			update(this: GameObj<OpacityComp>) {
				if (done) return
				t += dt()
				this.opacity = map(t, 0, time, 0, 1)
				if (t >= time) {
					this.opacity = 1
					done = true
				}
			},
		}
	}

	function onLoad(cb: () => void): void {
		if (assets.loaded) {
			cb()
		} else {
			game.ev.on("load", cb)
		}
	}

	function scene(id: SceneID, def: SceneDef) {
		game.scenes[id] = def
	}

	function go(id: SceneID, ...args) {

		if (!game.scenes[id]) {
			throw new Error(`Scene not found: ${id}`)
		}

		game.ev.onOnce("frameEnd", () => {

			game.ev = new EventHandler()
			game.objEvents = new EventHandler()

			game.root.get().forEach((obj) => {
				if (
					!obj.stay
					|| (obj.scenesToStay && !obj.scenesToStay.includes(id))
				) {
					game.root.remove(obj)
				}
			})

			game.root.clearEvents()

			// cam
			game.cam = {
				pos: null,
				scale: vec2(1),
				angle: 0,
				shake: 0,
				transform: new Mat4(),
			}

			game.gravity = 0
			game.scenes[id](...args)

			if (gopt.debug !== false) {
				enterDebugMode()
			}

			if (gopt.burp) {
				enterBurpMode()
			}

		})

	}

	function getData<T>(key: string, def?: T): T {
		try {
			return JSON.parse(window.localStorage[key])
		} catch {
			if (def) {
				setData(key, def)
				return def
			} else {
				return null
			}
		}
	}

	function setData(key: string, data: any) {
		window.localStorage[key] = JSON.stringify(data)
	}

	function plug<T>(plugin: KaboomPlugin<T>): MergeObj<T> & KaboomCtx {
		const funcs = plugin(ctx)
		for (const k in funcs) {
			// @ts-ignore
			ctx[k] = funcs[k]
			if (gopt.global !== false) {
				// @ts-ignore
				window[k] = funcs[k]
			}
		}
		return ctx as unknown as MergeObj<T> & KaboomCtx
	}

	function center(): Vec2 {
		return vec2(width() / 2, height() / 2)
	}

	interface GridComp extends Comp {
		gridPos: Vec2,
		setGridPos(...args),
		moveLeft(),
		moveRight(),
		moveUp(),
		moveDown(),
	}

	function grid(level: GameObj<LevelComp>, p: Vec2): GridComp {

		return {

			id: "grid",
			gridPos: p.clone(),

			setGridPos(this: GameObj<GridComp | PosComp>, ...args) {
				const p = vec2(...args)
				this.gridPos = p.clone()
				this.pos = vec2(
					this.gridPos.x * level.gridWidth(),
					this.gridPos.y * level.gridHeight(),
				)
			},

			moveLeft() {
				this.setGridPos(this.gridPos.add(vec2(-1, 0)))
			},

			moveRight() {
				this.setGridPos(this.gridPos.add(vec2(1, 0)))
			},

			moveUp() {
				this.setGridPos(this.gridPos.add(vec2(0, -1)))
			},

			moveDown() {
				this.setGridPos(this.gridPos.add(vec2(0, 1)))
			},

		}

	}

	function addLevel(map: string[], opt: LevelOpt): GameObj<PosComp | LevelComp> {

		if (!opt.width || !opt.height) {
			throw new Error("Must provide level grid width & height.")
		}

		const level = add([
			pos(opt.pos ?? vec2(0)),
		])

		let maxRowLen = 0

		const levelComp: LevelComp = {

			id: "level",

			gridWidth() {
				return opt.width
			},

			gridHeight() {
				return opt.height
			},

			getPos(...args): Vec2 {
				const p = vec2(...args)
				return vec2(
					p.x * opt.width,
					p.y * opt.height,
				)
			},

			spawn(this: GameObj<LevelComp>, key: string, ...args): GameObj {

				const p = vec2(...args)

				const comps = (() => {
					if (opt[key]) {
						if (typeof opt[key] !== "function") {
							throw new Error("Level symbol def must be a function returning a component list")
						}
						return opt[key](p)
					} else if (opt.any) {
						return opt.any(key, p)
					}
				})()

				if (!comps) {
					return
				}

				const posComp = vec2(
					p.x * opt.width,
					p.y * opt.height,
				)

				for (const comp of comps) {
					if (comp.id === "pos") {
						posComp.x += comp.pos.x
						posComp.y += comp.pos.y
						break
					}
				}

				comps.push(pos(posComp))
				comps.push(grid(this, p))

				return level.add(comps)

			},

			levelWidth() {
				return maxRowLen * opt.width
			},

			levelHeight() {
				return map.length * opt.height
			},

		}

		level.use(levelComp)

		map.forEach((row, i) => {

			const keys = row.split("")

			maxRowLen = Math.max(keys.length, maxRowLen)

			keys.forEach((key, j) => {
				level.spawn(key, vec2(j, i))
			})

		})

		return level

	}

	function record(frameRate?): Recording {

		const stream = app.canvas.captureStream(frameRate)
		const audioDest = audio.ctx.createMediaStreamDestination()

		audio.masterNode.connect(audioDest)

		// TODO: Enabling audio results in empty video if no audio received
		// const audioStream = audioDest.stream
		// const [firstAudioTrack] = audioStream.getAudioTracks()

		// stream.addTrack(firstAudioTrack);

		const recorder = new MediaRecorder(stream)
		const chunks = []

		recorder.ondataavailable = (e) => {
			if (e.data.size > 0) {
				chunks.push(e.data)
			}
		}

		recorder.onerror = () => {
			audio.masterNode.disconnect(audioDest)
			stream.getTracks().forEach(t => t.stop())
		}

		recorder.start()

		return {

			resume() {
				recorder.resume()
			},

			pause() {
				recorder.pause()
			},

			stop(): Promise<Blob> {
				recorder.stop()
				// cleanup
				audio.masterNode.disconnect(audioDest)
				stream.getTracks().forEach(t => t.stop())
				return new Promise((resolve) => {
					recorder.onstop = () => {
						resolve(new Blob(chunks, {
							type: "video/mp4",
						}))
					}
				})
			},

			download(filename = "kaboom.mp4") {
				this.stop().then((blob) => downloadBlob(filename, blob))
			},

		}

	}

	function isFocused(): boolean {
		return document.activeElement === app.canvas
	}

	function destroy(obj: GameObj) {
		obj.destroy()
	}

	// aliases for root game obj operations
	const add = game.root.add.bind(game.root)
	const readd = game.root.readd.bind(game.root)
	const destroyAll = game.root.removeAll.bind(game.root)
	const get = game.root.get.bind(game.root)
	const getAll = game.root.getAll.bind(game.root)

	// TODO: expose this
	function boom(speed: number = 2, size: number = 1): Comp {
		let time = 0
		return {
			id: "boom",
			require: ["scale"],
			update(this: GameObj<ScaleComp>) {
				const s = Math.sin(time * speed) * size
				if (s < 0) {
					this.destroy()
				}
				this.scale = vec2(s)
				time += dt()
			},
		}
	}

	const kaSprite = loadSprite(null, kaSpriteSrc)
	const boomSprite = loadSprite(null, boomSpriteSrc)

	function addKaboom(p: Vec2, opt: BoomOpt = {}): GameObj {

		const kaboom = add([
			pos(p),
			stay(),
		])

		const speed = (opt.speed || 1) * 5
		const s = opt.scale || 1

		kaboom.add([
			sprite(boomSprite),
			scale(0),
			anchor("center"),
			boom(speed, s),
			...opt.comps ?? [],
		])

		const ka = kaboom.add([
			sprite(kaSprite),
			scale(0),
			anchor("center"),
			timer(0.4 / speed, () => ka.use(boom(speed, s))),
			...opt.comps ?? [],
		])

		ka.onDestroy(() => kaboom.destroy())

		return kaboom

	}

	function inputFrame() {
		// TODO: pass original browser event in input handlers
		game.ev.trigger("input")
		app.keyState.down.forEach((k) => game.ev.trigger("keyDown", k))
		app.mouseState.down.forEach((k) => game.ev.trigger("mouseDown", k))
		app.virtualButtonState.down.forEach((k) => game.ev.trigger("virtualButtonDown", k))
	}

	function updateFrame() {

		// update every obj
		game.root.update()

	}

	const DEF_HASH_GRID_SIZE = 64

	function checkFrame() {

		// TODO: persistent grid?
		// start a spatial hash grid for more efficient collision detection
		const grid: Record<number, Record<number, GameObj<AreaComp>[]>> = {}
		const cellSize = gopt.hashGridSize || DEF_HASH_GRID_SIZE

		// current transform
		let tr = new Mat4()

		// a local transform stack
		const stack = []

		function checkObj(obj: GameObj) {

			stack.push(tr)

			// Update object transform here. This will be the transform later used in rendering.
			if (obj.pos) tr = tr.translate(obj.pos)
			if (obj.scale) tr = tr.scale(obj.scale)
			if (obj.angle) tr = tr.rotateZ(obj.angle)
			obj.transform = tr.clone()

			if (obj.c("area") && !obj.paused) {

				// TODO: only update worldArea if transform changed
				const aobj = obj as GameObj<AreaComp>
				const area = aobj.worldArea()
				const bbox = area.bbox()

				// Get spatial hash grid coverage
				const xmin = Math.floor(bbox.pos.x / cellSize)
				const ymin = Math.floor(bbox.pos.y / cellSize)
				const xmax = Math.ceil((bbox.pos.x + bbox.width) / cellSize)
				const ymax = Math.ceil((bbox.pos.y + bbox.height) / cellSize)

				// Cache objs that are already checked
				const checked = new Set()

				// insert & check against all covered grids
				for (let x = xmin; x <= xmax; x++) {
					for (let y = ymin; y <= ymax; y++) {
						if (!grid[x]) {
							grid[x] = {}
							grid[x][y] = [aobj]
						} else if (!grid[x][y]) {
							grid[x][y] = [aobj]
						} else {
							const cell = grid[x][y]
							for (const other of cell) {
								if (!other.exists()) {
									continue
								}
								if (checked.has(other.id)) {
									continue
								}
								// TODO: is this too slow
								for (const tag of aobj.collisionIgnore) {
									if (other.is(tag)) {
										continue
									}
								}
								for (const tag of other.collisionIgnore) {
									if (aobj.is(tag)) {
										continue
									}
								}
								const res = aobj.checkCollision(other)
								if (res && !res.isZero()) {
									// TODO: rehash if the object position is changed after resolution?
									const col1 = new Collision(aobj, other, res)
									aobj.trigger("collideUpdate", other, col1)
									const col2 = col1.reverse()
									// resolution only has to happen once
									col2.resolved = col1.resolved
									other.trigger("collideUpdate", aobj, col2)
								}
								checked.add(other.id)
							}
							cell.push(aobj)
						}
					}
				}

			}

			obj.get().forEach(checkObj)
			tr = stack.pop()

		}

		checkObj(game.root)

	}

	function drawFrame() {

		// calculate camera matrix
		const cam = game.cam
		const shake = Vec2.fromAngle(rand(0, 360)).scale(cam.shake)

		cam.shake = lerp(cam.shake, 0, 5 * dt())
		cam.transform = new Mat4()
			.translate(center())
			.scale(cam.scale)
			.rotateZ(cam.angle)
			.translate((cam.pos ?? center()).scale(-1).add(shake))

		game.root.draw()
		flush()

	}

	function drawLoadScreen() {

		const progress = loadProgress()

		drawUnscaled(() => {

			const w = width() / 2
			const h = 24
			const pos = vec2(width() / 2, height() / 2).sub(vec2(w / 2, h / 2))

			drawRect({
				pos: vec2(0),
				width: width(),
				height: height(),
				color: rgb(0, 0, 0),
			})

			drawRect({
				pos: pos,
				width: w,
				height: h,
				fill: false,
				outline: {
					width: 4,
				},
			})

			drawRect({
				pos: pos,
				width: w * progress,
				height: h,
			})

		})

		game.ev.trigger("loading", progress)

	}

	function drawInspectText(pos, txt) {

		drawUnscaled(() => {

			const pad = vec2(8)

			pushTransform()
			pushTranslate(pos)

			const ftxt = formatText({
				text: txt,
				font: DBG_FONT,
				size: 16,
				pos: pad,
				color: rgb(255, 255, 255),
				fixed: true,
			})

			const bw = ftxt.width + pad.x * 2
			const bh = ftxt.height + pad.x * 2

			if (pos.x + bw >= width()) {
				pushTranslate(vec2(-bw, 0))
			}

			if (pos.y + bh >= height()) {
				pushTranslate(vec2(0, -bh))
			}

			drawRect({
				width: bw,
				height: bh,
				color: rgb(0, 0, 0),
				radius: 4,
				opacity: 0.8,
				fixed: true,
			})

			drawFormattedText(ftxt)
			popTransform()

		})

	}

	function drawDebug() {

		if (debug.inspect) {

			let inspecting = null

			for (const obj of getAll()) {
				if (obj.c("area") && obj.isHovering()) {
					inspecting = obj
					break
				}
			}

			game.root.drawInspect()

			if (inspecting) {

				const lines = []
				const data = inspecting.inspect()

				for (const tag in data) {
					if (data[tag]) {
						lines.push(`${tag}: ${data[tag]}`)
					} else {
						lines.push(`${tag}`)
					}
				}

				drawInspectText(contentToView(mousePos()), lines.join("\n"))

			}

			drawInspectText(vec2(8), `FPS: ${debug.fps()}`)

		}

		if (debug.paused) {

			drawUnscaled(() => {

				// top right corner
				pushTransform()
				pushTranslate(width(), 0)
				pushTranslate(-8, 8)

				const size = 32

				// bg
				drawRect({
					width: size,
					height: size,
					anchor: "topright",
					color: rgb(0, 0, 0),
					opacity: 0.8,
					radius: 4,
					fixed: true,
				})

				// pause icon
				for (let i = 1; i <= 2; i++) {
					drawRect({
						width: 4,
						height: size * 0.6,
						anchor: "center",
						pos: vec2(-size / 3 * i, size * 0.5),
						color: rgb(255, 255, 255),
						radius: 2,
						fixed: true,
					})
				}

				popTransform()

			})

		}

		if (debug.timeScale !== 1) {

			drawUnscaled(() => {

				// bottom right corner
				pushTransform()
				pushTranslate(width(), height())
				pushTranslate(-8, -8)

				const pad = 8

				// format text first to get text size
				const ftxt = formatText({
					text: debug.timeScale.toFixed(1),
					font: DBG_FONT,
					size: 16,
					color: rgb(255, 255, 255),
					pos: vec2(-pad),
					anchor: "botright",
					fixed: true,
				})

				// bg
				drawRect({
					width: ftxt.width + pad * 2 + pad * 4,
					height: ftxt.height + pad * 2,
					anchor: "botright",
					color: rgb(0, 0, 0),
					opacity: 0.8,
					radius: 4,
					fixed: true,
				})

				// fast forward / slow down icon
				for (let i = 0; i < 2; i++) {
					const flipped = debug.timeScale < 1
					drawTriangle({
						p1: vec2(-ftxt.width - pad * (flipped ? 2 : 3.5), -pad),
						p2: vec2(-ftxt.width - pad * (flipped ? 2 : 3.5), -pad - ftxt.height),
						p3: vec2(-ftxt.width - pad * (flipped ? 3.5 : 2), -pad - ftxt.height / 2),
						pos: vec2(-i * pad * 1 + (flipped ? -pad * 0.5 : 0), 0),
						color: rgb(255, 255, 255),
						fixed: true,
					})
				}

				// text
				drawFormattedText(ftxt)

				popTransform()

			})

		}

		if (debug.curRecording) {

			drawUnscaled(() => {

				pushTransform()
				pushTranslate(0, height())
				pushTranslate(24, -24)

				drawCircle({
					radius: 12,
					color: rgb(255, 0, 0),
					opacity: wave(0, 1, time() * 4),
					fixed: true,
				})

				popTransform()

			})

		}

		if (debug.showLog && game.logs.length > 0) {

			drawUnscaled(() => {

				pushTransform()
				pushTranslate(0, height())
				pushTranslate(8, -8)

				const pad = 8

				const ftext = formatText({
					text: game.logs.join("\n"),
					font: DBG_FONT,
					pos: vec2(pad, -pad),
					anchor: "botleft",
					size: 16,
					width: width() * 0.6,
					lineSpacing: pad / 2,
					fixed: true,
					styles: {
						"time": { color: rgb(127, 127, 127) },
						"info": { color: rgb(255, 255, 255) },
						"error": { color: rgb(255, 0, 127) },
					},
				})

				drawRect({
					width: ftext.width + pad * 2,
					height: ftext.height + pad * 2,
					anchor: "botleft",
					color: rgb(0, 0, 0),
					radius: 4,
					opacity: 0.8,
					fixed: true,
				})

				drawFormattedText(ftext)
				popTransform()

			})

		}

	}

	function drawVirtualControls() {

		// TODO: mousePos incorrect in "stretch" mode
		const mpos = mousePos()

		const drawCircleButton = (pos: Vec2, btn: VirtualButton, text?: string) => {

			const size = 80

			drawCircle({
				radius: size / 2,
				pos: pos,
				outline: { width: 4, color: rgb(0, 0, 0) },
				opacity: 0.5,
			})

			if (text) {
				drawText({
					text: text,
					pos: pos,
					color: rgb(0, 0, 0),
					size: 40,
					anchor: "center",
					opacity: 0.5,
				})
			}

			// TODO: touch
			if (isMousePressed("left")) {
				if (testCirclePoint(new Circle(pos, size / 2), mpos)) {
					game.ev.onOnce("input", () => {
						// TODO: caller specify another value as connected key?
						app.virtualButtonState.press(btn)
						game.ev.trigger("virtualButtonPress", btn)
						app.keyState.press(btn)
						game.ev.trigger("keyPress", btn)
					})
				}
			}

			if (isMouseReleased("left")) {
				game.ev.onOnce("input", () => {
					app.virtualButtonState.release(btn)
					game.ev.trigger("virtualButtonRelease", btn)
					app.keyState.release(btn)
					game.ev.trigger("keyRelease", btn)
				})
			}

		}

		const drawSquareButton = (pos: Vec2, btn: VirtualButton, text?: string) => {

			// TODO: mousePos incorrect in "stretch" mode
			const size = 64

			drawRect({
				width: size,
				height: size,
				pos: pos,
				outline: { width: 4, color: rgb(0, 0, 0) },
				radius: 4,
				anchor: "center",
				opacity: 0.5,
			})

			if (text) {
				drawText({
					text: text,
					pos: pos,
					color: rgb(0, 0, 0),
					size: 40,
					anchor: "center",
					opacity: 0.5,
				})
			}

			// TODO: touch
			if (isMousePressed("left")) {
				if (testRectPoint(new Rect(pos.add(-size / 2, -size / 2), size, size), mpos)) {
					game.ev.onOnce("input", () => {
						// TODO: caller specify another value as connected key?
						app.virtualButtonState.press(btn)
						game.ev.trigger("virtualButtonPress", btn)
						app.keyState.press(btn)
						game.ev.trigger("keyPress", btn)
					})
				}
			}

			if (isMouseReleased("left")) {
				game.ev.onOnce("input", () => {
					app.virtualButtonState.release(btn)
					game.ev.trigger("virtualButtonRelease", btn)
					app.keyState.release(btn)
					game.ev.trigger("keyRelease", btn)
				})
			}

		}

		drawUnscaled(() => {
			drawCircleButton(vec2(width() - 80, height() - 160), "a")
			drawCircleButton(vec2(width() - 160, height() - 80), "b")
			drawSquareButton(vec2(60, height() - 124), "left")
			drawSquareButton(vec2(188, height() - 124), "right")
			drawSquareButton(vec2(124, height() - 188), "up")
			drawSquareButton(vec2(124, height() - 60), "down")
		})

	}

	if (gopt.debug !== false) {
		enterDebugMode()
	}

	if (gopt.burp) {
		enterBurpMode()
	}

	function onLoadUpdate(action: (err: Error) => void) {
		game.ev.on("loading", action)
	}

	function onResize(action: (
		prevWidth: number,
		prevHeight: number,
		curWidth: number,
		curHeight: number,
	) => void) {
		game.ev.on("resize", action)
	}

	function onError(action: (err: Error) => void) {
		game.ev.on("error", action)
	}

	function handleErr(err: Error) {

		// TODO: this should only run once
		run(() => {

			drawUnscaled(() => {

				const pad = 32
				const gap = 16
				const gw = width()
				const gh = height()

				const textStyle = {
					size: 36,
					width: gw - pad * 2,
					letterSpacing: 4,
					lineSpacing: 4,
					font: DBG_FONT,
					fixed: true,
				}

				drawRect({
					width: gw,
					height: gh,
					color: rgb(0, 0, 255),
					fixed: true,
				})

				const title = formatText({
					...textStyle,
					text: err.name,
					pos: vec2(pad),
					color: rgb(255, 128, 0),
					fixed: true,
				})

				drawFormattedText(title)

				drawText({
					...textStyle,
					text: err.message,
					pos: vec2(pad, pad + title.height + gap),
					fixed: true,
				})

				popTransform()
				game.ev.trigger("error", err)

			})

		})

	}

	function resetInputState() {
		app.keyState.update()
		app.mouseState.update()
		app.virtualButtonState.update()
		app.charInputted = []
		app.isMouseMoved = false
	}

	function run(f: () => void) {

		if (app.loopID !== null) {
			cancelAnimationFrame(app.loopID)
		}

		const frame = (t: number) => {

			if (app.stopped) return

			if (document.visibilityState !== "visible") {
				app.loopID = requestAnimationFrame(frame)
				return
			}

			const realTime = t / 1000
			const realDt = realTime - app.realTime

			app.realTime = realTime

			if (!app.skipTime) {
				app.dt = realDt
				app.time += dt()
				app.fpsCounter.tick(app.dt)
			}

			app.skipTime = false
			app.numFrames++

			frameStart()
			f()
			frameEnd()

			resetInputState()
			game.ev.trigger("frameEnd")
			app.loopID = requestAnimationFrame(frame)

		}

		frame(0)

	}

	function quit() {

		game.ev.onOnce("frameEnd", () => {

			// stop the loop
			app.stopped = true

			// clear canvas
			gl.clear(gl.COLOR_BUFFER_BIT | gl.DEPTH_BUFFER_BIT | gl.STENCIL_BUFFER_BIT)

			// unbind everything
			const numTextureUnits = gl.getParameter(gl.MAX_TEXTURE_IMAGE_UNITS)

			for (let unit = 0; unit < numTextureUnits; unit++) {
				gl.activeTexture(gl.TEXTURE0 + unit)
				gl.bindTexture(gl.TEXTURE_2D, null)
				gl.bindTexture(gl.TEXTURE_CUBE_MAP, null)
			}

			gl.bindBuffer(gl.ARRAY_BUFFER, null)
			gl.bindBuffer(gl.ELEMENT_ARRAY_BUFFER, null)
			gl.bindRenderbuffer(gl.RENDERBUFFER, null)
			gl.bindFramebuffer(gl.FRAMEBUFFER, null)

			// run all scattered gc events
			gc.forEach((f) => f())

			// delete webgl buffers
			gl.deleteBuffer(gfx.vbuf)
			gl.deleteBuffer(gfx.ibuf)

			// unregister events
			for (const name in canvasEvents) {
				app.canvas.removeEventListener(name, canvasEvents[name])
			}

			for (const name in docEvents) {
				document.removeEventListener(name, docEvents[name])
			}

			for (const name in winEvents) {
				window.removeEventListener(name, winEvents[name])
			}

		})

	}

	// TODO: tween vec2
	function tween(
		min: number,
		max: number,
		duration: number,
		setValue: (value: number) => void,
		easeFunc = easings.linear,
	): TweenController {
		let curTime = 0
		const onFinishEvents: Array<() => void> = []
		const ev = onUpdate(() => {
			curTime += dt()
			const t = Math.min(curTime / duration, 1)
			setValue(lerp(min, max, easeFunc(t)))
			if (t === 1) {
				ev.cancel()
				setValue(max)
				onFinishEvents.forEach((action) => action())
			}
		})
		return {
			get paused() {
				return ev.paused
			},
			set paused(p) {
				ev.paused = p
			},
			onFinish(action: () => void) {
				onFinishEvents.push(action)
			},
			then(action: () => void) {
				this.onFinish(action)
				return this
			},
			cancel() {
				ev.cancel()
			},
			finish() {
				ev.cancel()
				setValue(max)
				onFinishEvents.forEach((action) => action())
			},
		}
	}

	loadBitmapFont(
		"happy",
		happyFontSrc,
		28,
		36,
	)

	// main game loop
	run(() => {

		if (!assets.loaded) {
			if (loadProgress() === 1) {
				assets.loaded = true
				game.ev.trigger("load")
			}
		}

		if (!assets.loaded && gopt.loadingScreen !== false) {

			// TODO: Currently if assets are not initially loaded no updates or timers will be run, however they will run if loadingScreen is set to false. What's the desired behavior or should we make them consistent?
			drawLoadScreen()

		} else {

			inputFrame()
			if (!debug.paused) updateFrame()
			checkFrame()
			drawFrame()

			if (gopt.debug !== false) {
				drawDebug()
			}

			if (gopt.virtualControls && isTouchScreen()) {
				drawVirtualControls()
			}

		}

	})

	// the exported ctx handle
	const ctx: KaboomCtx = {
		VERSION,
		// asset load
		loadRoot,
		loadProgress,
		loadSprite,
		loadSpriteAtlas,
		loadSound,
		loadBitmapFont,
		loadFont,
		loadShader,
		loadAseprite,
		loadPedit,
		loadBean,
		load,
		getSprite,
		getSound,
		getFont,
		getBitmapFont,
		getShader,
		Asset,
		SpriteData,
		SoundData,
		// query
		width,
		height,
		center,
		dt,
		time,
		screenshot,
		record,
		isFocused,
		setCursor,
		setFullscreen,
		isFullscreen,
		isTouchScreen,
		onLoad,
		onLoadUpdate,
		onResize,
		onError,
		// misc
		camPos,
		camScale,
		camRot,
		shake,
		toScreen,
		toWorld,
		gravity,
		// obj
		add,
		destroy,
		destroyAll,
		get,
		getAll,
		readd,
		// comps
		pos,
		scale,
		rotate,
		color,
		opacity,
		anchor,
		area,
		sprite,
		text,
		rect,
		circle,
		uvquad,
		outline,
		body,
		doubleJump,
		shader,
		timer,
		fixed,
		stay,
		health,
		lifespan,
		z,
		move,
		offscreen,
		follow,
		state,
		fadeIn,
		// group events
		on,
		onUpdate,
		onDraw,
		onAdd,
		onDestroy,
		onCollide,
		onClick,
		onHover,
		onHoverUpdate,
		onHoverEnd,
		// input
		onKeyDown,
		onKeyPress,
		onKeyPressRepeat,
		onKeyRelease,
		onMouseDown,
		onMousePress,
		onMouseRelease,
		onMouseMove,
		onCharInput,
		onTouchStart,
		onTouchMove,
		onTouchEnd,
		onVirtualButtonPress,
		onVirtualButtonDown,
		onVirtualButtonRelease,
		mousePos,
		mouseDeltaPos,
		isKeyDown,
		isKeyPressed,
		isKeyPressedRepeat,
		isKeyReleased,
		isMouseDown,
		isMousePressed,
		isMouseReleased,
		isMouseMoved,
		isVirtualButtonPressed,
		isVirtualButtonDown,
		isVirtualButtonReleased,
		charInputted,
		// timer
		loop,
		wait,
		// audio
		play,
		volume,
		burp,
		audioCtx: audio.ctx,
		// math
		Timer,
		Line,
		Rect,
		Circle,
		Polygon,
		Vec2,
		Color,
		Mat4,
		Quad,
		RNG,
		rand,
		randi,
		randSeed,
		vec2,
		rgb,
		hsl2rgb,
		quad,
		choose,
		chance,
		lerp,
		tween,
		easings,
		map,
		mapc,
		wave,
		deg2rad,
		rad2deg,
		testLineLine,
		testRectRect,
		testRectLine,
		testRectPoint,
		// raw draw
		drawSprite,
		drawText,
		formatText,
		drawRect,
		drawLine,
		drawLines,
		drawTriangle,
		drawCircle,
		drawEllipse,
		drawUVQuad,
		drawPolygon,
		drawFormattedText,
		drawMasked,
		drawSubtracted,
		pushTransform,
		popTransform,
		pushTranslate,
		pushScale,
		pushRotate,
		pushRotateX,
		pushRotateY,
		pushRotateZ,
		pushMatrix,
		// debug
		debug,
		// scene
		scene,
		go,
		// level
		addLevel,
		// storage
		getData,
		setData,
		download,
		downloadJSON,
		downloadText,
		downloadBlob,
		// plugin
		plug,
		// char sets
		ASCII_CHARS,
		// dom
		canvas: app.canvas,
		// misc
		addKaboom,
		// dirs
		LEFT: Vec2.LEFT,
		RIGHT: Vec2.RIGHT,
		UP: Vec2.UP,
		DOWN: Vec2.DOWN,
		// colors
		RED: Color.RED,
		GREEN: Color.GREEN,
		BLUE: Color.BLUE,
		YELLOW: Color.YELLOW,
		MAGENTA: Color.MAGENTA,
		CYAN: Color.CYAN,
		WHITE: Color.WHITE,
		BLACK: Color.BLACK,
		quit,
		// helpers
		Event,
		EventHandler,
	}

	if (gopt.plugins) {
		gopt.plugins.forEach(plug)
	}

	// export everything to window if global is set
	if (gopt.global !== false) {
		for (const k in ctx) {
			window[k] = ctx[k]
		}
	}

	app.canvas.focus()

	return ctx

}<|MERGE_RESOLUTION|>--- conflicted
+++ resolved
@@ -2850,21 +2850,10 @@
 			: app.keyState.pressedRepeat.has(k)
 	}
 
-<<<<<<< HEAD
-	function isKeyDown(k?: string): boolean {
-		if (k === undefined) {
-			return app.numKeyDown > 0
-		} else {
-			return app.keyStates[k] === "pressed"
-				|| app.keyStates[k] === "rpressed"
-				|| app.keyStates[k] === "down"
-		}
-=======
 	function isKeyDown(k?: Key): boolean {
 		return k === undefined
 			? app.keyState.down.size > 0
 			: app.keyState.down.has(k)
->>>>>>> 5395052d
 	}
 
 	function isKeyReleased(k?: Key): boolean {
