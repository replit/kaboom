<<<<<<< HEAD
const VERSION = "3000.0.0-alpha.11"

=======
>>>>>>> 761bdd4e
import {
	sat,
	vec2,
	vec3,
	Vec3,
	Rect,
	Polygon,
	Line,
	Circle,
	Color,
	Vec2,
	Mat4,
	Quad,
	RNG,
	quad,
	rgb,
	hsl2rgb,
	rand,
	randi,
	randSeed,
	chance,
	choose,
	clamp,
	lerp,
	map,
	mapc,
	wave,
	testLineLine,
	testRectRect,
	testRectLine,
	testRectPoint,
	testPolygonPoint,
	testCirclePoint,
	deg2rad,
	rad2deg,
	easings,
} from "./math"

import {
	IDList,
	Event,
	EventHandler,
	download,
	downloadText,
	downloadJSON,
	downloadBlob,
	uid,
	isDataURL,
	deepEq,
	dataURLToArrayBuffer,
	// eslint-disable-next-line
	warn,
	// eslint-disable-next-line
	benchmark,
	loadProgress,
	resolveSprite,
	enterFullscreen,
	exitFullscreen,
	getFullscreenElement,
	anchorPt,
	alignPt,
	createEmptyAudioBuffer,
	getSprite,
	getBitmapFont,
	getShader,
} from "./utils"

import {
	GfxShader,
	GfxFont,
	RenderProps,
	CharTransform,
	TextureOpt,
	FormattedText,
	FormattedChar,
	DrawRectOpt,
	DrawLineOpt,
	DrawLinesOpt,
	DrawTriangleOpt,
	DrawPolygonOpt,
	DrawCircleOpt,
	DrawEllipseOpt,
	DrawUVQuadOpt,
	Vertex,
	FontData,
	BitmapFontData,
	ShaderData,
	LoadSpriteSrc,
	LoadSpriteOpt,
	SpriteAtlasData,
	LoadBitmapFontOpt,
	KaboomCtx,
	KaboomOpt,
	AudioPlay,
	AudioPlayOpt,
	DrawSpriteOpt,
	DrawTextOpt,
	TextAlign,
	GameObj,
	EventController,
	SceneID,
	SceneDef,
	CompList,
	Comp,
	Tag,
	Key,
	MouseButton,
	PosComp,
	ScaleComp,
	RotateComp,
	ColorComp,
	OpacityComp,
	Anchor,
	AnchorComp,
	ZComp,
	FollowComp,
	MoveComp,
	OffScreenCompOpt,
	OffScreenComp,
	AreaCompOpt,
	AreaComp,
	SpriteComp,
	SpriteCompOpt,
	SpriteAnimPlayOpt,
	SpriteAnims,
	TextComp,
	TextCompOpt,
	RectComp,
	RectCompOpt,
	UVQuadComp,
	CircleComp,
	OutlineComp,
	TimerComp,
	BodyComp,
	BodyCompOpt,
	Uniform,
	ShaderComp,
	FixedComp,
	StayComp,
	HealthComp,
	LifespanComp,
	LifespanCompOpt,
	StateComp,
	Debug,
	KaboomPlugin,
	MergeObj,
	LevelComp,
	LevelOpt,
	Cursor,
	Recording,
	BoomOpt,
	PeditFile,
	Shape,
	DoubleJumpComp,
	VirtualButton,
	TimerController,
	TweenController,
	EventList,
	SpriteCurAnim,
} from "./types"

import {
	VERSION,
	KEY_ALIAS,
	MOUSE_BUTTONS,
	PREVENT_DEFAULT_KEYS,
	ASCII_CHARS,
	MIN_GAIN,
	MAX_GAIN,
	MIN_SPEED,
	MAX_SPEED,
	MIN_DETUNE,
	MAX_DETUNE,
	DEF_ANCHOR,
	BG_GRID_SIZE,
	DEF_FONT,
	DBG_FONT,
	DEF_TEXT_SIZE,
	DEF_TEXT_CACHE_SIZE,
	FONT_ATLAS_SIZE,
	UV_PAD,
	LOG_MAX,
	VERTEX_FORMAT,
	STRIDE,
	MAX_BATCHED_QUAD,
	MAX_BATCHED_VERTS,
	MAX_BATCHED_INDICES,
	VERT_TEMPLATE, FRAG_TEMPLATE, DEF_VERT, DEF_FRAG, COMP_DESC, COMP_EVENTS,
} from "./constants"

import { Texture } from "./classes/Texture"
import { SpriteData } from "./classes/SpriteData"
import { SoundData } from "./classes/SoundData"
import { AssetData } from "./classes/AssetData"
import { AssetBucket } from "./classes/AssetBucket"
import { Collision } from "./classes/Collision"
import { ButtonState } from "./classes/ButtonState"


import drawFunc from "./functions/draw"
import textFunc from "./functions/text"

import { TextCtx } from "./types/text"
import { DrawCtx } from "./types/draw"

import FPSCounter from "./fps"
import Timer from "./timer"

// @ts-ignore
import happyFontSrc from "./assets/happy_28x36.png"
// @ts-ignore
import beanSpriteSrc from "./assets/bean.png"
// @ts-ignore
import burpSoundSrc from "./assets/burp.mp3"
// @ts-ignore
import kaSpriteSrc from "./assets/ka.png"
// @ts-ignore
import boomSpriteSrc from "./assets/boom.png"

<<<<<<< HEAD
type EventList<M> = {
	[event in keyof M]?: (event: M[event]) => void
}

interface SpriteCurAnim {
	name: string,
	timer: number,
	loop: boolean,
	speed: number,
	pingpong: boolean,
	onEnd: () => void,
}

// translate these key names to a simpler version
const KEY_ALIAS = {
	"ArrowLeft": "left",
	"ArrowRight": "right",
	"ArrowUp": "up",
	"ArrowDown": "down",
	" ": "space",
}

// don't trigger browser default event when these keys are pressed
const PREVENT_DEFAULT_KEYS = new Set([
	" ",
	"ArrowLeft",
	"ArrowRight",
	"ArrowUp",
	"ArrowDown",
	"tab",
])

// according to https://developer.mozilla.org/en-US/docs/Web/API/MouseEvent/button
const MOUSE_BUTTONS: MouseButton[] = [
	"left",
	"middle",
	"right",
	"back",
	"forward",
]

// some default charsets for loading bitmap fonts
const ASCII_CHARS = " !\"#$%&'()*+,-./0123456789:;<=>?@ABCDEFGHIJKLMNOPQRSTUVWXYZ[\\]^_`abcdefghijklmnopqrstuvwxyz{|}~"

// audio gain range
const MIN_GAIN = 0
const MAX_GAIN = 3

// audio speed range
const MIN_SPEED = 0
const MAX_SPEED = 3

// audio detune range
const MIN_DETUNE = -1200
const MAX_DETUNE = 1200

const DEF_ANCHOR = "topleft"
const BG_GRID_SIZE = 64

const DEF_FONT = "happy"
const DBG_FONT = "monospace"
const DEF_TEXT_SIZE = 36
const DEF_TEXT_CACHE_SIZE = 64
const FONT_ATLAS_SIZE = 1024
// 0.1 pixel padding to texture coordinates to prevent artifact
const UV_PAD = 0.1

const LOG_MAX = 1

const VERTEX_FORMAT = [
	{ name: "a_pos", size: 3 },
	{ name: "a_uv", size: 2 },
	{ name: "a_color", size: 4 },
]

const STRIDE = VERTEX_FORMAT.reduce((sum, f) => sum + f.size, 0)

const MAX_BATCHED_QUAD = 2048
const MAX_BATCHED_VERTS = MAX_BATCHED_QUAD * 4 * STRIDE
const MAX_BATCHED_INDICES = MAX_BATCHED_QUAD * 6

// vertex shader template, replace {{user}} with user vertex shader code
const VERT_TEMPLATE = `
attribute vec3 a_pos;
attribute vec2 a_uv;
attribute vec4 a_color;

varying vec3 v_pos;
varying vec2 v_uv;
varying vec4 v_color;

vec4 def_vert() {
	return vec4(a_pos, 1.0);
}

{{user}}

void main() {
	vec4 pos = vert(a_pos, a_uv, a_color);
	v_pos = a_pos;
	v_uv = a_uv;
	v_color = a_color;
	gl_Position = pos;
}
`

// fragment shader template, replace {{user}} with user fragment shader code
const FRAG_TEMPLATE = `
precision mediump float;

varying vec3 v_pos;
varying vec2 v_uv;
varying vec4 v_color;

uniform sampler2D u_tex;

vec4 def_frag() {
	return v_color * texture2D(u_tex, v_uv);
}

{{user}}

void main() {
	gl_FragColor = frag(v_pos, v_uv, v_color, u_tex);
	if (gl_FragColor.a == 0.0) {
		discard;
	}
}
`

// default {{user}} vertex shader code
const DEF_VERT = `
vec4 vert(vec3 pos, vec2 uv, vec4 color) {
	return def_vert();
}
`

// default {{user}} fragment shader code
const DEF_FRAG = `
vec4 frag(vec3 pos, vec2 uv, vec4 color, sampler2D tex) {
	return def_frag();
}
`

const COMP_DESC = new Set([
	"id",
	"require",
])

const COMP_EVENTS = new Set([
	"add",
	"update",
	"draw",
	"destroy",
	"inspect",
	"drawInspect",
])

// wrappers around full screen functions to work across browsers
function enterFullscreen(el: HTMLElement) {
	if (el.requestFullscreen) el.requestFullscreen()
	// @ts-ignore
	else if (el.webkitRequestFullscreen) el.webkitRequestFullscreen()
}

function exitFullscreen() {
	if (document.exitFullscreen) document.exitFullscreen()
	// @ts-ignore
	else if (document.webkitExitFullScreen) document.webkitExitFullScreen()
}

function getFullscreenElement(): Element | void {
	return document.fullscreenElement
		// @ts-ignore
		|| document.webkitFullscreenElement
}

// convert anchor string to a vec2 offset
function anchorPt(orig: Anchor | Vec2): Vec2 {
	switch (orig) {
		case "topleft": return vec2(-1, -1)
		case "top": return vec2(0, -1)
		case "topright": return vec2(1, -1)
		case "left": return vec2(-1, 0)
		case "center": return vec2(0, 0)
		case "right": return vec2(1, 0)
		case "botleft": return vec2(-1, 1)
		case "bot": return vec2(0, 1)
		case "botright": return vec2(1, 1)
		default: return orig
	}
}

function alignPt(align: TextAlign): number {
	switch (align) {
		case "left": return 0
		case "center": return 0.5
		case "right": return 1
		default: return 0
	}
}

function createEmptyAudioBuffer(ctx: AudioContext) {
	return ctx.createBuffer(1, 1, 44100)
}

class ButtonState<T = string> {
	pressed: Set<T> = new Set([])
	pressedRepeat: Set<T> = new Set([])
	released: Set<T> = new Set([])
	down: Set<T> = new Set([])
	update() {
		this.pressed.clear()
		this.released.clear()
		this.pressedRepeat.clear()
	}
	press(btn: T) {
		this.pressed.add(btn)
		this.pressedRepeat.add(btn)
		this.down.add(btn)
	}
	pressRepeat(btn: T) {
		this.pressedRepeat.add(btn)
	}
	release(btn: T) {
		this.down.delete(btn)
		this.pressed.delete(btn)
		this.released.add(btn)
	}
}

=======
>>>>>>> 761bdd4e
// only exports one kaboom() which contains all the state
export default (gopt: KaboomOpt = {}): KaboomCtx => {
	const gc: Array<() => void> = []

	const app = (() => {

		const root = gopt.root ?? document.body

		// if root is not defined (which falls back to <body>) we assume user is using kaboom on a clean page, and modify <body> to better fit a full screen canvas
		if (root === document.body) {
			document.body.style["width"] = "100%"
			document.body.style["height"] = "100%"
			document.body.style["margin"] = "0px"
			document.documentElement.style["width"] = "100%"
			document.documentElement.style["height"] = "100%"
		}

		// create a <canvas> if user didn't provide one
		const canvas = gopt.canvas ?? (() => {
			const canvas = document.createElement("canvas")
			root.appendChild(canvas)
			return canvas
		})()

		// global pixel scale
		const gscale = gopt.scale ?? 1
		const stretchToParent = !(gopt.width && gopt.height && !gopt.stretch && !gopt.letterbox)
		const pw = canvas.parentElement.offsetWidth
		const ph = canvas.parentElement.offsetHeight

		// adjust canvas size according to user size / viewport settings
		if (stretchToParent) {
			canvas.width = pw
			canvas.height = ph
		} else {
			canvas.width = gopt.width * gscale
			canvas.height = gopt.height * gscale
		}

		const cw = canvas.width
		const ch = canvas.height
		const pixelDensity = gopt.pixelDensity || window.devicePixelRatio

		canvas.width *= pixelDensity
		canvas.height *= pixelDensity

		// canvas css styles
		const styles = [
			`width: ${cw}px`,
			`height: ${ch}px`,
			"outline: none",
			"cursor: default",
		]

		if (gopt.crisp) {
			// chrome only supports pixelated and firefox only supports crisp-edges
			styles.push("image-rendering: pixelated")
			styles.push("image-rendering: crisp-edges")
		}

		canvas.style.cssText = styles.join(";")
		// make canvas focusable
		canvas.tabIndex = 0

		return {

			canvas: canvas,
			// for 2d context
			canvas2: canvas.cloneNode() as HTMLCanvasElement,
			pixelDensity: pixelDensity,

			stretchToParent: stretchToParent,
			lastParentWidth: pw,
			lastParentHeight: ph,

			// keep track of all button states
			keyState: new ButtonState<Key>(),
			mouseState: new ButtonState<MouseButton>(),
			virtualButtonState: new ButtonState<VirtualButton>(),

			// input states from last frame, should reset every frame
			charInputted: [],
			isMouseMoved: false,
			mouseStarted: false,
			mousePos: vec2(0, 0),
			mouseDeltaPos: vec2(0, 0),

			// total time elapsed
			time: 0,
			// real total time elapsed (including paused time)
			realTime: 0,
			// if we should skip next dt, to prevent the massive dt surge if user switch to another tab for a while and comeback
			skipTime: false,
			// how much time last frame took
			dt: 0.0,
			// total frames elapsed
			numFrames: 0,

			// if we're on a touch device
			isTouchScreen: ("ontouchstart" in window) || navigator.maxTouchPoints > 0,

			// requestAnimationFrame id
			loopID: null,
			// if our game loop is currently stopped / paused
			stopped: false,
			paused: false,

			fpsCounter: new FPSCounter(),

		}

	})()

	const gl = app.canvas
		.getContext("webgl", {
			antialias: true,
			depth: true,
			stencil: true,
			alpha: true,
			preserveDrawingBuffer: true,
		})

	const gfx = (() => {

		const defShader = makeShader(DEF_VERT, DEF_FRAG)

		// a 1x1 white texture to draw raw shapes like rectangles and polygons
		// we use a texture for those so we can use only 1 pipeline for drawing sprites + shapes
		const emptyTex = Texture.fromImage(
			new ImageData(new Uint8ClampedArray([255, 255, 255, 255]), 1, 1),
			gl, gc, gopt
		)

		if (gopt.background) {
			const c = Color.fromArray(gopt.background)
			gl.clearColor(c.r / 255, c.g / 255, c.b / 255, gopt.background[3] ?? 1)
		}

		gl.enable(gl.BLEND)
		gl.enable(gl.SCISSOR_TEST)
		gl.blendFuncSeparate(
			gl.SRC_ALPHA,
			gl.ONE_MINUS_SRC_ALPHA,
			gl.ONE,
			gl.ONE_MINUS_SRC_ALPHA,
		)

		// we only use one vertex and index buffer that batches all draw calls
		const vbuf = gl.createBuffer()

		gl.bindBuffer(gl.ARRAY_BUFFER, vbuf)
		gl.bufferData(gl.ARRAY_BUFFER, MAX_BATCHED_VERTS * 4, gl.DYNAMIC_DRAW)

		VERTEX_FORMAT.reduce((offset, f, i) => {
			gl.vertexAttribPointer(i, f.size, gl.FLOAT, false, STRIDE * 4, offset)
			gl.enableVertexAttribArray(i)
			return offset + f.size * 4
		}, 0)

		gl.bindBuffer(gl.ARRAY_BUFFER, null)

		const ibuf = gl.createBuffer()

		gl.bindBuffer(gl.ELEMENT_ARRAY_BUFFER, ibuf)
		gl.bufferData(gl.ELEMENT_ARRAY_BUFFER, MAX_BATCHED_INDICES * 4, gl.DYNAMIC_DRAW)
		gl.bindBuffer(gl.ELEMENT_ARRAY_BUFFER, null)

		// a checkerboard texture used for the default background
		const bgTex = Texture.fromImage(
			new ImageData(new Uint8ClampedArray([
				128, 128, 128, 255,
				190, 190, 190, 255,
				190, 190, 190, 255,
				128, 128, 128, 255,
			]), 2, 2),
			gl, gc, gopt,
			{
				wrap: "repeat",
				filter: "nearest",
			},
		)

		return {

			// keep track of how many draw calls we're doing this frame
			drawCalls: 0,
			// how many draw calls we're doing last frame, this is the number we give to users
			lastDrawCalls: 0,

			// gfx states
			defShader: defShader,
			curShader: defShader,
			defTex: emptyTex,
			curTex: emptyTex,
			curUniform: {},
			vbuf: vbuf,
			ibuf: ibuf,

			// local vertex / index buffer queue
			vqueue: [],
			iqueue: [],

			transform: new Mat4(),
			transformStack: [],

			bgTex: bgTex,

			width: gopt.width,
			height: gopt.height,

			viewport: {
				x: 0,
				y: 0,
				width: gl.drawingBufferWidth,
				height: gl.drawingBufferHeight,
			},

		}

	})()

	const audio = (() => {

		// TODO: handle when audio context is unavailable
		const ctx = new (
			window.AudioContext || (window as any).webkitAudioContext
		)() as AudioContext
		const masterNode = ctx.createGain()
		masterNode.connect(ctx.destination)

		// by default browsers can only load audio async, we don't deal with that and just start with an empty audio buffer
		const burpSnd = new SoundData(createEmptyAudioBuffer(ctx))

		// load that burp sound
		ctx.decodeAudioData(burpSoundSrc.buffer.slice(0)).then((buf) => {
			burpSnd.buf = buf
		}).catch((err) => {
			console.error("Failed to load burp: ", err)
		})

		return {
			ctx,
			masterNode,
			burpSnd,
		}

	})()

	const assets = {
		// prefix for when loading from a url
		urlPrefix: "",
		// asset holders
		sprites: new AssetBucket<SpriteData>(),
		fonts: new AssetBucket<FontData>(),
		bitmapFonts: new AssetBucket<BitmapFontData>(),
		sounds: new AssetBucket<SoundData>(),
		shaders: new AssetBucket<ShaderData>(),
		custom: new AssetBucket<any>(),
		// if we finished initially loading all assets
		loaded: false,
	}

	const game = {

		// general events
		ev: new EventHandler(),
		// object events
		objEvents: new EventHandler(),

		// root game object
		root: make([]),

		// misc
		gravity: 0,
		scenes: {},

		// on screen log
		logs: [],

		// camera
		cam: {
			pos: null,
			scale: vec2(1),
			angle: 0,
			shake: 0,
			transform: new Mat4(),
		},
	}

	// TODO: accept Asset<T>?
	// wrap individual loaders with global loader counter, for stuff like progress bar
	function load<T>(prom: Promise<T>): AssetData<T> {
		return assets.custom.add(null, prom)
	}

	// global load path prefix
	function loadRoot(path?: string): string {
		if (path !== undefined) {
			assets.urlPrefix = path
		}
		return assets.urlPrefix
	}

	// wrapper around fetch() that applies urlPrefix and basic error handling
	function fetchURL(path: string) {
		const url = assets.urlPrefix + path
		return fetch(url)
			.then((res) => {
				if (!res.ok) {
					throw new Error(`Failed to fetch ${url}`)
				}
				return res
			})
	}

	function fetchJSON(path: string) {
		return fetchURL(path).then((res) => res.json())
	}

	function fetchText(path: string) {
		return fetchURL(path).then((res) => res.text())
	}

	function fetchArrayBuffer(path: string) {
		return fetchURL(path).then((res) => res.arrayBuffer())
	}

	// wrapper around image loader to get a Promise
	function loadImg(src: string): Promise<HTMLImageElement> {
		const img = new Image()
		img.crossOrigin = "anonymous"
		img.src = isDataURL(src) ? src : assets.urlPrefix + src
		return new Promise<HTMLImageElement>((resolve, reject) => {
			img.onload = () => resolve(img)
			img.onerror = () => reject(new Error(`Failed to load image from "${src}"`))
		})
	}

	function loadFont(name: string, src: string | ArrayBuffer): AssetData<FontData> {
		const font = new FontFace(name, typeof src === "string" ? `url(${src})` : src)
		document.fonts.add(font)
		return assets.fonts.add(name, font.load().catch(() => {
			throw new Error(`Failed to load font from "${src}"`)
		}))
	}

	// TODO: support LoadSpriteSrc
	function loadBitmapFont(
		name: string | null,
		src: string,
		gw: number,
		gh: number,
		opt: LoadBitmapFontOpt = {},
	): AssetData<BitmapFontData> {
		return assets.bitmapFonts.add(name, loadImg(src)
			.then((img) => {
				return makeFont(
					Texture.fromImage(img, gl, gc, gopt, opt),
					gw,
					gh,
					opt.chars ?? ASCII_CHARS,
				)
			}),
		)
	}

	// get an array of frames based on configuration on how to slice the image
	function slice(x = 1, y = 1, dx = 0, dy = 0, w = 1, h = 1): Quad[] {
		const frames = []
		const qw = w / x
		const qh = h / y
		for (let j = 0; j < y; j++) {
			for (let i = 0; i < x; i++) {
				frames.push(new Quad(
					dx + i * qw,
					dy + j * qh,
					qw,
					qh,
				))
			}
		}
		return frames
	}

	function loadSpriteAtlas(
		src: LoadSpriteSrc,
		data: SpriteAtlasData | string,
	): AssetData<Record<string, SpriteData>> {
		if (typeof data === "string") {
			return load(new Promise((res, rej) => {
				fetchJSON(data).then((data2) => {
					loadSpriteAtlas(src, data2).then(res).catch(rej)
				})
			}))
		}
		return load(SpriteData.from(src, loadImg, gl, gc, gopt, slice).then((atlas) => {
			const map = {}
			for (const name in data) {
				const w = atlas.tex.width
				const h = atlas.tex.height
				const info = data[name]
				const spr = new SpriteData(
					atlas.tex,
					slice(
						info.sliceX,
						info.sliceY,
						info.x / w,
						info.y / h,
						info.width / w,
						info.height / h,
					),
					info.anims,
				)
				assets.sprites.addLoaded(name, spr)
				map[name] = spr
			}
			return map
		}))
	}

	// load a sprite to asset manager
	function loadSprite(
		name: string | null,
		src: LoadSpriteSrc,
		opt: LoadSpriteOpt = {
			sliceX: 1,
			sliceY: 1,
			anims: {},
		},
	): AssetData<SpriteData> {
		return assets.sprites.add(
			name,
			typeof src === "string"
				? SpriteData.fromURL(src, loadImg, gl, gc, gopt, slice, opt)
				: Promise.resolve(SpriteData.fromImage(src, gl, gc, gopt, slice, opt),
				),
		)
	}

	function loadPedit(name: string | null, src: string | PeditFile): AssetData<SpriteData> {

		// eslint-disable-next-line
		return assets.sprites.add(name, new Promise(async (resolve) => {

			const data = typeof src === "string" ? await fetchJSON(src) : src
			const images = await Promise.all(data.frames.map(loadImg))
			const canvas = document.createElement("canvas")
			canvas.width = data.width
			canvas.height = data.height * data.frames.length

			const ctx = canvas.getContext("2d")

			images.forEach((img: HTMLImageElement, i) => {
				ctx.drawImage(img, 0, i * data.height)
			})

			const spr = await loadSprite(null, canvas, {
				sliceY: data.frames.length,
				anims: data.anims,
			})

			resolve(spr)

		}))

	}

	function loadAseprite(
		name: string | null,
		imgSrc: LoadSpriteSrc,
		jsonSrc: string,
	): AssetData<SpriteData> {
		// eslint-disable-next-line
		return assets.sprites.add(name, new Promise(async (resolve) => {
			const spr = await loadSprite(null, imgSrc)
			const data = typeof jsonSrc === "string" ? await fetchJSON(jsonSrc) : jsonSrc
			const size = data.meta.size
			spr.frames = data.frames.map((f: any) => {
				return new Quad(
					f.frame.x / size.w,
					f.frame.y / size.h,
					f.frame.w / size.w,
					f.frame.h / size.h,
				)
			})
			for (const anim of data.meta.frameTags) {
				if (anim.from === anim.to) {
					spr.anims[anim.name] = anim.from
				} else {
					spr.anims[anim.name] = {
						from: anim.from,
						to: anim.to,
						speed: 10,
						loop: true,
						pingpong: anim.direction === "pingpong",
					}
				}
			}
			resolve(spr)
		}))
	}

	function loadShader(
		name: string | null,
		vert?: string,
		frag?: string,
		isUrl: boolean = false,
	): AssetData<ShaderData> {

		return assets.shaders.add(name, new Promise<ShaderData>((resolve, reject) => {

			const resolveUrl = (url?: string) =>
				url
					? fetchText(url)
					: new Promise((r) => r(null))

			if (isUrl) {
				Promise.all([resolveUrl(vert), resolveUrl(frag)])
					.then(([vcode, fcode]: [string | null, string | null]) => {
						resolve(makeShader(vcode, fcode))
					})
					.catch(reject)
			} else {
				try {
					resolve(makeShader(vert, frag))
				} catch (err) {
					reject(err)
				}
			}

		}))

	}

	// load a sound to asset manager
	function loadSound(
		name: string | null,
		src: string | ArrayBuffer,
	): AssetData<SoundData> {
		return assets.sounds.add(
			name,
			typeof src === "string"
				? SoundData.fromURL(src, audio, fetchArrayBuffer)
				: SoundData.fromArrayBuffer(src, audio),
		)
	}

	function loadBean(name: string = "bean"): AssetData<SpriteData> {
		return loadSprite(name, beanSpriteSrc)
	}

	function getSound(handle: string): AssetData<SoundData> | void {
		return assets.sounds.get(handle)
	}

	function getFont(handle: string): AssetData<FontData> | void {
		return assets.fonts.get(handle)
	}

	function resolveSound(
		src: Parameters<typeof play>[0],
	): SoundData | AssetData<SoundData> | null {
		if (typeof src === "string") {
			const snd = getSound(src)
			if (snd) {
				return snd.data ? snd.data : snd
			} else if (loadProgress(assets) < 1) {
				return null
			} else {
				throw new Error(`Sound not found: ${src}`)
			}
		} else if (src instanceof SoundData) {
			return src
		} else if (src instanceof AssetData) {
			return src.data ? src.data : src
		} else {
			throw new Error(`Invalid sound: ${src}`)
		}
	}

	// get / set master volume
	function volume(v?: number): number {
		if (v !== undefined) {
			audio.masterNode.gain.value = clamp(v, MIN_GAIN, MAX_GAIN)
		}
		return audio.masterNode.gain.value
	}

	// plays a sound, returns a control handle
	function play(
		src: string | SoundData | AssetData<SoundData>,
		opt: AudioPlayOpt = {
			loop: false,
			volume: 1,
			speed: 1,
			detune: 0,
			seek: 0,
		},
	): AudioPlay {

		const snd = resolveSound(src)

		if (snd instanceof AssetData) {
			const pb = play(new SoundData(createEmptyAudioBuffer(audio.ctx)))
			const doPlay = (snd: SoundData) => {
				const pb2 = play(snd, opt)
				for (const k in pb2) {
					pb[k] = pb2[k]
				}
			}
			snd.onLoad(doPlay)
			return pb
		} else if (snd === null) {
			const pb = play(new SoundData(createEmptyAudioBuffer(audio.ctx)))
			onLoad(() => {
				// TODO: check again when every asset is loaded
			})
			return pb
		}

		const ctx = audio.ctx
		let stopped = false
		let srcNode = ctx.createBufferSource()

		srcNode.buffer = snd.buf
		srcNode.loop = opt.loop ? true : false

		const gainNode = ctx.createGain()

		srcNode.connect(gainNode)
		gainNode.connect(audio.masterNode)

		const pos = opt.seek ?? 0

		srcNode.start(0, pos)

		let startTime = ctx.currentTime - pos
		let stopTime: number | null = null

		const handle = {

			stop() {
				if (stopped) {
					return
				}
				this.pause()
				startTime = ctx.currentTime
			},

			play(seek?: number) {

				if (!stopped) {
					return
				}

				const oldNode = srcNode

				srcNode = ctx.createBufferSource()
				srcNode.buffer = oldNode.buffer
				srcNode.loop = oldNode.loop
				srcNode.playbackRate.value = oldNode.playbackRate.value

				if (srcNode.detune) {
					srcNode.detune.value = oldNode.detune.value
				}

				srcNode.connect(gainNode)

				const pos = seek ?? this.time()

				srcNode.start(0, pos)
				startTime = ctx.currentTime - pos
				stopped = false
				stopTime = null

			},

			pause() {
				if (stopped) {
					return
				}
				srcNode.stop()
				stopped = true
				stopTime = ctx.currentTime
			},

			isPaused(): boolean {
				return stopped
			},

			isStopped(): boolean {
				return stopped
			},

			// TODO: affect time()
			speed(val?: number): number {
				if (val !== undefined) {
					srcNode.playbackRate.value = clamp(val, MIN_SPEED, MAX_SPEED)
				}
				return srcNode.playbackRate.value
			},

			detune(val?: number): number {
				if (!srcNode.detune) {
					return 0
				}
				if (val !== undefined) {
					srcNode.detune.value = clamp(val, MIN_DETUNE, MAX_DETUNE)
				}
				return srcNode.detune.value
			},

			volume(val?: number): number {
				if (val !== undefined) {
					gainNode.gain.value = clamp(val, MIN_GAIN, MAX_GAIN)
				}
				return gainNode.gain.value
			},

			loop() {
				srcNode.loop = true
			},

			unloop() {
				srcNode.loop = false
			},

			duration(): number {
				return snd.buf.duration
			},

			time(): number {
				if (stopped) {
					return stopTime - startTime
				} else {
					return ctx.currentTime - startTime
				}
			},

		}

		handle.speed(opt.speed)
		handle.detune(opt.detune)
		handle.volume(opt.volume)

		return handle

	}

	// core kaboom logic
	function burp(opt?: AudioPlayOpt): AudioPlay {
		return play(audio.burpSnd, opt)
	}

	function makeShader(
		vertSrc: string | null = DEF_VERT,
		fragSrc: string | null = DEF_FRAG,
	): GfxShader {

		const vcode = VERT_TEMPLATE.replace("{{user}}", vertSrc ?? DEF_VERT)
		const fcode = FRAG_TEMPLATE.replace("{{user}}", fragSrc ?? DEF_FRAG)
		const vertShader = gl.createShader(gl.VERTEX_SHADER)
		const fragShader = gl.createShader(gl.FRAGMENT_SHADER)

		gl.shaderSource(vertShader, vcode)
		gl.shaderSource(fragShader, fcode)
		gl.compileShader(vertShader)
		gl.compileShader(fragShader)

		const prog = gl.createProgram()

		gc.push(() => gl.deleteProgram(prog))
		gl.attachShader(prog, vertShader)
		gl.attachShader(prog, fragShader)

		gl.bindAttribLocation(prog, 0, "a_pos")
		gl.bindAttribLocation(prog, 1, "a_uv")
		gl.bindAttribLocation(prog, 2, "a_color")

		gl.linkProgram(prog)

		if (!gl.getProgramParameter(prog, gl.LINK_STATUS)) {

			const formatShaderError = (msg: string) => {
				const FMT = /^ERROR:\s0:(?<line>\d+):\s(?<msg>.+)/
				const match = msg.match(FMT)
				return {
					line: Number(match.groups.line),
					// seem to be a \n\0 at the end of error messages, causing unwanted line break
					msg: match.groups.msg.replace(/\n\0$/, ""),
				}
			}

			const vertError = gl.getShaderInfoLog(vertShader)
			const fragError = gl.getShaderInfoLog(fragShader)
			let msg = ""

			if (vertError) {
				const err = formatShaderError(vertError)
				msg += `Vertex shader line ${err.line - 14}: ${err.msg}`
			}

			if (fragError) {
				const err = formatShaderError(fragError)
				msg += `Fragment shader line ${err.line - 14}: ${err.msg}`
			}

			throw new Error(msg)

		}

		gl.deleteShader(vertShader)
		gl.deleteShader(fragShader)

		return {

			bind() {
				gl.useProgram(prog)
			},

			unbind() {
				gl.useProgram(null)
			},

			free() {
				gl.deleteProgram(prog)
			},

			send(uniform: Uniform) {
				for (const name in uniform) {
					const val = uniform[name]
					const loc = gl.getUniformLocation(prog, name)
					if (typeof val === "number") {
						gl.uniform1f(loc, val)
					} else if (val instanceof Mat4) {
						gl.uniformMatrix4fv(loc, false, new Float32Array(val.m))
					} else if (val instanceof Color) {
						// TODO: opacity?
						gl.uniform3f(loc, val.r, val.g, val.b)
					} else if (val instanceof Vec3) {
						gl.uniform3f(loc, val.x, val.y, val.z)
					} else if (val instanceof Vec2) {
						gl.uniform2f(loc, val.x, val.y)
					}
				}
			},

		}

	}

	function makeFont(
		tex: Texture,
		gw: number,
		gh: number,
		chars: string,
	): GfxFont {

		const cols = tex.width / gw
		const map: Record<string, Quad> = {}
		const charMap = chars.split("").entries()

		for (const [i, ch] of charMap) {
			map[ch] = new Quad(
				(i % cols) * gw,
				Math.floor(i / cols) * gh,
				gw,
				gh,
			)
		}

		return {
			tex: tex,
			map: map,
			size: gh,
		}
	}

	// start a rendering frame, reset some states
	function frameStart() {

		// running this every frame now mainly because isFullscreen() is not updated real time when requested fullscreen
		updateViewport()

		gl.clear(gl.COLOR_BUFFER_BIT)

		if (!gopt.background) {
			const DRAW = drawFunc(gopt, gfx, assets, game, app, debug, gl)
			DRAW.drawUnscaled(() => {
				DRAW.drawUVQuad({
					width: width(),
					height: height(),
					quad: new Quad(
						0,
						0,
						width() / BG_GRID_SIZE,
						height() / BG_GRID_SIZE,
					),
					tex: gfx.bgTex,
					fixed: true,
				})
			})
		}

		gfx.drawCalls = 0
		gfx.transformStack = []
		gfx.transform = new Mat4()

	}

	function frameEnd() {
		const DRAW = drawFunc(gopt, gfx, assets, game, app, debug, gl)
		DRAW.flush()
		gfx.lastDrawCalls = gfx.drawCalls
	}

	function pushMatrix(m: Mat4) {
		gfx.transform = m.clone()
	}

	function getViewportScale() {
		return (gfx.viewport.width + gfx.viewport.height) / (gfx.width + gfx.height)
	}

	// update viewport based on user setting and fullscreen state
	function updateViewport() {

		// content size (scaled content size, with scale, stretch and letterbox)
		// view size (unscaled viewport size)
		// window size (will be the same as view size except letterbox mode)

		// check for resize
		if (app.stretchToParent && !isFullscreen()) {
			// TODO: update cam pos
			// TODO: if <html>/<body> height not set to 100% the height keeps growing
			const pw = app.canvas.parentElement.offsetWidth
			const ph = app.canvas.parentElement.offsetHeight
			if (pw !== app.lastParentWidth || ph !== app.lastParentHeight) {
				app.canvas.width = pw * app.pixelDensity
				app.canvas.height = ph * app.pixelDensity
				app.canvas.style.width = pw + "px"
				app.canvas.style.height = ph + "px"
				const prevWidth = width()
				const prevHeight = height()
				// trigger "resize" on frame end so width() and height() will get the updated value
				game.ev.onOnce("frameEnd", () => {
					// should we also pass window / view size?
					game.ev.trigger("resize", prevWidth, prevHeight, width(), height())
				})
			}
			app.lastParentWidth = pw
			app.lastParentHeight = ph
		}

		// canvas size
		const pd = app.pixelDensity
		const cw = gl.drawingBufferWidth / pd
		const ch = gl.drawingBufferHeight / pd

		if (isFullscreen()) {
			// TODO: doesn't work with letterbox
			const ww = window.innerWidth
			const wh = window.innerHeight
			const rw = ww / wh
			const rc = cw / ch
			if (rw > rc) {
				const sw = window.innerHeight * rc
				gfx.viewport = {
					x: (ww - sw) / 2,
					y: 0,
					width: sw,
					height: wh,
				}
			} else {
				const sh = window.innerWidth / rc
				gfx.viewport = {
					x: 0,
					y: (wh - sh) / 2,
					width: ww,
					height: sh,
				}
			}
			return
		}

		if (gopt.letterbox) {

			if (!gopt.width || !gopt.height) {
				throw new Error("Letterboxing requires width and height defined.")
			}

			const rc = cw / ch
			const rg = gopt.width / gopt.height

			if (rc > rg) {
				if (!gopt.stretch) {
					gfx.width = ch * rg
					gfx.height = ch
				}
				const sw = ch * rg
				const sh = ch
				const x = (cw - sw) / 2
				gl.scissor(x * pd, 0, sw * pd, sh * pd)
				gl.viewport(x * pd, 0, sw * pd, ch * pd)
				gfx.viewport = {
					x: x,
					y: 0,
					width: sw,
					height: ch,
				}
			} else {
				if (!gopt.stretch) {
					gfx.width = cw
					gfx.height = cw / rg
				}
				const sw = cw
				const sh = cw / rg
				const y = (ch - sh) / 2
				gl.scissor(0, y * pd, sw * pd, sh * pd)
				gl.viewport(0, y * pd, cw * pd, sh * pd)
				gfx.viewport = {
					x: 0,
					y: y,
					width: cw,
					height: sh,
				}
			}

			return

		}

		if (gopt.stretch) {

			if (!gopt.width || !gopt.height) {
				throw new Error("Stretching requires width and height defined.")
			}

			gl.viewport(0, 0, cw * pd, ch * pd)

			gfx.viewport = {
				x: 0,
				y: 0,
				width: cw,
				height: ch,
			}

			return
		}

		const scale = gopt.scale ?? 1

		gfx.width = cw / scale
		gfx.height = ch / scale
		gl.viewport(0, 0, cw * pd, ch * pd)

		gfx.viewport = {
			x: 0,
			y: 0,
			width: cw,
			height: ch,
		}

	}

	// get game width
	function width(): number {
		return gfx.width
	}

	// get game height
	function height(): number {
		return gfx.height
	}

	const canvasEvents: EventList<HTMLElementEventMap> = {}
	const docEvents: EventList<DocumentEventMap> = {}
	const winEvents: EventList<WindowEventMap> = {}

	// transform a point from window space to content space
	function windowToContent(pt: Vec2) {
		return vec2(
			(pt.x - gfx.viewport.x) * width() / gfx.viewport.width,
			(pt.y - gfx.viewport.y) * height() / gfx.viewport.height,
		)
	}

	// set game mouse pos from window mouse pos
	function setMousePos(x: number, y: number) {
		const mpos = windowToContent(vec2(x, y))
		if (app.mouseStarted) {
			app.mouseDeltaPos = mpos.sub(app.mousePos)
		}
		app.mousePos = mpos
		app.mouseStarted = true
		app.isMouseMoved = true
	}

	canvasEvents.mousemove = (e) => {
		game.ev.onOnce("input", () => {
			setMousePos(e.offsetX, e.offsetY)
			game.ev.trigger("mouseMove")
		})
	}

	canvasEvents.mousedown = (e) => {
		game.ev.onOnce("input", () => {
			const m = MOUSE_BUTTONS[e.button]
			if (m) app.mouseState.press(m)
			game.ev.trigger("mousePress", m)
		})
	}

	canvasEvents.mouseup = (e) => {
		game.ev.onOnce("input", () => {
			const m = MOUSE_BUTTONS[e.button]
			if (m) app.mouseState.release(m)
			game.ev.trigger("mouseRelease", m)
		})
	}

	canvasEvents.keydown = (e) => {
		if (PREVENT_DEFAULT_KEYS.has(e.key)) {
			e.preventDefault()
		}
		game.ev.onOnce("input", () => {
			const k = KEY_ALIAS[e.key] || e.key.toLowerCase()
			if (k.length === 1) {
				game.ev.trigger("charInput", k)
				app.charInputted.push(k)
			} else if (k === "space") {
				game.ev.trigger("charInput", " ")
				app.charInputted.push(" ")
			}
			if (e.repeat) {
				app.keyState.pressRepeat(k)
				game.ev.trigger("keyPressRepeat", k)
			} else {
				app.keyState.press(k)
				game.ev.trigger("keyPressRepeat", k)
				game.ev.trigger("keyPress", k)
			}
		})
	}

	canvasEvents.keyup = (e) => {
		game.ev.onOnce("input", () => {
			const k = KEY_ALIAS[e.key] || e.key.toLowerCase()
			app.keyState.release(k)
			game.ev.trigger("keyRelease", k)
		})
	}

	canvasEvents.touchstart = (e) => {
		// disable long tap context menu
		e.preventDefault()
		game.ev.onOnce("input", () => {
			const touches = [...e.changedTouches]
			touches.forEach((t) => {
				game.ev.trigger(
					"onTouchStart",
					windowToContent(vec2(t.clientX, t.clientY)),
					t,
				)
			})
			if (gopt.touchToMouse !== false) {
				setMousePos(touches[0].clientX, touches[0].clientY)
				app.mouseState.press("left")
				game.ev.trigger("mousePress", "left")
			}
		})
	}

	canvasEvents.touchmove = (e) => {
		// disable scrolling
		e.preventDefault()
		game.ev.onOnce("input", () => {
			const touches = [...e.changedTouches]
			touches.forEach((t) => {
				game.ev.trigger(
					"onTouchMove",
					windowToContent(vec2(t.clientX, t.clientY)),
					t,
				)
			})
			if (gopt.touchToMouse !== false) {
				game.ev.trigger("mouseMove", "left")
				setMousePos(touches[0].clientX, touches[0].clientY)
			}
		})
	}

	canvasEvents.touchend = (e) => {
		game.ev.onOnce("input", () => {
			const touches = [...e.changedTouches]
			touches.forEach((t) => {
				game.ev.trigger(
					"onTouchEnd",
					windowToContent(vec2(t.clientX, t.clientY)),
					t,
				)
			})
			if (gopt.touchToMouse !== false) {
				app.mouseState.release("left")
				game.ev.trigger("mouseRelease", "left")
			}
		})
	}

	canvasEvents.touchcancel = (e) => {
		game.ev.onOnce("input", () => {
			const touches = [...e.changedTouches]
			touches.forEach((t) => {
				game.ev.trigger(
					"onTouchEnd",
					windowToContent(vec2(t.clientX, t.clientY)),
					t,
				)
			})
			if (gopt.touchToMouse !== false) {
				app.mouseState.release("left")
				game.ev.trigger("mouseRelease", "left")
			}
		})
	}

	canvasEvents.contextmenu = (e) => e.preventDefault()

	docEvents.visibilitychange = () => {
		switch (document.visibilityState) {
			case "visible":
				// prevent a surge of dt() when switch back after the tab being hidden for a while
				app.skipTime = true
				if (!debug.paused) {
					audio.ctx.resume()
				}
				break
			case "hidden":
				audio.ctx.suspend()
				break
		}
	}

	winEvents.error = (e) => {
		if (e.error) {
			handleErr(e.error)
		} else {
			handleErr(new Error(e.message))
		}
	}

	winEvents.unhandledrejection = (e) => handleErr(e.reason)

	for (const name in canvasEvents) {
		app.canvas.addEventListener(name, canvasEvents[name])
	}

	for (const name in docEvents) {
		document.addEventListener(name, docEvents[name])
	}

	for (const name in winEvents) {
		window.addEventListener(name, winEvents[name])
	}

	function mousePos(): Vec2 {
		return app.mousePos.clone()
	}

	function mouseDeltaPos(): Vec2 {
		return app.mouseDeltaPos.clone()
	}

	function isMousePressed(m: MouseButton = "left"): boolean {
		return app.mouseState.pressed.has(m)
	}

	function isMouseDown(m: MouseButton = "left"): boolean {
		return app.mouseState.down.has(m)
	}

	function isMouseReleased(m: MouseButton = "left"): boolean {
		return app.mouseState.released.has(m)
	}

	function isMouseMoved(): boolean {
		return app.isMouseMoved
	}

	function isKeyPressed(k?: Key): boolean {
		return k === undefined
			? app.keyState.pressed.size > 0
			: app.keyState.pressed.has(k)
	}

	function isKeyPressedRepeat(k?: Key): boolean {
		return k === undefined
			? app.keyState.pressedRepeat.size > 0
			: app.keyState.pressedRepeat.has(k)
	}

	function isKeyDown(k?: Key): boolean {
		return k === undefined
			? app.keyState.down.size > 0
			: app.keyState.down.has(k)
	}

	function isKeyReleased(k?: Key): boolean {
		return k === undefined
			? app.keyState.released.size > 0
			: app.keyState.released.has(k)
	}

	function isVirtualButtonPressed(btn: VirtualButton): boolean {
		return app.virtualButtonState.pressed.has(btn)
	}

	function isVirtualButtonDown(btn: VirtualButton): boolean {
		return app.virtualButtonState.down.has(btn)
	}

	function isVirtualButtonReleased(btn: VirtualButton): boolean {
		return app.virtualButtonState.released.has(btn)
	}

	function charInputted(): string[] {
		return [...app.charInputted]
	}

	function time(): number {
		return app.time
	}

	// get a base64 png image of canvas
	function screenshot(): string {
		return app.canvas.toDataURL()
	}

	function setCursor(c?: Cursor): Cursor {
		if (c) {
			app.canvas.style.cursor = c
		}
		return app.canvas.style.cursor
	}

	function setFullscreen(f: boolean = true) {
		if (f) {
			enterFullscreen(app.canvas)
		} else {
			exitFullscreen()
		}
	}

	function isFullscreen(): boolean {
		return Boolean(getFullscreenElement())
	}

	function isTouchScreen() {
		return app.isTouchScreen
	}

	const debug: Debug = {
		inspect: false,
		timeScale: 1,
		showLog: true,
		fps: () => app.fpsCounter.fps,
		numFrames: () => app.numFrames,
		stepFrame: updateFrame,
		drawCalls: () => gfx.drawCalls,
		clearLog: () => game.logs = [],
		log: (msg) => {
			const max = gopt.logMax ?? LOG_MAX
			game.logs.unshift(`${`[${time().toFixed(2)}].time `}[${msg?.toString ? msg.toString() : msg}].${msg instanceof Error ? "error" : "info"}`)
			if (game.logs.length > max) {
				game.logs = game.logs.slice(0, max)
			}
		},
		error: (msg) => debug.log(new Error(msg.toString ? msg.toString() : msg as string)),
		curRecording: null,
		get paused() {
			return app.paused
		},
		set paused(v) {
			app.paused = v
			if (v) {
				audio.ctx.suspend()
			} else {
				audio.ctx.resume()
			}
		},
	}

	function dt() {
		return app.dt * debug.timeScale
	}

	function camPos(...pos): Vec2 {
		if (pos.length > 0) {
			game.cam.pos = vec2(...pos)
		}
		return game.cam.pos ? game.cam.pos.clone() : center()
	}

	function camScale(...scale): Vec2 {
		if (scale.length > 0) {
			game.cam.scale = vec2(...scale)
		}
		return game.cam.scale.clone()
	}

	function camRot(angle: number): number {
		if (angle !== undefined) {
			game.cam.angle = angle
		}
		return game.cam.angle
	}

	function shake(intensity: number = 12) {
		game.cam.shake = intensity
	}

	function toScreen(p: Vec2): Vec2 {
		return game.cam.transform.multVec2(p)
	}

	function toWorld(p: Vec2): Vec2 {
		return game.cam.transform.invert().multVec2(p)
	}

	function calcTransform(obj: GameObj): Mat4 {
		let tr = new Mat4()
		if (obj.pos) tr = tr.translate(obj.pos)
		if (obj.scale) tr = tr.scale(obj.scale)
		if (obj.angle) tr = tr.rotateZ(obj.angle)
		return obj.parent ? tr.mult(obj.parent.transform) : tr
	}

	function make<T>(comps: CompList<T>): GameObj<T> {

		const compStates = new Map()
		const customState = {}
		const ev = new EventHandler()

		// TODO: "this" should be typed here
		const obj = {

			id: uid(),
			// TODO: a nice way to hide / pause when add()-ing
			hidden: false,
			paused: false,
			transform: new Mat4(),
			children: [],
			parent: null,

			add<T2>(a: CompList<T2> | GameObj<T2>): GameObj<T2> {
				const obj = (() => {
					if (Array.isArray(a)) {
						return make(a)
					}
					if (a.parent) {
						throw new Error("Cannot add a game obj that already has a parent.")
					}
					return a
				})()
				obj.parent = this
				obj.transform = calcTransform(obj)
				this.children.push(obj)
				obj.trigger("add", this)
				game.ev.trigger("add", this)
				return obj
			},

			readd(obj: GameObj): GameObj {
				const idx = this.children.indexOf(obj)
				if (idx !== -1) {
					this.children.splice(idx, 1)
					this.children.push(obj)
				}
				return obj
			},

			remove(obj: GameObj): void {
				const idx = this.children.indexOf(obj)
				if (idx !== -1) {
					obj.parent = null
					obj.trigger("destroy")
					game.ev.trigger("destroy", obj)
					this.children.splice(idx, 1)
				}
			},

			removeAll(tag: Tag) {
				this.get(tag).forEach((obj) => this.remove(obj))
			},

			update() {
				if (this.paused) return
				this.get().forEach((child) => child.update())
				this.trigger("update")
			},

			draw(this: GameObj<PosComp | ScaleComp | RotateComp>) {
				if (this.hidden) return
				const DRAW = drawFunc(gopt, gfx, assets, game, app, debug, gl)

				DRAW.pushTransform()
				DRAW.pushTranslate(this.pos)
				DRAW.pushScale(this.scale)
				DRAW.pushRotateZ(this.angle)
				this.trigger("draw")
				this.get().forEach((child) => child.draw())
				DRAW.popTransform()
			},

			drawInspect(this: GameObj<PosComp | ScaleComp | RotateComp>) {
				if (this.hidden) return
				const DRAW = drawFunc(gopt, gfx, assets, game, app, debug, gl)

				DRAW.pushTransform()
				DRAW.pushTranslate(this.pos)
				DRAW.pushScale(this.scale)
				DRAW.pushRotateZ(this.angle)
				this.get().forEach((child) => child.drawInspect())
				this.trigger("drawInspect")
				DRAW.popTransform()
			},

			// use a comp, or tag
			use(comp: Comp | Tag) {

				if (!comp) {
					return
				}

				// tag
				if (typeof comp === "string") {
					return this.use({
						id: comp,
					})
				}

				// clear if overwrite
				if (comp.id) {
					this.unuse(comp.id)
					compStates.set(comp.id, {
						cleanups: [],
					})
				}

				// state source location
				const state = comp.id ? compStates.get(comp.id) : customState
				const cleanups = comp.id ? state.cleanups : []

				// check for component dependencies
				const checkDeps = () => {
					if (comp.require) {
						for (const dep of comp.require) {
							if (!this.c(dep)) {
								throw new Error(`Component "${comp.id}" requires component "${dep}"`)
							}
						}
					}
				}

				if (comp.destroy) {
					cleanups.push(comp.destroy)
				}

				if (comp.require && !this.exists() && state.cleanups) {
					cleanups.push(this.on("add", checkDeps))
				}

				for (const k in comp) {

					if (COMP_DESC.has(k)) {
						continue
					}

					// event / custom method
					if (typeof comp[k] === "function") {
						const func = comp[k].bind(this)
						if (COMP_EVENTS.has(k)) {
							cleanups.push(this.on(k, func))
							state[k] = func
							// don't bind to game object if it's an event
							continue
						} else {
							state[k] = func
						}
					} else {
						state[k] = comp[k]
					}

					if (this[k] === undefined) {
						// assign comp fields to game obj
						Object.defineProperty(this, k, {
							get: () => state[k],
							set: (val) => state[k] = val,
							configurable: true,
							enumerable: true,
						})
					} else {
						throw new Error(`Duplicate component property: "${k}"`)
					}

				}

				// manually trigger add event if object already exist
				if (this.exists()) {
					checkDeps()
					if (comp.add) {
						comp.add.call(this)
					}
				}

			},

			unuse(id: Tag) {
				if (compStates.has(id)) {
					const comp = compStates.get(id)
					comp.cleanups.forEach((e) => e.cancel())
					for (const k in comp) {
						delete comp[k]
					}
				}
				compStates.delete(id)
			},

			c(id: Tag): Comp {
				return compStates.get(id)
			},

			// TODO: cache sorted list? update each frame?
			get(t?: Tag | Tag[]): GameObj[] {
				return this.children
					.filter((child) => t ? child.is(t) : true)
					.sort((o1, o2) => (o1.z ?? 0) - (o2.z ?? 0))
			},

			getAll(t?: Tag | Tag[]): GameObj[] {
				return this.children
					.sort((o1, o2) => (o1.z ?? 0) - (o2.z ?? 0))
					.flatMap((child) => [child, ...child.getAll(t)])
					.filter((child) => t ? child.is(t) : true)
			},

			isAncestorOf(obj: GameObj) {
				if (!obj.parent) {
					return false
				}
				return obj.parent === this || this.isAncestorOf(obj.parent)
			},

			exists(): boolean {
				return game.root.isAncestorOf(this)
			},

			is(tag: Tag | Tag[]): boolean {
				if (tag === "*") {
					return true
				}
				if (Array.isArray(tag)) {
					for (const t of tag) {
						if (!this.c(t)) {
							return false
						}
					}
					return true
				} else {
					return this.c(tag) != null
				}
			},

			on(name: string, action: (...args) => void): EventController {
				return ev.on(name, action.bind(this))
			},

			trigger(name: string, ...args): void {
				ev.trigger(name, ...args)
				game.objEvents.trigger(name, this, ...args)
			},

			destroy() {
				if (this.parent) {
					this.parent.remove(this)
				}
			},

			inspect() {
				const info = {}
				for (const [tag, comp] of compStates) {
					info[tag] = comp.inspect ? comp.inspect() : null
				}
				return info
			},

			onAdd(cb: () => void): EventController {
				return this.on("add", cb)
			},

			onUpdate(cb: () => void): EventController {
				return this.on("update", cb)
			},

			onDraw(cb: () => void): EventController {
				return this.on("draw", cb)
			},

			onDestroy(action: () => void): EventController {
				return this.on("destroy", action)
			},

			clearEvents() {
				ev.clear()
			},

		}

		for (const comp of comps) {
			obj.use(comp)
		}

		return obj as unknown as GameObj<T>

	}

	// add an event to a tag
	function on(event: string, tag: Tag, cb: (obj: GameObj, ...args) => void): EventController {
		if (!game.objEvents[event]) {
			game.objEvents[event] = new IDList()
		}
		return game.objEvents.on(event, (obj, ...args) => {
			if (obj.is(tag)) {
				cb(obj, ...args)
			}
		})
	}

	// add update event to a tag or global update
	const onUpdate = ((tag: Tag | (() => void), action?: (obj: GameObj) => void) => {
		if (typeof tag === "function" && action === undefined) {
			const obj = add([{ update: tag }])
			return {
				get paused() {
					return obj.paused
				},
				set paused(p) {
					obj.paused = p
				},
				cancel: () => obj.destroy(),
			}
		} else if (typeof tag === "string") {
			return on("update", tag, action)
		}
	}) as KaboomCtx["onUpdate"]

	// add draw event to a tag or global draw
	const onDraw = ((tag: Tag | (() => void), action?: (obj: GameObj) => void) => {
		if (typeof tag === "function" && action === undefined) {
			const obj = add([{ draw: tag }])
			return {
				get paused() {
					return obj.hidden
				},
				set paused(p) {
					obj.hidden = p
				},
				cancel: () => obj.destroy(),
			}
		} else if (typeof tag === "string") {
			return on("draw", tag, action)
		}
	}) as KaboomCtx["onDraw"]

	function onAdd(tag: Tag | ((obj: GameObj) => void), action?: (obj: GameObj) => void) {
		if (typeof tag === "function" && action === undefined) {
			return game.ev.on("add", tag)
		} else if (typeof tag === "string") {
			return on("add", tag, action)
		}
	}

	function onDestroy(tag: Tag | ((obj: GameObj) => void), action?: (obj: GameObj) => void) {
		if (typeof tag === "function" && action === undefined) {
			return game.ev.on("destroy", tag)
		} else if (typeof tag === "string") {
			return on("destroy", tag, action)
		}
	}

	// add an event that runs with objs with t1 collides with objs with t2
	function onCollide(
		t1: Tag,
		t2: Tag,
		f: (a: GameObj, b: GameObj, col?: Collision) => void,
	): EventController {
		return on("collide", t1, (a, b, col) => b.is(t2) && f(a, b, col))
	}

	function forAllCurrentAndFuture(t: Tag, action: (obj: GameObj) => void) {
		get(t).forEach(action)
		onAdd(t, action)
	}

	// add an event that runs when objs with tag t is clicked
	function onClick(tag: Tag | (() => void), action?: (obj: GameObj) => void): EventController {
		if (typeof tag === "function") {
			return onMousePress(tag)
		} else {
			const events = []
			forAllCurrentAndFuture(tag, (obj) => {
				if (!obj.area)
					throw new Error("onClick() requires the object to have area() component")
				events.push(obj.onClick(() => action(obj)))
			})
			return joinEventControllers(events)
		}
	}

	// add an event that runs once when objs with tag t is hovered
	function onHover(t: Tag, action: (obj: GameObj) => void): EventController {
		const events = []
		forAllCurrentAndFuture(t, (obj) => {
			if (!obj.area)
				throw new Error("onHover() requires the object to have area() component")
			events.push(obj.onHover(() => action(obj)))
		})
		return joinEventControllers(events)
	}

	// add an event that runs once when objs with tag t is hovered
	function onHoverUpdate(t: Tag, action: (obj: GameObj) => void): EventController {
		const events = []
		forAllCurrentAndFuture(t, (obj) => {
			if (!obj.area)
				throw new Error("onHoverUpdate() requires the object to have area() component")
			events.push(obj.onHoverUpdate(() => action(obj)))
		})
		return joinEventControllers(events)
	}

	// add an event that runs once when objs with tag t is unhovered
	function onHoverEnd(t: Tag, action: (obj: GameObj) => void): EventController {
		const events = []
		forAllCurrentAndFuture(t, (obj) => {
			if (!obj.area)
				throw new Error("onHoverEnd() requires the object to have area() component")
			events.push(obj.onHoverEnd(() => action(obj)))
		})
		return joinEventControllers(events)
	}

	// TODO: use PromiseLike?
	// add an event that'd be run after t
	function wait(time: number, action?: () => void): TimerController {
		let t = 0
		const actions = []
		if (action) actions.push(action)
		const ev = onUpdate(() => {
			t += dt()
			if (t >= time) {
				ev.cancel()
				actions.forEach((action) => action())
			}
		})
		return {
			paused: ev.paused,
			cancel: ev.cancel,
			onFinish(action) {
				actions.push(action)
			},
			then(action) {
				this.onFinish(action)
				return this
			},
		}
	}

	// add an event that's run every t seconds
	function loop(t: number, action: () => void): EventController {

		let curTimer: null | TimerController = null

		const newAction = () => {
			// TODO: should f be execute right away as loop() is called?
			action()
			curTimer = wait(t, newAction)
		}

		newAction()

		return {
			get paused() {
				return curTimer.paused
			},
			set paused(p) {
				curTimer.paused = p
			},
			cancel: () => curTimer.cancel(),
		}

	}

	function joinEventControllers(events: EventController[]): EventController {
		return {
			get paused() {
				return events[0].paused
			},
			set paused(p) {
				events.forEach((e) => e.paused = p)
			},
			cancel: () => events.forEach((e) => e.cancel()),
		}
	}

	// input callbacks
	const onKeyDown = ((
		key?: Key | ((k: Key) => void),
		action?: (k: Key) => void,
	) => {
		if (typeof key === "function") {
			return game.ev.on("keyDown", key)
		} else if (typeof key === "string" && typeof action === "function") {
			return game.ev.on("keyDown", (k) => k === key && action(key))
		}
	}) as KaboomCtx["onKeyDown"]

	const onKeyPress = ((
		key?: Key | ((k: Key) => void),
		action?: (k: Key) => void,
	) => {
		if (typeof key === "function") {
			return game.ev.on("keyPress", key)
		} else if (typeof key === "string" && typeof action === "function") {
			return game.ev.on("keyPress", (k) => k === key && action(key))
		}
	}) as KaboomCtx["onKeyPress"]

	const onKeyPressRepeat = ((
		key?: Key | ((k: Key) => void),
		action?: (k: Key) => void,
	) => {
		if (typeof key === "function") {
			return game.ev.on("keyPressRepeat", key)
		} else if (typeof key === "string" && typeof action === "function") {
			return game.ev.on("keyPressRepeat", (k) => k === key && action(key))
		}
	}) as KaboomCtx["onKeyPressRepeat"]

	const onKeyRelease = ((
		key?: Key | ((k: Key) => void),
		action?: (k: Key) => void,
	) => {
		if (typeof key === "function") {
			return game.ev.on("keyRelease", key)
		} else if (typeof key === "string" && typeof action === "function") {
			return game.ev.on("keyRelease", (k) => k === key && action(key))
		}
	}) as KaboomCtx["onKeyRelease"]

	function onMouseDown(
		mouse: MouseButton | ((m: MouseButton) => void),
		action?: (m: MouseButton) => void,
	): EventController {
		if (typeof mouse === "function") {
			return game.ev.on("mouseDown", (m) => mouse(m))
		} else {
			return game.ev.on("mouseDown", (m) => m === mouse && action(m))
		}
	}

	function onMousePress(
		mouse: MouseButton | ((m: MouseButton) => void),
		action?: (m: MouseButton) => void,
	): EventController {
		if (typeof mouse === "function") {
			return game.ev.on("mousePress", (m) => mouse(m))
		} else {
			return game.ev.on("mousePress", (m) => m === mouse && action(m))
		}
	}

	function onMouseRelease(
		mouse: MouseButton | ((m: MouseButton) => void),
		action?: (m: MouseButton) => void,
	): EventController {
		if (typeof mouse === "function") {
			return game.ev.on("mouseRelease", (m) => mouse(m))
		} else {
			return game.ev.on("mouseRelease", (m) => m === mouse && action(m))
		}
	}

	function onMouseMove(f: (pos: Vec2, dpos: Vec2) => void): EventController {
		return game.ev.on("mouseMove", () => f(mousePos(), mouseDeltaPos()))
	}

	function onCharInput(action: (ch: string) => void): EventController {
		return game.ev.on("charInput", action)
	}

	function onTouchStart(f: (pos: Vec2, t: Touch) => void): EventController {
		return game.ev.on("onTouchStart", f)
	}

	function onTouchMove(f: (pos: Vec2, t: Touch) => void): EventController {
		return game.ev.on("onTouchMove", f)
	}

	function onTouchEnd(f: (pos: Vec2, t: Touch) => void): EventController {
		return game.ev.on("onTouchEnd", f)
	}

	function onVirtualButtonDown(btn: VirtualButton, action: () => void): EventController {
		return game.ev.on("virtualButtonDown", (b) => b === btn && action())
	}

	function onVirtualButtonPress(btn: VirtualButton, action: () => void): EventController {
		return game.ev.on("virtualButtonPress", (b) => b === btn && action())
	}

	function onVirtualButtonRelease(btn: VirtualButton, action: () => void): EventController {
		return game.ev.on("virtualButtonRelease", (b) => b === btn && action())
	}

	function enterDebugMode() {

		onKeyPress("f1", () => {
			debug.inspect = !debug.inspect
		})

		onKeyPress("f2", () => {
			debug.clearLog()
		})

		onKeyPress("f8", () => {
			debug.paused = !debug.paused
		})

		onKeyPress("f7", () => {
			debug.timeScale = toFixed(clamp(debug.timeScale - 0.2, 0, 2), 1)
		})

		onKeyPress("f9", () => {
			debug.timeScale = toFixed(clamp(debug.timeScale + 0.2, 0, 2), 1)
		})

		onKeyPress("f10", () => {
			debug.stepFrame()
		})

	}

	function enterBurpMode() {
		onKeyPress("b", () => burp())
	}

	// get / set gravity
	function gravity(g?: number): number {
		if (g !== undefined) {
			game.gravity = g
		}
		return game.gravity
	}

	// TODO: manage global velocity here?
	function pos(...args): PosComp {

		return {

			id: "pos",
			pos: vec2(...args),

			moveBy(...args) {
				this.pos = this.pos.add(vec2(...args))
			},

			// move with velocity (pixels per second)
			move(...args) {
				this.moveBy(vec2(...args).scale(dt()))
			},

			// move to a destination, with optional speed
			moveTo(...args) {
				if (typeof args[0] === "number" && typeof args[1] === "number") {
					return this.moveTo(vec2(args[0], args[1]), args[2])
				}
				const dest = args[0]
				const speed = args[1]
				if (speed === undefined) {
					this.pos = vec2(dest)
					return
				}
				const diff = dest.sub(this.pos)
				if (diff.len() <= speed * dt()) {
					this.pos = vec2(dest)
					return
				}
				this.move(diff.unit().scale(speed))
			},

			worldPos(this: GameObj<PosComp>): Vec2 {
				return this.parent
					? this.parent.transform.multVec2(this.pos)
					: this.pos
			},

			// get the screen position (transformed by camera)
			screenPos(this: GameObj<PosComp | FixedComp>): Vec2 {
				return this.fixed
					? this.pos
					: toScreen(this.pos)
			},

			inspect() {
				return `(${Math.round(this.pos.x)}, ${Math.round(this.pos.y)})`
			},

			drawInspect() {
				const DRAW = drawFunc(gopt, gfx, assets, game, app, debug, gl)

				DRAW.drawCircle({
					color: rgb(255, 0, 0),
					radius: 4 / getViewportScale(),
				})
			},

		}

	}

	// TODO: allow single number assignment
	function scale(...args): ScaleComp {
		if (args.length === 0) {
			return scale(1)
		}
		return {
			id: "scale",
			scale: vec2(...args),
			scaleTo(...args) {
				this.scale = vec2(...args)
			},
			inspect() {
				if (typeof this.scale === "number") {
					return `${toFixed(this.scale, 2)}`
				} else {
					return `(${toFixed(this.scale.x, 2)}, ${toFixed(this.scale.y, 2)})`
				}
			},
		}
	}

	function rotate(r: number): RotateComp {
		return {
			id: "rotate",
			angle: r ?? 0,
			rotate(angle: number) {
				this.rotateBy(angle * dt())
			},
			rotateBy(angle: number) {
				this.angle += angle
			},
			inspect() {
				return `${Math.round(this.angle)}`
			},
		}
	}

	function color(...args): ColorComp {
		return {
			id: "color",
			color: rgb(...args),
			inspect() {
				return this.color.toString()
			},
		}
	}

	function toFixed(n: number, f: number) {
		return Number(n.toFixed(f))
	}

	// TODO: fadeIn here?
	function opacity(a: number): OpacityComp {
		return {
			id: "opacity",
			opacity: a ?? 1,
			inspect() {
				return `${toFixed(this.opacity, 1)}`
			},
			fadeOut(time, easeFunc = easings.linear) {
				return tween(this.opacity, 0, time, (a) => this.opacity = a, easeFunc)
			},
		}
	}

	function anchor(o: Anchor | Vec2): AnchorComp {
		if (!o) {
			throw new Error("Please define an anchor")
		}
		return {
			id: "anchor",
			anchor: o,
			inspect() {
				if (typeof this.anchor === "string") {
					return this.anchor
				} else {
					return this.anchor.toString()
				}
			},
		}
	}

	function z(z: number): ZComp {
		return {
			id: "z",
			z: z,
			inspect() {
				return `${this.z}`
			},
		}
	}

	function follow(obj: GameObj, offset?: Vec2): FollowComp {
		return {
			id: "follow",
			require: ["pos"],
			follow: {
				obj: obj,
				offset: offset ?? vec2(0),
			},
			add(this: GameObj<FollowComp | PosComp>) {
				if (obj.exists()) {
					this.pos = this.follow.obj.pos.add(this.follow.offset)
				}
			},
			update(this: GameObj<FollowComp | PosComp>) {
				if (obj.exists()) {
					this.pos = this.follow.obj.pos.add(this.follow.offset)
				}
			},
		}
	}

	function move(dir: number | Vec2, speed: number): MoveComp {
		const d = typeof dir === "number" ? Vec2.fromAngle(dir) : dir.unit()
		return {
			id: "move",
			require: ["pos"],
			update(this: GameObj<PosComp>) {
				this.move(d.scale(speed))
			},
		}
	}

	const DEF_OFFSCREEN_DIS = 200

	function offscreen(opt: OffScreenCompOpt = {}): OffScreenComp {
		const distance = opt.distance ?? DEF_OFFSCREEN_DIS
		let isOut = false
		return {
			id: "offscreen",
			require: ["pos"],
			isOffScreen(this: GameObj<PosComp>): boolean {
				const pos = toScreen(this.pos)
				const screenRect = new Rect(vec2(0), width(), height())
				return !testRectPoint(screenRect, pos)
					&& screenRect.distToPoint(pos) > distance
			},
			onExitScreen(this: GameObj, action: () => void): EventController {
				return this.on("exitView", action)
			},
			onEnterScreen(this: GameObj, action: () => void): EventController {
				return this.on("enterView", action)
			},
			update(this: GameObj) {
				if (this.isOffScreen()) {
					if (!isOut) {
						this.trigger("exitView")
						isOut = true
					}
					if (opt.hide) this.hidden = true
					if (opt.pause) this.paused = true
					if (opt.destroy) this.destroy()
				} else {
					if (isOut) {
						this.trigger("enterView")
						isOut = false
					}
					if (opt.hide) this.hidden = false
					if (opt.pause) this.paused = false
				}
			},
			inspect() {
				return `${this.isOffScreen()}`
			},
		}
	}

	function area(opt: AreaCompOpt = {}): AreaComp {

		const events: Array<EventController> = []

		return {

			id: "area",
			colliding: {},
			collisionIgnore: opt.collisionIgnore ?? [],

			add(this: GameObj<AreaComp>) {

				if (this.area.cursor) {
					events.push(this.onHover(() => setCursor(this.area.cursor)))
				}

				events.push(this.onCollideUpdate((obj, col) => {
					if (!this.colliding[obj.id]) {
						this.trigger("collide", obj, col)
					}
					this.colliding[obj.id] = col
				}))

			},

			update(this: GameObj) {
				for (const id in this.colliding) {
					const col = this.colliding[id]
					if (!this.checkCollision(col.target as GameObj<AreaComp>)) {
						delete this.colliding[id]
						this.trigger("collideEnd", col.target, col)
					}
				}
			},

			drawInspect(this: GameObj<AreaComp | AnchorComp | FixedComp>) {
				const DRAW = drawFunc(gopt, gfx, assets, game, app, debug, gl)

				const a = this.localArea()

				DRAW.pushTransform()
				DRAW.pushScale(this.area.scale)
				DRAW.pushTranslate(this.area.offset)

				const opts = {
					outline: {
						width: 4 / getViewportScale(),
						color: rgb(0, 0, 255),
					},
					anchor: this.anchor,
					fill: false,
					fixed: this.fixed,
				}

				if (a instanceof Rect) {
					DRAW.drawRect({
						...opts,
						pos: a.pos,
						width: a.width,
						height: a.height,
					})
				} else if (a instanceof Polygon) {
					DRAW.drawPolygon({
						...opts,
						pts: a.pts,
					})
				} else if (a instanceof Circle) {
					DRAW.drawCircle({
						...opts,
						pos: a.center,
						radius: a.radius,
					})
				}

				DRAW.popTransform()

			},

			destroy() {
				events.forEach((e) => e.cancel())
			},

			area: {
				shape: opt.shape ?? null,
				scale: opt.scale ?? vec2(1),
				offset: opt.offset ?? vec2(0),
				cursor: opt.cursor ?? null,
			},

			isClicked(): boolean {
				return isMousePressed() && this.isHovering()
			},

			isHovering(this: GameObj) {
				const mpos = this.fixed ? mousePos() : toWorld(mousePos())
				return this.hasPoint(mpos)
			},

			checkCollision(this: GameObj, other: GameObj<AreaComp>) {
				if (this === other || !other.area || !other.exists()) {
					return null
				}
				// if (this.colliding[other.id]) {
				// return this.colliding[other.id]
				// }
				const a1 = this.worldArea()
				const a2 = other.worldArea()
				return sat(a1, a2)
			},

			isColliding(other: GameObj<AreaComp>) {
				const res = this.checkCollision(other)
				return res && !res.isZero()
			},

			isTouching(other) {
				return Boolean(this.checkCollision(other))
			},

			onClick(this: GameObj, f: () => void): EventController {
				return this.onUpdate(() => {
					if (this.isClicked()) {
						f()
					}
				})
			},

			onHover(this: GameObj, action: () => void): EventController {
				let hovering = false
				return this.onUpdate(() => {
					if (!hovering) {
						if (this.isHovering()) {
							hovering = true
							action()
						}
					} else {
						hovering = this.isHovering()
					}
				})
			},

			onHoverUpdate(this: GameObj, onHover: () => void): EventController {
				return this.onUpdate(() => {
					if (this.isHovering()) {
						onHover()
					}
				})
			},

			onHoverEnd(this: GameObj, action: () => void): EventController {
				let hovering = false
				return this.onUpdate(() => {
					if (hovering) {
						if (!this.isHovering()) {
							hovering = false
							action()
						}
					} else {
						hovering = this.isHovering()
					}
				})
			},

			onCollide(
				this: GameObj,
				tag: Tag | ((obj: GameObj, col?: Collision) => void),
				cb?: (obj: GameObj, col?: Collision) => void,
			): EventController {
				if (typeof tag === "function" && cb === undefined) {
					return this.on("collide", tag)
				} else if (typeof tag === "string") {
					return this.onCollide((obj, col) => {
						if (obj.is(tag)) {
							cb(obj, col)
						}
					})
				}
			},

			onCollideUpdate(
				this: GameObj<AreaComp>,
				tag: Tag | ((obj: GameObj, col?: Collision) => void),
				cb?: (obj: GameObj, col?: Collision) => void,
			): EventController {
				if (typeof tag === "function" && cb === undefined) {
					return this.on("collideUpdate", tag)
				} else if (typeof tag === "string") {
					return this.on("collideUpdate", (obj, col) => obj.is(tag) && cb(obj, col))
				}
			},

			onCollideEnd(
				this: GameObj<AreaComp>,
				tag: Tag | ((obj: GameObj) => void),
				cb?: (obj: GameObj) => void,
			): EventController {
				if (typeof tag === "function" && cb === undefined) {
					return this.on("collideEnd", tag)
				} else if (typeof tag === "string") {
					return this.on("collideEnd", (obj) => obj.is(tag) && cb(obj))
				}
			},

			hasPoint(pt: Vec2): boolean {
				return testPolygonPoint(this.worldArea(), pt)
			},

			// push an obj out of another if they're overlapped
			pushOut(this: GameObj<AreaComp | PosComp>, obj: GameObj<AreaComp>) {
				const res = this.checkCollision(obj)
				if (res) {
					this.pos = this.pos.add(res)
				}
			},

			// TODO: recursive
			// push object out of other solid objects
			pushOutAll() {
				game.root.getAll().forEach(this.pushOut)
			},

			localArea(this: GameObj<AreaComp | { renderArea(): Shape }>): Shape {
				return this.area.shape
					? this.area.shape
					: this.renderArea()
			},

			// TODO: cache
			worldArea(this: GameObj<AreaComp | AnchorComp>): Polygon {

				const localArea = this.localArea()

				if (!(localArea instanceof Polygon || localArea instanceof Rect)) {
					throw new Error("Only support polygon and rect shapes for now")
				}

				let transform = this.transform
					.scale(vec2(this.area.scale ?? 1))
					.translate(this.area.offset)

				if (localArea instanceof Rect) {
					const bbox = localArea.bbox()
					const offset = anchorPt(this.anchor || DEF_ANCHOR)
						.add(1, 1)
						.scale(-0.5)
						.scale(bbox.width, bbox.height)
					transform = transform.translate(offset)
				}

				return localArea.transform(transform) as Polygon

			},

			screenArea(this: GameObj<AreaComp | FixedComp>): Polygon {
				const area = this.worldArea()
				if (this.fixed) {
					return area
				} else {
					return area.transform(game.cam.transform)
				}
			},

		}

	}

	// make the list of common render properties from the "pos", "scale", "color", "opacity", "rotate", "anchor", "outline", and "shader" components of a game object
	function getRenderProps(obj: GameObj<any>) {
		return {
			color: obj.color,
			opacity: obj.opacity,
			anchor: obj.anchor,
			outline: obj.outline,
			fixed: obj.fixed,
			shader: obj.shader,
			uniform: obj.uniform,
		}
	}

	// TODO: clean
	function sprite(
		src: string | SpriteData | AssetData<SpriteData>,
		opt: SpriteCompOpt = {},
	): SpriteComp {

		let spriteData: SpriteData | null = null
		let curAnim: SpriteCurAnim | null = null

		if (!src) {
			throw new Error("Please pass the resource name or data to sprite()")
		}

		const calcTexScale = (tex: Texture, q: Quad, w?: number, h?: number): Vec2 => {
			const scale = vec2(1, 1)
			if (w && h) {
				scale.x = w / (tex.width * q.w)
				scale.y = h / (tex.height * q.h)
			} else if (w) {
				scale.x = w / (tex.width * q.w)
				scale.y = scale.x
			} else if (h) {
				scale.y = h / (tex.height * q.h)
				scale.x = scale.y
			}
			return scale
		}

		return {

			id: "sprite",
			// TODO: allow update
			width: 0,
			height: 0,
			frame: opt.frame || 0,
			quad: opt.quad || new Quad(0, 0, 1, 1),
			animSpeed: opt.animSpeed ?? 1,

			draw(this: GameObj<SpriteComp>) {
				if (!spriteData) return
				const DRAW = drawFunc(gopt, gfx, assets, game, app, debug, gl)

				DRAW.drawSprite({
					...getRenderProps(this),
					sprite: spriteData,
					frame: this.frame,
					quad: this.quad,
					flipX: opt.flipX,
					flipY: opt.flipY,
					tiled: opt.tiled,
					width: opt.width,
					height: opt.height,
				})
			},

			update(this: GameObj<SpriteComp>) {

				if (!spriteData) {

					const spr = resolveSprite(assets, src)

					if (!spr || !spr.data) {
						return
					}

					let q = spr.data.frames[0].clone()

					if (opt.quad) {
						q = q.scale(opt.quad)
					}

					const scale = calcTexScale(spr.data.tex, q, opt.width, opt.height)

					this.width = spr.data.tex.width * q.w * scale.x
					this.height = spr.data.tex.height * q.h * scale.y

					if (opt.anim) {
						this.play(opt.anim)
					}

					spriteData = spr.data
					this.trigger("spriteLoaded", spriteData)

				}

				if (!curAnim) {
					return
				}

				const anim = spriteData.anims[curAnim.name]

				if (typeof anim === "number") {
					this.frame = anim
					return
				}

				if (anim.speed === 0) {
					throw new Error("Sprite anim speed cannot be 0")
				}

				curAnim.timer += dt() * this.animSpeed

				if (curAnim.timer >= (1 / curAnim.speed)) {
					curAnim.timer = 0
					// TODO: clean up
					if (anim.from > anim.to) {
						this.frame--
						if (this.frame < anim.to) {
							if (curAnim.loop) {
								this.frame = anim.from
							} else {
								this.frame++
								curAnim.onEnd()
								this.stop()
							}
						}
					} else {
						this.frame++
						if (this.frame > anim.to) {
							if (curAnim.loop) {
								this.frame = anim.from
							} else {
								this.frame--
								curAnim.onEnd()
								this.stop()
							}
						}
					}
				}

			},

			play(this: GameObj<SpriteComp>, name: string, opt: SpriteAnimPlayOpt = {}) {

				if (!spriteData) {
					this.on("spriteLoaded", () => {
						this.play(name, opt)
					})
					return
				}

				const anim = spriteData.anims[name]

				if (!anim) {
					throw new Error(`Anim not found: ${name}`)
				}

				if (curAnim) {
					this.stop()
				}

				curAnim = typeof anim === "number"
					? {
						name: name,
						timer: 0,
						loop: false,
						pingpong: false,
						speed: 0,
						onEnd: () => { },
					}
					: {
						name: name,
						timer: 0,
						loop: opt.loop ?? anim.loop ?? false,
						pingpong: opt.pingpong ?? anim.pingpong ?? false,
						speed: opt.speed ?? anim.speed ?? 10,
						onEnd: opt.onEnd ?? (() => { }),
					}

				this.frame = typeof anim === "number"
					? anim
					: anim.from

				this.trigger("animStart", name)

			},

			stop(this: GameObj<SpriteComp>) {
				if (!curAnim) {
					return
				}
				const prevAnim = curAnim.name
				curAnim = null
				this.trigger("animEnd", prevAnim)
			},

			numFrames() {
				if (!spriteData) {
					return 0
				}
				return spriteData.frames.length
			},

			curAnim() {
				return curAnim?.name
			},

			flipX(b: boolean) {
				opt.flipX = b
			},

			flipY(b: boolean) {
				opt.flipY = b
			},

			onAnimEnd(
				this: GameObj<SpriteComp>,
				name: string,
				action: () => void,
			): EventController {
				return this.on("animEnd", (anim) => {
					if (anim === name) {
						action()
					}
				})
			},

			onAnimStart(
				this: GameObj<SpriteComp>,
				name: string,
				action: () => void,
			): EventController {
				return this.on("animStart", (anim) => {
					if (anim === name) {
						action()
					}
				})
			},

			renderArea() {
				return new Rect(vec2(0), this.width, this.height)
			},

			inspect() {
				if (typeof src === "string") {
					return `"${src}"`
				}
			},

		}

	}

	function text(t: string, opt: TextCompOpt = {}): TextComp {

		function update(obj: GameObj<TextComp | any>) {
			const newText = textFunc(gopt, assets, gl, gc, app)

			const ftext = newText.formatText({
				...getRenderProps(obj),
				text: obj.text + "",
				size: obj.textSize,
				font: obj.font,
				width: opt.width && obj.width,
				align: obj.align,
				letterSpacing: obj.letterSpacing,
				lineSpacing: obj.lineSpacing,
				transform: obj.textTransform,
				styles: obj.textStyles,
			})

			if (!opt.width) {
				obj.width = ftext.width / (obj.scale?.x || 1)
			}

			obj.height = ftext.height / (obj.scale?.y || 1)

			return ftext

		}

		return {

			id: "text",
			text: t,
			textSize: opt.size ?? DEF_TEXT_SIZE,
			font: opt.font,
			width: opt.width,
			height: 0,
			align: opt.align,
			lineSpacing: opt.lineSpacing,
			letterSpacing: opt.letterSpacing,
			textTransform: opt.transform,
			textStyles: opt.styles,

			add(this: GameObj<TextComp>) {
				onLoad(() => update(this))
			},

			draw(this: GameObj<TextComp>) {
				const DRAW = drawFunc(gopt, gfx, assets, game, app, debug, gl)

				DRAW.drawFormattedText(update(this))
			},

			renderArea() {
				return new Rect(vec2(0), this.width, this.height)
			},

		}

	}

	function rect(w: number, h: number, opt: RectCompOpt = {}): RectComp {
		return {
			id: "rect",
			width: w,
			height: h,
			radius: opt.radius || 0,
			draw(this: GameObj<RectComp>) {
				const DRAW = drawFunc(gopt, gfx, assets, game, app, debug, gl)

				DRAW.drawRect({
					...getRenderProps(this),
					width: this.width,
					height: this.height,
					radius: this.radius,
				})
			},
			renderArea() {
				return new Rect(vec2(0), this.width, this.height)
			},
			inspect() {
				return `${Math.ceil(this.width)}, ${Math.ceil(this.height)}`
			},
		}
	}

	function uvquad(w: number, h: number): UVQuadComp {
		return {
			id: "rect",
			width: w,
			height: h,
			draw(this: GameObj<UVQuadComp>) {
				const DRAW = drawFunc(gopt, gfx, assets, game, app, debug, gl)

				DRAW.drawUVQuad({
					...getRenderProps(this),
					width: this.width,
					height: this.height,
				})
			},
			renderArea() {
				return new Rect(vec2(0), this.width, this.height)
			},
			inspect() {
				return `${Math.ceil(this.width)}, ${Math.ceil(this.height)}`
			},
		}
	}

	function circle(radius: number): CircleComp {
		return {
			id: "circle",
			radius: radius,
			draw(this: GameObj<CircleComp>) {
				const DRAW = drawFunc(gopt, gfx, assets, game, app, debug, gl)

				DRAW.drawCircle({
					...getRenderProps(this),
					radius: this.radius,
				})
			},
			renderArea() {
				return new Circle(vec2(0), this.radius)
			},
			inspect() {
				return `${Math.ceil(this.radius)}`
			},
		}
	}

	function outline(width: number = 1, color: Color = rgb(0, 0, 0)): OutlineComp {
		return {
			id: "outline",
			outline: {
				width,
				color,
			},
		}
	}

	function timer(time?: number, action?: () => void): TimerComp {
		const timers: IDList<Timer> = new IDList()
		if (time && action) {
			timers.pushd(new Timer(time, action))
		}
		return {
			id: "timer",
			wait(time: number, action: () => void): TimerController {
				const actions = [ action ]
				const timer = new Timer(time, () => actions.forEach((f) => f()))
				const cancel = timers.pushd(timer)
				return {
					get paused() {
						return timer.paused
					},
					set paused(p) {
						timer.paused = p
					},
					cancel: cancel,
					onFinish(action) {
						actions.push(action)
					},
					then(action) {
						this.onFinish(action)
						return this
					},
				}
			},
			update() {
				timers.forEach((timer, id) => {
					if (timer.tick(dt())) {
						timers.delete(id)
					}
				})
			},
		}
	}

	function inputFrame() {
		// TODO: pass original browser event in input handlers
		game.ev.trigger("input")
		app.keyState.down.forEach((k) => game.ev.trigger("keyDown", k))
		app.mouseState.down.forEach((k) => game.ev.trigger("mouseDown", k))
		app.virtualButtonState.down.forEach((k) => game.ev.trigger("virtualButtonDown", k))
	}
	
	// maximum y velocity with body()
	const DEF_JUMP_FORCE = 640
	const MAX_VEL = 65536

	// TODO: land on wall
	function body(opt: BodyCompOpt = {}): BodyComp {

		let velY = 0
		let curPlatform: GameObj<PosComp | AreaComp | BodyComp> | null = null
		let lastPlatformPos = null
		let wantFall = false
		const events: Array<EventController> = []

		return {

			id: "body",
			require: ["pos", "area"],
			jumpForce: opt.jumpForce ?? DEF_JUMP_FORCE,
			gravityScale: opt.gravityScale ?? 1,
			isStatic: opt.isStatic ?? false,
			mass: opt.mass ?? 0,

			add(this: GameObj<BodyComp | AreaComp>) {

				// TODO
				// static vs static: don't resolve
				// static vs non-static: always resolve non-static
				// non-static vs non-static: resolve the first one
				events.push(this.onCollideUpdate((other, col) => {

					if (!other.is("body")) {
						return
					}

					if (col.resolved) {
						return
					}

					if (this.isStatic && other.isStatic) {
						return
					}

					// TODO: if both not static, use mass, or use velocity?

					// resolve the non static one
					const col2 = (!this.isStatic && other.isStatic) ? col : col.reverse()
					col2.source.trigger("beforePhysicsResolve", col2)
					col2.target.trigger("beforePhysicsResolve", col2.reverse())

					// user can mark 'resolved' in beforePhysicsResolve to stop a resolution
					if (col.resolved) {
						return
					}

					col2.source.pos = col2.source.pos.add(col2.displacement)
					// TODO: update all children transform?
					col2.source.transform = calcTransform(col2.source)
					col.resolved = true
					col2.source.trigger("physicsResolve", col2)
					col2.target.trigger("physicsResolve", col2.reverse())

				}))

				events.push(this.onPhysicsResolve((col) => {
					if (game.gravity) {
						if (col.isBottom() && this.isFalling()) {
							velY = 0
							curPlatform = col.target as GameObj<PosComp | BodyComp | AreaComp>
							lastPlatformPos = col.target.pos
							if (wantFall) {
								wantFall = false
							} else {
								this.trigger("ground", curPlatform)
							}
						} else if (col.isTop() && this.isJumping()) {
							velY = 0
							this.trigger("headbutt", col.target)
						}
					}
				}))

			},

			update(this: GameObj<PosComp | BodyComp | AreaComp>) {

				if (!game.gravity) {
					return
				}

				if (this.isStatic) {
					return
				}

				if (wantFall) {
					curPlatform = null
					lastPlatformPos = null
					this.trigger("fallOff")
					wantFall = false
				}

				if (curPlatform) {
					if (
						!this.isTouching(curPlatform)
						|| !curPlatform.exists()
						|| !curPlatform.is("body")
					) {
						wantFall = true
					} else {
						if (
							!curPlatform.pos.eq(lastPlatformPos)
							&& opt.stickToPlatform !== false
						) {
							this.moveBy(curPlatform.pos.sub(lastPlatformPos))
						}
						lastPlatformPos = curPlatform.pos
						return
					}
				}

				const prevVelY = velY
				velY += game.gravity * this.gravityScale * dt()
				velY = Math.min(velY, opt.maxVelocity ?? MAX_VEL)
				if (prevVelY < 0 && velY >= 0) {
					this.trigger("fall")
				}
				this.move(0, velY)

			},

			destroy() {
				events.forEach((e) => e.cancel())
			},

			onPhysicsResolve(this: GameObj, action) {
				return this.on("physicsResolve", action)
			},

			onBeforePhysicsResolve(this: GameObj, action) {
				return this.on("beforePhysicsResolve", action)
			},

			curPlatform(): GameObj | null {
				return curPlatform
			},

			isGrounded() {
				return curPlatform !== null
			},

			isFalling(): boolean {
				return velY > 0
			},

			isJumping(): boolean {
				return velY < 0
			},

			jump(force: number) {
				curPlatform = null
				lastPlatformPos = null
				velY = -force || -this.jumpForce
			},

			onGround(this: GameObj, action: () => void): EventController {
				return this.on("ground", action)
			},

			onFall(this: GameObj, action: () => void): EventController {
				return this.on("fall", action)
			},

			onFallOff(this: GameObj, action: () => void): EventController {
				return this.on("fallOff", action)
			},

			onHeadbutt(this: GameObj, action: () => void): EventController {
				return this.on("headbutt", action)
			},

		}

	}

	function doubleJump(numJumps: number = 2): DoubleJumpComp {
		let jumpsLeft = numJumps
		const events = []
		return {
			id: "doubleJump",
			require: ["body"],
			numJumps: numJumps,
			add(this: GameObj<BodyComp | DoubleJumpComp>) {
				events.push(this.onGround(() => {
					jumpsLeft = this.numJumps
				}))
			},
			destroy() {
				events.forEach((e) => e.cancel())
			},
			doubleJump(this: GameObj<BodyComp | DoubleJumpComp>, force?: number) {
				if (jumpsLeft <= 0) {
					return
				}
				if (jumpsLeft < this.numJumps) {
					this.trigger("doubleJump")
				}
				jumpsLeft--
				this.jump(force)
			},
			onDoubleJump(this: GameObj, action: () => void): EventController {
				return this.on("doubleJump", action)
			},
			inspect(this: GameObj<BodyComp | DoubleJumpComp>) {
				return `${jumpsLeft}`
			},
		}
	}

	function shader(id: string, uniform: Uniform = {}): ShaderComp {
		return {
			id: "shader",
			shader: id,
			uniform: uniform,
		}
	}

	// TODO: all children should be fixed
	function fixed(): FixedComp {
		return {
			id: "fixed",
			fixed: true,
		}
	}

	function stay(scenesToStay?: string[]): StayComp {
		return {
			id: "stay",
			stay: true,
			scenesToStay: scenesToStay,
		}
	}

	function health(hp: number): HealthComp {
		if (hp == null) {
			throw new Error("health() requires the initial amount of hp")
		}
		return {
			id: "health",
			hurt(this: GameObj, n: number = 1) {
				this.setHP(hp - n)
				this.trigger("hurt")
			},
			heal(this: GameObj, n: number = 1) {
				this.setHP(hp + n)
				this.trigger("heal")
			},
			hp(): number {
				return hp
			},
			setHP(this: GameObj, n: number) {
				hp = n
				if (hp <= 0) {
					this.trigger("death")
				}
			},
			onHurt(this: GameObj, action: () => void): EventController {
				return this.on("hurt", action)
			},
			onHeal(this: GameObj, action: () => void): EventController {
				return this.on("heal", action)
			},
			onDeath(this: GameObj, action: () => void): EventController {
				return this.on("death", action)
			},
			inspect() {
				return `${hp}`
			},
		}
	}

	function lifespan(time: number, opt: LifespanCompOpt = {}): LifespanComp {
		if (time == null) {
			throw new Error("lifespan() requires time")
		}
		const fade = opt.fade ?? 0
		return {
			id: "lifespan",
			async add(this: GameObj<OpacityComp>) {
				await wait(time)
				// TODO: this secretively requires opacity comp, make opacity on every game obj?
				if (fade > 0 && this.opacity) {
					await tween(this.opacity, 0, fade, (a) => this.opacity = a, easings.linear)
				}
				this.destroy()
			},
		}
	}

	function state(
		initState: string,
		stateList?: string[],
		transitions?: Record<string, string | string[]>,
	): StateComp {

		if (!initState) {
			throw new Error("state() requires an initial state")
		}

		const events = {}

		function initStateEvents(state: string) {
			if (!events[state]) {
				events[state] = {
					enter: new Event(),
					end: new Event(),
					update: new Event(),
					draw: new Event(),
				}
			}
		}

		function on(event, state, action) {
			initStateEvents(state)
			return events[state][event].add(action)
		}

		function trigger(event, state, ...args) {
			initStateEvents(state)
			events[state][event].trigger(...args)
		}

		let didFirstEnter = false

		return {

			id: "state",
			state: initState,

			enterState(state: string, ...args) {

				didFirstEnter = true

				if (stateList && !stateList.includes(state)) {
					throw new Error(`State not found: ${state}`)
				}

				const oldState = this.state

				if (transitions) {

					// check if the transition is legal, if transition graph is defined
					if (!transitions?.[oldState]) {
						return
					}

					const available = typeof transitions[oldState] === "string"
						? [transitions[oldState]]
						: transitions[oldState] as string[]

					if (!available.includes(state)) {
						throw new Error(`Cannot transition state from "${oldState}" to "${state}". Available transitions: ${available.map((s) => `"${s}"`).join(", ")}`)
					}

				}

				trigger("end", oldState, ...args)
				this.state = state
				trigger("enter", state, ...args)
				trigger("enter", `${oldState} -> ${state}`, ...args)

			},

			onStateTransition(from: string, to: string, action: () => void): EventController {
				return on("enter", `${from} -> ${to}`, action)
			},

			onStateEnter(state: string, action: () => void): EventController {
				return on("enter", state, action)
			},

			onStateUpdate(state: string, action: () => void): EventController {
				return on("update", state, action)
			},

			onStateDraw(state: string, action: () => void): EventController {
				return on("draw", state, action)
			},

			onStateEnd(state: string, action: () => void): EventController {
				return on("end", state, action)
			},

			update() {
				// execute the enter event for initState
				if (!didFirstEnter) {
					trigger("enter", initState)
					didFirstEnter = true
				}
				trigger("update", this.state)
			},

			draw() {
				trigger("draw", this.state)
			},

			inspect() {
				return this.state
			},

		}

	}

	function fadeIn(time: number = 1): Comp {
		let t = 0
		let done = false
		return {
			require: ["opacity"],
			add(this: GameObj<OpacityComp>) {
				this.opacity = 0
			},
			update(this: GameObj<OpacityComp>) {
				if (done) return
				t += dt()
				this.opacity = map(t, 0, time, 0, 1)
				if (t >= time) {
					this.opacity = 1
					done = true
				}
			},
		}
	}

	function onLoad(cb: () => void): void {
		if (assets.loaded) {
			cb()
		} else {
			game.ev.on("load", cb)
		}
	}

	function scene(id: SceneID, def: SceneDef) {
		game.scenes[id] = def
	}

	function go(id: SceneID, ...args) {

		if (!game.scenes[id]) {
			throw new Error(`Scene not found: ${id}`)
		}

		game.ev.onOnce("frameEnd", () => {

			game.ev = new EventHandler()
			game.objEvents = new EventHandler()

			game.root.get().forEach((obj) => {
				if (
					!obj.stay
					|| (obj.scenesToStay && !obj.scenesToStay.includes(id))
				) {
					game.root.remove(obj)
				}
			})

			game.root.clearEvents()

			// cam
			game.cam = {
				pos: null,
				scale: vec2(1),
				angle: 0,
				shake: 0,
				transform: new Mat4(),
			}

			game.gravity = 0
			game.scenes[id](...args)

			if (gopt.debug !== false) {
				enterDebugMode()
			}

			if (gopt.burp) {
				enterBurpMode()
			}

		})

	}

	function getData<T>(key: string, def?: T): T {
		try {
			return JSON.parse(window.localStorage[key])
		} catch {
			if (def) {
				setData(key, def)
				return def
			} else {
				return null
			}
		}
	}

	function setData(key: string, data: any) {
		window.localStorage[key] = JSON.stringify(data)
	}

	function plug<T>(plugin: KaboomPlugin<T>): MergeObj<T> & KaboomCtx {
		const funcs = plugin(ctx)
		for (const k in funcs) {
			// @ts-ignore
			ctx[k] = funcs[k]
			if (gopt.global !== false) {
				// @ts-ignore
				window[k] = funcs[k]
			}
		}
		return ctx as unknown as MergeObj<T> & KaboomCtx
	}

	function center(): Vec2 {
		return vec2(width() / 2, height() / 2)
	}

	interface GridComp extends Comp {
		gridPos: Vec2,
		setGridPos(...args),
		moveLeft(),
		moveRight(),
		moveUp(),
		moveDown(),
	}

	function grid(level: GameObj<LevelComp>, p: Vec2): GridComp {

		return {

			id: "grid",
			gridPos: p.clone(),

			setGridPos(this: GameObj<GridComp | PosComp>, ...args) {
				const p = vec2(...args)
				this.gridPos = p.clone()
				this.pos = vec2(
					this.gridPos.x * level.gridWidth(),
					this.gridPos.y * level.gridHeight(),
				)
			},

			moveLeft() {
				this.setGridPos(this.gridPos.add(vec2(-1, 0)))
			},

			moveRight() {
				this.setGridPos(this.gridPos.add(vec2(1, 0)))
			},

			moveUp() {
				this.setGridPos(this.gridPos.add(vec2(0, -1)))
			},

			moveDown() {
				this.setGridPos(this.gridPos.add(vec2(0, 1)))
			},

		}

	}

	function addLevel(map: string[], opt: LevelOpt): GameObj<PosComp | LevelComp> {

		if (!opt.width || !opt.height) {
			throw new Error("Must provide level grid width & height.")
		}

		const level = add([
			pos(opt.pos ?? vec2(0)),
		])

		let maxRowLen = 0

		const levelComp: LevelComp = {

			id: "level",

			gridWidth() {
				return opt.width
			},

			gridHeight() {
				return opt.height
			},

			getPos(...args): Vec2 {
				const p = vec2(...args)
				return vec2(
					p.x * opt.width,
					p.y * opt.height,
				)
			},

			spawn(this: GameObj<LevelComp>, key: string, ...args): GameObj {

				const p = vec2(...args)

				const comps = (() => {
					if (opt[key]) {
						if (typeof opt[key] !== "function") {
							throw new Error("Level symbol def must be a function returning a component list")
						}
						return opt[key](p)
					} else if (opt.any) {
						return opt.any(key, p)
					}
				})()

				if (!comps) {
					return
				}

				const posComp = vec2(
					p.x * opt.width,
					p.y * opt.height,
				)

				for (const comp of comps) {
					if (comp.id === "pos") {
						posComp.x += comp.pos.x
						posComp.y += comp.pos.y
						break
					}
				}

				comps.push(pos(posComp))
				comps.push(grid(this, p))

				return level.add(comps)

			},

			levelWidth() {
				return maxRowLen * opt.width
			},

			levelHeight() {
				return map.length * opt.height
			},

		}

		level.use(levelComp)

		map.forEach((row, i) => {

			const keys = row.split("")

			maxRowLen = Math.max(keys.length, maxRowLen)

			keys.forEach((key, j) => {
				level.spawn(key, vec2(j, i))
			})

		})

		return level

	}

	function record(frameRate?): Recording {

		const stream = app.canvas.captureStream(frameRate)
		const audioDest = audio.ctx.createMediaStreamDestination()

		audio.masterNode.connect(audioDest)

		// TODO: Enabling audio results in empty video if no audio received
		// const audioStream = audioDest.stream
		// const [firstAudioTrack] = audioStream.getAudioTracks()

		// stream.addTrack(firstAudioTrack);

		const recorder = new MediaRecorder(stream)
		const chunks = []

		recorder.ondataavailable = (e) => {
			if (e.data.size > 0) {
				chunks.push(e.data)
			}
		}

		recorder.onerror = () => {
			audio.masterNode.disconnect(audioDest)
			stream.getTracks().forEach(t => t.stop())
		}

		recorder.start()

		return {

			resume() {
				recorder.resume()
			},

			pause() {
				recorder.pause()
			},

			stop(): Promise<Blob> {
				recorder.stop()
				// cleanup
				audio.masterNode.disconnect(audioDest)
				stream.getTracks().forEach(t => t.stop())
				return new Promise((resolve) => {
					recorder.onstop = () => {
						resolve(new Blob(chunks, {
							type: "video/mp4",
						}))
					}
				})
			},

			download(filename = "kaboom.mp4") {
				this.stop().then((blob) => downloadBlob(filename, blob))
			},

		}

	}

	function isFocused(): boolean {
		return document.activeElement === app.canvas
	}

	function destroy(obj: GameObj) {
		obj.destroy()
	}

	// aliases for root game obj operations
	const add = game.root.add.bind(game.root)
	const readd = game.root.readd.bind(game.root)
	const destroyAll = game.root.removeAll.bind(game.root)
	const get = game.root.get.bind(game.root)
	const getAll = game.root.getAll.bind(game.root)

	// TODO: expose this
	function boom(speed: number = 2, size: number = 1): Comp {
		let time = 0
		return {
			id: "boom",
			require: ["scale"],
			update(this: GameObj<ScaleComp>) {
				const s = Math.sin(time * speed) * size
				if (s < 0) {
					this.destroy()
				}
				this.scale = vec2(s)
				time += dt()
			},
		}
	}

	const kaSprite = loadSprite(null, kaSpriteSrc)
	const boomSprite = loadSprite(null, boomSpriteSrc)

	function addKaboom(p: Vec2, opt: BoomOpt = {}): GameObj {

		const kaboom = add([
			pos(p),
			stay(),
		])

		const speed = (opt.speed || 1) * 5
		const s = opt.scale || 1

		kaboom.add([
			sprite(boomSprite),
			scale(0),
			anchor("center"),
			boom(speed, s),
			...opt.comps ?? [],
		])

		const ka = kaboom.add([
			sprite(kaSprite),
			scale(0),
			anchor("center"),
			timer(0.4 / speed, () => ka.use(boom(speed, s))),
			...opt.comps ?? [],
		])

		ka.onDestroy(() => kaboom.destroy())

		return kaboom

	}

	function inputFrame() {
		// TODO: pass original browser event in input handlers
		game.ev.trigger("input")
		app.keyState.down.forEach((k) => game.ev.trigger("keyDown", k))
		app.mouseState.down.forEach((k) => game.ev.trigger("mouseDown", k))
		app.virtualButtonState.down.forEach((k) => game.ev.trigger("virtualButtonDown", k))
	}

	function updateFrame() {

		// update every obj
		game.root.update()

	}

	const DEF_HASH_GRID_SIZE = 64

	function checkFrame() {

		// TODO: persistent grid?
		// start a spatial hash grid for more efficient collision detection
		const grid: Record<number, Record<number, GameObj<AreaComp>[]>> = {}
		const cellSize = gopt.hashGridSize || DEF_HASH_GRID_SIZE

		// current transform
		let tr = new Mat4()

		// a local transform stack
		const stack = []

		function checkObj(obj: GameObj) {

			stack.push(tr)

			// Update object transform here. This will be the transform later used in rendering.
			if (obj.pos) tr = tr.translate(obj.pos)
			if (obj.scale) tr = tr.scale(obj.scale)
			if (obj.angle) tr = tr.rotateZ(obj.angle)
			obj.transform = tr.clone()

			if (obj.c("area") && !obj.paused) {

				// TODO: only update worldArea if transform changed
				const aobj = obj as GameObj<AreaComp>
				const area = aobj.worldArea()
				const bbox = area.bbox()

				// Get spatial hash grid coverage
				const xmin = Math.floor(bbox.pos.x / cellSize)
				const ymin = Math.floor(bbox.pos.y / cellSize)
				const xmax = Math.ceil((bbox.pos.x + bbox.width) / cellSize)
				const ymax = Math.ceil((bbox.pos.y + bbox.height) / cellSize)

				// Cache objs that are already checked
				const checked = new Set()

				// insert & check against all covered grids
				for (let x = xmin; x <= xmax; x++) {
					for (let y = ymin; y <= ymax; y++) {
						if (!grid[x]) {
							grid[x] = {}
							grid[x][y] = [aobj]
						} else if (!grid[x][y]) {
							grid[x][y] = [aobj]
						} else {
							const cell = grid[x][y]
							for (const other of cell) {
								if (!other.exists()) {
									continue
								}
								if (checked.has(other.id)) {
									continue
								}
								// TODO: is this too slow
								for (const tag of aobj.collisionIgnore) {
									if (other.is(tag)) {
										continue
									}
								}
								for (const tag of other.collisionIgnore) {
									if (aobj.is(tag)) {
										continue
									}
								}
								const res = aobj.checkCollision(other)
								if (res && !res.isZero()) {
									// TODO: rehash if the object position is changed after resolution?
									const col1 = new Collision(aobj, other, res)
									aobj.trigger("collideUpdate", other, col1)
									const col2 = col1.reverse()
									// resolution only has to happen once
									col2.resolved = col1.resolved
									other.trigger("collideUpdate", aobj, col2)
								}
								checked.add(other.id)
							}
							cell.push(aobj)
						}
					}
				}

			}

			obj.get().forEach(checkObj)
			tr = stack.pop()

		}

		checkObj(game.root)

	}

<<<<<<< HEAD
	function drawFrame() {

		// calculate camera matrix
		const cam = game.cam
		const shake = Vec2.fromAngle(rand(0, 360)).scale(cam.shake)

		cam.shake = lerp(cam.shake, 0, 5 * dt())
		cam.transform = new Mat4()
			.translate(center())
			.scale(cam.scale)
			.rotateZ(cam.angle)
			.translate((cam.pos ?? center()).scale(-1).add(shake))

		game.root.draw()
		flush()

	}

	function drawLoadScreen() {

		const progress = loadProgress()

		drawUnscaled(() => {

			const w = width() / 2
			const h = 24
			const pos = vec2(width() / 2, height() / 2).sub(vec2(w / 2, h / 2))

			drawRect({
				pos: vec2(0),
				width: width(),
				height: height(),
				color: rgb(0, 0, 0),
			})

			drawRect({
				pos: pos,
				width: w,
				height: h,
				fill: false,
				outline: {
					width: 4,
				},
			})

			drawRect({
				pos: pos,
				width: w * progress,
				height: h,
			})

		})

		game.ev.trigger("loading", progress)

	}

	function drawInspectText(pos, txt) {

		drawUnscaled(() => {

			const pad = vec2(8)

			pushTransform()
			pushTranslate(pos)

			const ftxt = formatText({
				text: txt,
				font: DBG_FONT,
				size: 16,
				pos: pad,
				color: rgb(255, 255, 255),
				fixed: true,
			})

			const bw = ftxt.width + pad.x * 2
			const bh = ftxt.height + pad.x * 2

			if (pos.x + bw >= width()) {
				pushTranslate(vec2(-bw, 0))
			}

			if (pos.y + bh >= height()) {
				pushTranslate(vec2(0, -bh))
			}

			drawRect({
				width: bw,
				height: bh,
				color: rgb(0, 0, 0),
				radius: 4,
				opacity: 0.8,
				fixed: true,
			})

			drawFormattedText(ftxt)
			popTransform()

		})

	}

	function drawDebug() {

		if (debug.inspect) {

			let inspecting = null

			for (const obj of getAll()) {
				if (obj.c("area") && obj.isHovering()) {
					inspecting = obj
					break
				}
			}

			game.root.drawInspect()

			if (inspecting) {

				const lines = []
				const data = inspecting.inspect()

				for (const tag in data) {
					if (data[tag]) {
						lines.push(`${tag}: ${data[tag]}`)
					} else {
						lines.push(`${tag}`)
					}
				}

				drawInspectText(contentToView(mousePos()), lines.join("\n"))

			}

			drawInspectText(vec2(8), `FPS: ${debug.fps()}`)

		}

		if (debug.paused) {

			drawUnscaled(() => {

				// top right corner
				pushTransform()
				pushTranslate(width(), 0)
				pushTranslate(-8, 8)

				const size = 32

				// bg
				drawRect({
					width: size,
					height: size,
					anchor: "topright",
					color: rgb(0, 0, 0),
					opacity: 0.8,
					radius: 4,
					fixed: true,
				})

				// pause icon
				for (let i = 1; i <= 2; i++) {
					drawRect({
						width: 4,
						height: size * 0.6,
						anchor: "center",
						pos: vec2(-size / 3 * i, size * 0.5),
						color: rgb(255, 255, 255),
						radius: 2,
						fixed: true,
					})
				}

				popTransform()

			})

		}

		if (debug.timeScale !== 1) {

			drawUnscaled(() => {

				// bottom right corner
				pushTransform()
				pushTranslate(width(), height())
				pushTranslate(-8, -8)

				const pad = 8

				// format text first to get text size
				const ftxt = formatText({
					text: debug.timeScale.toFixed(1),
					font: DBG_FONT,
					size: 16,
					color: rgb(255, 255, 255),
					pos: vec2(-pad),
					anchor: "botright",
					fixed: true,
				})

				// bg
				drawRect({
					width: ftxt.width + pad * 2 + pad * 4,
					height: ftxt.height + pad * 2,
					anchor: "botright",
					color: rgb(0, 0, 0),
					opacity: 0.8,
					radius: 4,
					fixed: true,
				})

				// fast forward / slow down icon
				for (let i = 0; i < 2; i++) {
					const flipped = debug.timeScale < 1
					drawTriangle({
						p1: vec2(-ftxt.width - pad * (flipped ? 2 : 3.5), -pad),
						p2: vec2(-ftxt.width - pad * (flipped ? 2 : 3.5), -pad - ftxt.height),
						p3: vec2(-ftxt.width - pad * (flipped ? 3.5 : 2), -pad - ftxt.height / 2),
						pos: vec2(-i * pad * 1 + (flipped ? -pad * 0.5 : 0), 0),
						color: rgb(255, 255, 255),
						fixed: true,
					})
				}

				// text
				drawFormattedText(ftxt)

				popTransform()

			})

		}

		if (debug.curRecording) {

			drawUnscaled(() => {

				pushTransform()
				pushTranslate(0, height())
				pushTranslate(24, -24)

				drawCircle({
					radius: 12,
					color: rgb(255, 0, 0),
					opacity: wave(0, 1, time() * 4),
					fixed: true,
				})

				popTransform()

			})

		}

		if (debug.showLog && game.logs.length > 0) {

			drawUnscaled(() => {

				pushTransform()
				pushTranslate(0, height())
				pushTranslate(8, -8)

				const pad = 8

				const ftext = formatText({
					text: game.logs.join("\n"),
					font: DBG_FONT,
					pos: vec2(pad, -pad),
					anchor: "botleft",
					size: 16,
					width: width() * 0.6,
					lineSpacing: pad / 2,
					fixed: true,
					styles: {
						"time": { color: rgb(127, 127, 127) },
						"info": { color: rgb(255, 255, 255) },
						"error": { color: rgb(255, 0, 127) },
					},
				})

				drawRect({
					width: ftext.width + pad * 2,
					height: ftext.height + pad * 2,
					anchor: "botleft",
					color: rgb(0, 0, 0),
					radius: 4,
					opacity: 0.8,
					fixed: true,
				})

				drawFormattedText(ftext)
				popTransform()

			})

		}

	}

	function drawVirtualControls() {

		// TODO: mousePos incorrect in "stretch" mode
		const mpos = mousePos()

		const drawCircleButton = (pos: Vec2, btn: VirtualButton, text?: string) => {

			const size = 80

			drawCircle({
				radius: size / 2,
				pos: pos,
				outline: { width: 4, color: rgb(0, 0, 0) },
				opacity: 0.5,
			})

			if (text) {
				drawText({
					text: text,
					pos: pos,
					color: rgb(0, 0, 0),
					size: 40,
					anchor: "center",
					opacity: 0.5,
				})
			}

			// TODO: touch
			if (isMousePressed("left")) {
				if (testCirclePoint(new Circle(pos, size / 2), mpos)) {
					game.ev.onOnce("input", () => {
						// TODO: caller specify another value as connected key?
						app.virtualButtonState.press(btn)
						game.ev.trigger("virtualButtonPress", btn)
						app.keyState.press(btn)
						game.ev.trigger("keyPress", btn)
					})
				}
			}

			if (isMouseReleased("left")) {
				game.ev.onOnce("input", () => {
					app.virtualButtonState.release(btn)
					game.ev.trigger("virtualButtonRelease", btn)
					app.keyState.release(btn)
					game.ev.trigger("keyRelease", btn)
				})
			}

		}

		const drawSquareButton = (pos: Vec2, btn: VirtualButton, text?: string) => {

			// TODO: mousePos incorrect in "stretch" mode
			const size = 64

			drawRect({
				width: size,
				height: size,
				pos: pos,
				outline: { width: 4, color: rgb(0, 0, 0) },
				radius: 4,
				anchor: "center",
				opacity: 0.5,
			})

			if (text) {
				drawText({
					text: text,
					pos: pos,
					color: rgb(0, 0, 0),
					size: 40,
					anchor: "center",
					opacity: 0.5,
				})
			}

			// TODO: touch
			if (isMousePressed("left")) {
				if (testRectPoint(new Rect(pos.add(-size / 2, -size / 2), size, size), mpos)) {
					game.ev.onOnce("input", () => {
						// TODO: caller specify another value as connected key?
						app.virtualButtonState.press(btn)
						game.ev.trigger("virtualButtonPress", btn)
						app.keyState.press(btn)
						game.ev.trigger("keyPress", btn)
					})
				}
			}

			if (isMouseReleased("left")) {
				game.ev.onOnce("input", () => {
					app.virtualButtonState.release(btn)
					game.ev.trigger("virtualButtonRelease", btn)
					app.keyState.release(btn)
					game.ev.trigger("keyRelease", btn)
				})
			}

		}

		drawUnscaled(() => {
			drawCircleButton(vec2(width() - 80, height() - 160), "a")
			drawCircleButton(vec2(width() - 160, height() - 80), "b")
			drawSquareButton(vec2(60, height() - 124), "left")
			drawSquareButton(vec2(188, height() - 124), "right")
			drawSquareButton(vec2(124, height() - 188), "up")
			drawSquareButton(vec2(124, height() - 60), "down")
		})

	}

=======
>>>>>>> 761bdd4e
	if (gopt.debug !== false) {
		enterDebugMode()
	}

	if (gopt.burp) {
		enterBurpMode()
	}

	function onLoadUpdate(action: (err: Error) => void) {
		game.ev.on("loading", action)
	}

	function onResize(action: (
		prevWidth: number,
		prevHeight: number,
		curWidth: number,
		curHeight: number,
	) => void) {
		game.ev.on("resize", action)
	}

	function onError(action: (err: Error) => void) {
		game.ev.on("error", action)
	}

	function handleErr(err: Error) {

		// TODO: this should only run once
		run(() => {
			const DRAW = drawFunc(gopt, gfx, assets, game, app, debug, gl)
			const newText = textFunc(gopt, assets, gl, gc, app)

			DRAW.drawUnscaled(() => {

				const pad = 32
				const gap = 16
				const gw = width()
				const gh = height()

				const textStyle = {
					size: 36,
					width: gw - pad * 2,
					letterSpacing: 4,
					lineSpacing: 4,
					font: DBG_FONT,
					fixed: true,
				}

				DRAW.drawRect({
					width: gw,
					height: gh,
					color: rgb(0, 0, 255),
					fixed: true,
				})

				const title = newText.formatText({
					...textStyle,
					text: err.name,
					pos: vec2(pad),
					color: rgb(255, 128, 0),
					fixed: true,
				})

				DRAW.drawFormattedText(title)

				DRAW.drawText({
					...textStyle,
					text: err.message,
					pos: vec2(pad, pad + title.height + gap),
					fixed: true,
				})

				DRAW.popTransform()
				game.ev.trigger("error", err)

			})

		})

	}

	function resetInputState() {
		app.keyState.update()
		app.mouseState.update()
		app.virtualButtonState.update()
		app.charInputted = []
		app.isMouseMoved = false
	}

	function run(f: () => void) {

		if (app.loopID !== null) {
			cancelAnimationFrame(app.loopID)
		}

		const frame = (t: number) => {

			if (app.stopped) return

			if (document.visibilityState !== "visible") {
				app.loopID = requestAnimationFrame(frame)
				return
			}

			const realTime = t / 1000
			const realDt = realTime - app.realTime

			app.realTime = realTime

			if (!app.skipTime) {
				app.dt = realDt
				app.time += dt()
				app.fpsCounter.tick(app.dt)
			}

			app.skipTime = false
			app.numFrames++

			frameStart()
			f()
			frameEnd()

			resetInputState()
			game.ev.trigger("frameEnd")
			app.loopID = requestAnimationFrame(frame)

		}

		frame(0)

	}

	function quit() {

		game.ev.onOnce("frameEnd", () => {

			// stop the loop
			app.stopped = true

			// clear canvas
			gl.clear(gl.COLOR_BUFFER_BIT | gl.DEPTH_BUFFER_BIT | gl.STENCIL_BUFFER_BIT)

			// unbind everything
			const numTextureUnits = gl.getParameter(gl.MAX_TEXTURE_IMAGE_UNITS)

			for (let unit = 0; unit < numTextureUnits; unit++) {
				gl.activeTexture(gl.TEXTURE0 + unit)
				gl.bindTexture(gl.TEXTURE_2D, null)
				gl.bindTexture(gl.TEXTURE_CUBE_MAP, null)
			}

			gl.bindBuffer(gl.ARRAY_BUFFER, null)
			gl.bindBuffer(gl.ELEMENT_ARRAY_BUFFER, null)
			gl.bindRenderbuffer(gl.RENDERBUFFER, null)
			gl.bindFramebuffer(gl.FRAMEBUFFER, null)

			// run all scattered gc events
			gc.forEach((f) => f())

			// delete webgl buffers
			gl.deleteBuffer(gfx.vbuf)
			gl.deleteBuffer(gfx.ibuf)

			// unregister events
			for (const name in canvasEvents) {
				app.canvas.removeEventListener(name, canvasEvents[name])
			}

			for (const name in docEvents) {
				document.removeEventListener(name, docEvents[name])
			}

			for (const name in winEvents) {
				window.removeEventListener(name, winEvents[name])
			}

		})

	}

	// TODO: tween vec2
	function tween(
		min: number,
		max: number,
		duration: number,
		setValue: (value: number) => void,
		easeFunc = easings.linear,
	): TweenController {
		let curTime = 0
		const onFinishEvents: Array<() => void> = []
		const ev = onUpdate(() => {
			curTime += dt()
			const t = Math.min(curTime / duration, 1)
			setValue(lerp(min, max, easeFunc(t)))
			if (t === 1) {
				ev.cancel()
				setValue(max)
				onFinishEvents.forEach((action) => action())
			}
		})
		return {
			get paused() {
				return ev.paused
			},
			set paused(p) {
				ev.paused = p
			},
			onFinish(action: () => void) {
				onFinishEvents.push(action)
			},
			then(action: () => void) {
				this.onFinish(action)
				return this
			},
			cancel() {
				ev.cancel()
			},
			finish() {
				ev.cancel()
				setValue(max)
				onFinishEvents.forEach((action) => action())
			},
		}
	}

	loadBitmapFont(
		"happy",
		happyFontSrc,
		28,
		36,
	)

	// main game loop
	run(() => {
		const DRAW = drawFunc(gopt, gfx, assets, game, app, debug, gl)

		if (!assets.loaded) {
			if (loadProgress(assets) === 1) {
				assets.loaded = true
				game.ev.trigger("load")
			}
		}

		if (!assets.loaded && gopt.loadingScreen !== false) {

			// TODO: Currently if assets are not initially loaded no updates or timers will be run, however they will run if loadingScreen is set to false. What's the desired behavior or should we make them consistent?
			DRAW.drawLoadScreen()

		} else {

			inputFrame()
			if (!debug.paused) updateFrame()
			checkFrame()
			DRAW.drawFrame()


			if (gopt.debug !== false) {
				DRAW.drawDebug(getAll, mousePos, time)
			}

			if (gopt.virtualControls && isTouchScreen()) {
				DRAW.drawVirtualControls(mousePos, isMousePressed, isMouseReleased, testCirclePoint, Circle, testRectPoint)
			}
		}
	})

	const drawCtx: DrawCtx = drawFunc(gopt, gfx, assets, game, app, debug, gl)
	const textCtx: TextCtx = textFunc(gopt, assets, gl, gc, app)

	// the exported ctx handle
	const ctx: KaboomCtx = {
		VERSION,
		// asset load
		loadRoot,
		loadProgress,
		loadSprite,
		loadSpriteAtlas,
		loadSound,
		loadBitmapFont,
		loadFont,
		loadShader,
		loadAseprite,
		loadPedit,
		loadBean,
		load,
		getSprite,
		getSound,
		getFont,
		getBitmapFont,
		getShader,
		AssetData,
		SpriteData,
		SoundData,
		// query
		width,
		height,
		center,
		dt,
		time,
		screenshot,
		record,
		isFocused,
		setCursor,
		setFullscreen,
		isFullscreen,
		isTouchScreen,
		onLoad,
		onLoadUpdate,
		onResize,
		onError,
		// misc
		camPos,
		camScale,
		camRot,
		shake,
		toScreen,
		toWorld,
		gravity,
		// obj
		add,
		destroy,
		destroyAll,
		get,
		getAll,
		readd,
		// comps
		pos,
		scale,
		rotate,
		color,
		opacity,
		anchor,
		area,
		sprite,
		text,
		rect,
		circle,
		uvquad,
		outline,
		body,
		doubleJump,
		shader,
		timer,
		fixed,
		stay,
		health,
		lifespan,
		z,
		move,
		offscreen,
		follow,
		state,
		fadeIn,
		// group events
		on,
		onUpdate,
		onDraw,
		onAdd,
		onDestroy,
		onCollide,
		onClick,
		onHover,
		onHoverUpdate,
		onHoverEnd,
		// input
		onKeyDown,
		onKeyPress,
		onKeyPressRepeat,
		onKeyRelease,
		onMouseDown,
		onMousePress,
		onMouseRelease,
		onMouseMove,
		onCharInput,
		onTouchStart,
		onTouchMove,
		onTouchEnd,
		onVirtualButtonPress,
		onVirtualButtonDown,
		onVirtualButtonRelease,
		mousePos,
		mouseDeltaPos,
		isKeyDown,
		isKeyPressed,
		isKeyPressedRepeat,
		isKeyReleased,
		isMouseDown,
		isMousePressed,
		isMouseReleased,
		isMouseMoved,
		isVirtualButtonPressed,
		isVirtualButtonDown,
		isVirtualButtonReleased,
		charInputted,
		// timer
		loop,
		wait,
		// audio
		play,
		volume,
		burp,
		audioCtx: audio.ctx,
		// math
		Timer,
		Line,
		Rect,
		Circle,
		Polygon,
		Vec2,
		Color,
		Mat4,
		Quad,
		RNG,
		rand,
		randi,
		randSeed,
		vec2,
		rgb,
		hsl2rgb,
		quad,
		choose,
		chance,
		lerp,
		tween,
		easings,
		map,
		mapc,
		wave,
		deg2rad,
		rad2deg,
		testLineLine,
		testRectRect,
		testRectLine,
		testRectPoint,
		// raw draw
		...drawCtx,
		pushMatrix,
		// debug
		debug,
		// scene
		scene,
		go,
		// level
		addLevel,
		// storage
		getData,
		setData,
		download,
		downloadJSON,
		downloadText,
		downloadBlob,
		// plugin
		plug,
		// char sets
		ASCII_CHARS,
		// dom
		canvas: app.canvas,
		// misc
		addKaboom,
		// dirs
		LEFT: Vec2.LEFT,
		RIGHT: Vec2.RIGHT,
		UP: Vec2.UP,
		DOWN: Vec2.DOWN,
		// colors
		RED: Color.RED,
		GREEN: Color.GREEN,
		BLUE: Color.BLUE,
		YELLOW: Color.YELLOW,
		MAGENTA: Color.MAGENTA,
		CYAN: Color.CYAN,
		WHITE: Color.WHITE,
		BLACK: Color.BLACK,
		quit,
		// helpers
		Event,
		EventHandler,
		...textCtx,
	}

	if (gopt.plugins) {
		gopt.plugins.forEach(plug)
	}

	// export everything to window if global is set
	if (gopt.global !== false) {
		for (const k in ctx) {
			window[k] = ctx[k]
		}
	}

	app.canvas.focus()

	return ctx

}<|MERGE_RESOLUTION|>--- conflicted
+++ resolved
@@ -1,8 +1,3 @@
-<<<<<<< HEAD
-const VERSION = "3000.0.0-alpha.11"
-
-=======
->>>>>>> 761bdd4e
 import {
 	sat,
 	vec2,
@@ -222,240 +217,6 @@
 // @ts-ignore
 import boomSpriteSrc from "./assets/boom.png"
 
-<<<<<<< HEAD
-type EventList<M> = {
-	[event in keyof M]?: (event: M[event]) => void
-}
-
-interface SpriteCurAnim {
-	name: string,
-	timer: number,
-	loop: boolean,
-	speed: number,
-	pingpong: boolean,
-	onEnd: () => void,
-}
-
-// translate these key names to a simpler version
-const KEY_ALIAS = {
-	"ArrowLeft": "left",
-	"ArrowRight": "right",
-	"ArrowUp": "up",
-	"ArrowDown": "down",
-	" ": "space",
-}
-
-// don't trigger browser default event when these keys are pressed
-const PREVENT_DEFAULT_KEYS = new Set([
-	" ",
-	"ArrowLeft",
-	"ArrowRight",
-	"ArrowUp",
-	"ArrowDown",
-	"tab",
-])
-
-// according to https://developer.mozilla.org/en-US/docs/Web/API/MouseEvent/button
-const MOUSE_BUTTONS: MouseButton[] = [
-	"left",
-	"middle",
-	"right",
-	"back",
-	"forward",
-]
-
-// some default charsets for loading bitmap fonts
-const ASCII_CHARS = " !\"#$%&'()*+,-./0123456789:;<=>?@ABCDEFGHIJKLMNOPQRSTUVWXYZ[\\]^_`abcdefghijklmnopqrstuvwxyz{|}~"
-
-// audio gain range
-const MIN_GAIN = 0
-const MAX_GAIN = 3
-
-// audio speed range
-const MIN_SPEED = 0
-const MAX_SPEED = 3
-
-// audio detune range
-const MIN_DETUNE = -1200
-const MAX_DETUNE = 1200
-
-const DEF_ANCHOR = "topleft"
-const BG_GRID_SIZE = 64
-
-const DEF_FONT = "happy"
-const DBG_FONT = "monospace"
-const DEF_TEXT_SIZE = 36
-const DEF_TEXT_CACHE_SIZE = 64
-const FONT_ATLAS_SIZE = 1024
-// 0.1 pixel padding to texture coordinates to prevent artifact
-const UV_PAD = 0.1
-
-const LOG_MAX = 1
-
-const VERTEX_FORMAT = [
-	{ name: "a_pos", size: 3 },
-	{ name: "a_uv", size: 2 },
-	{ name: "a_color", size: 4 },
-]
-
-const STRIDE = VERTEX_FORMAT.reduce((sum, f) => sum + f.size, 0)
-
-const MAX_BATCHED_QUAD = 2048
-const MAX_BATCHED_VERTS = MAX_BATCHED_QUAD * 4 * STRIDE
-const MAX_BATCHED_INDICES = MAX_BATCHED_QUAD * 6
-
-// vertex shader template, replace {{user}} with user vertex shader code
-const VERT_TEMPLATE = `
-attribute vec3 a_pos;
-attribute vec2 a_uv;
-attribute vec4 a_color;
-
-varying vec3 v_pos;
-varying vec2 v_uv;
-varying vec4 v_color;
-
-vec4 def_vert() {
-	return vec4(a_pos, 1.0);
-}
-
-{{user}}
-
-void main() {
-	vec4 pos = vert(a_pos, a_uv, a_color);
-	v_pos = a_pos;
-	v_uv = a_uv;
-	v_color = a_color;
-	gl_Position = pos;
-}
-`
-
-// fragment shader template, replace {{user}} with user fragment shader code
-const FRAG_TEMPLATE = `
-precision mediump float;
-
-varying vec3 v_pos;
-varying vec2 v_uv;
-varying vec4 v_color;
-
-uniform sampler2D u_tex;
-
-vec4 def_frag() {
-	return v_color * texture2D(u_tex, v_uv);
-}
-
-{{user}}
-
-void main() {
-	gl_FragColor = frag(v_pos, v_uv, v_color, u_tex);
-	if (gl_FragColor.a == 0.0) {
-		discard;
-	}
-}
-`
-
-// default {{user}} vertex shader code
-const DEF_VERT = `
-vec4 vert(vec3 pos, vec2 uv, vec4 color) {
-	return def_vert();
-}
-`
-
-// default {{user}} fragment shader code
-const DEF_FRAG = `
-vec4 frag(vec3 pos, vec2 uv, vec4 color, sampler2D tex) {
-	return def_frag();
-}
-`
-
-const COMP_DESC = new Set([
-	"id",
-	"require",
-])
-
-const COMP_EVENTS = new Set([
-	"add",
-	"update",
-	"draw",
-	"destroy",
-	"inspect",
-	"drawInspect",
-])
-
-// wrappers around full screen functions to work across browsers
-function enterFullscreen(el: HTMLElement) {
-	if (el.requestFullscreen) el.requestFullscreen()
-	// @ts-ignore
-	else if (el.webkitRequestFullscreen) el.webkitRequestFullscreen()
-}
-
-function exitFullscreen() {
-	if (document.exitFullscreen) document.exitFullscreen()
-	// @ts-ignore
-	else if (document.webkitExitFullScreen) document.webkitExitFullScreen()
-}
-
-function getFullscreenElement(): Element | void {
-	return document.fullscreenElement
-		// @ts-ignore
-		|| document.webkitFullscreenElement
-}
-
-// convert anchor string to a vec2 offset
-function anchorPt(orig: Anchor | Vec2): Vec2 {
-	switch (orig) {
-		case "topleft": return vec2(-1, -1)
-		case "top": return vec2(0, -1)
-		case "topright": return vec2(1, -1)
-		case "left": return vec2(-1, 0)
-		case "center": return vec2(0, 0)
-		case "right": return vec2(1, 0)
-		case "botleft": return vec2(-1, 1)
-		case "bot": return vec2(0, 1)
-		case "botright": return vec2(1, 1)
-		default: return orig
-	}
-}
-
-function alignPt(align: TextAlign): number {
-	switch (align) {
-		case "left": return 0
-		case "center": return 0.5
-		case "right": return 1
-		default: return 0
-	}
-}
-
-function createEmptyAudioBuffer(ctx: AudioContext) {
-	return ctx.createBuffer(1, 1, 44100)
-}
-
-class ButtonState<T = string> {
-	pressed: Set<T> = new Set([])
-	pressedRepeat: Set<T> = new Set([])
-	released: Set<T> = new Set([])
-	down: Set<T> = new Set([])
-	update() {
-		this.pressed.clear()
-		this.released.clear()
-		this.pressedRepeat.clear()
-	}
-	press(btn: T) {
-		this.pressed.add(btn)
-		this.pressedRepeat.add(btn)
-		this.down.add(btn)
-	}
-	pressRepeat(btn: T) {
-		this.pressedRepeat.add(btn)
-	}
-	release(btn: T) {
-		this.down.delete(btn)
-		this.pressed.delete(btn)
-		this.released.add(btn)
-	}
-}
-
-=======
->>>>>>> 761bdd4e
 // only exports one kaboom() which contains all the state
 export default (gopt: KaboomOpt = {}): KaboomCtx => {
 	const gc: Array<() => void> = []
@@ -4256,14 +4017,6 @@
 
 		return kaboom
 
-	}
-
-	function inputFrame() {
-		// TODO: pass original browser event in input handlers
-		game.ev.trigger("input")
-		app.keyState.down.forEach((k) => game.ev.trigger("keyDown", k))
-		app.mouseState.down.forEach((k) => game.ev.trigger("mouseDown", k))
-		app.virtualButtonState.down.forEach((k) => game.ev.trigger("virtualButtonDown", k))
 	}
 
 	function updateFrame() {
@@ -4370,421 +4123,6 @@
 
 	}
 
-<<<<<<< HEAD
-	function drawFrame() {
-
-		// calculate camera matrix
-		const cam = game.cam
-		const shake = Vec2.fromAngle(rand(0, 360)).scale(cam.shake)
-
-		cam.shake = lerp(cam.shake, 0, 5 * dt())
-		cam.transform = new Mat4()
-			.translate(center())
-			.scale(cam.scale)
-			.rotateZ(cam.angle)
-			.translate((cam.pos ?? center()).scale(-1).add(shake))
-
-		game.root.draw()
-		flush()
-
-	}
-
-	function drawLoadScreen() {
-
-		const progress = loadProgress()
-
-		drawUnscaled(() => {
-
-			const w = width() / 2
-			const h = 24
-			const pos = vec2(width() / 2, height() / 2).sub(vec2(w / 2, h / 2))
-
-			drawRect({
-				pos: vec2(0),
-				width: width(),
-				height: height(),
-				color: rgb(0, 0, 0),
-			})
-
-			drawRect({
-				pos: pos,
-				width: w,
-				height: h,
-				fill: false,
-				outline: {
-					width: 4,
-				},
-			})
-
-			drawRect({
-				pos: pos,
-				width: w * progress,
-				height: h,
-			})
-
-		})
-
-		game.ev.trigger("loading", progress)
-
-	}
-
-	function drawInspectText(pos, txt) {
-
-		drawUnscaled(() => {
-
-			const pad = vec2(8)
-
-			pushTransform()
-			pushTranslate(pos)
-
-			const ftxt = formatText({
-				text: txt,
-				font: DBG_FONT,
-				size: 16,
-				pos: pad,
-				color: rgb(255, 255, 255),
-				fixed: true,
-			})
-
-			const bw = ftxt.width + pad.x * 2
-			const bh = ftxt.height + pad.x * 2
-
-			if (pos.x + bw >= width()) {
-				pushTranslate(vec2(-bw, 0))
-			}
-
-			if (pos.y + bh >= height()) {
-				pushTranslate(vec2(0, -bh))
-			}
-
-			drawRect({
-				width: bw,
-				height: bh,
-				color: rgb(0, 0, 0),
-				radius: 4,
-				opacity: 0.8,
-				fixed: true,
-			})
-
-			drawFormattedText(ftxt)
-			popTransform()
-
-		})
-
-	}
-
-	function drawDebug() {
-
-		if (debug.inspect) {
-
-			let inspecting = null
-
-			for (const obj of getAll()) {
-				if (obj.c("area") && obj.isHovering()) {
-					inspecting = obj
-					break
-				}
-			}
-
-			game.root.drawInspect()
-
-			if (inspecting) {
-
-				const lines = []
-				const data = inspecting.inspect()
-
-				for (const tag in data) {
-					if (data[tag]) {
-						lines.push(`${tag}: ${data[tag]}`)
-					} else {
-						lines.push(`${tag}`)
-					}
-				}
-
-				drawInspectText(contentToView(mousePos()), lines.join("\n"))
-
-			}
-
-			drawInspectText(vec2(8), `FPS: ${debug.fps()}`)
-
-		}
-
-		if (debug.paused) {
-
-			drawUnscaled(() => {
-
-				// top right corner
-				pushTransform()
-				pushTranslate(width(), 0)
-				pushTranslate(-8, 8)
-
-				const size = 32
-
-				// bg
-				drawRect({
-					width: size,
-					height: size,
-					anchor: "topright",
-					color: rgb(0, 0, 0),
-					opacity: 0.8,
-					radius: 4,
-					fixed: true,
-				})
-
-				// pause icon
-				for (let i = 1; i <= 2; i++) {
-					drawRect({
-						width: 4,
-						height: size * 0.6,
-						anchor: "center",
-						pos: vec2(-size / 3 * i, size * 0.5),
-						color: rgb(255, 255, 255),
-						radius: 2,
-						fixed: true,
-					})
-				}
-
-				popTransform()
-
-			})
-
-		}
-
-		if (debug.timeScale !== 1) {
-
-			drawUnscaled(() => {
-
-				// bottom right corner
-				pushTransform()
-				pushTranslate(width(), height())
-				pushTranslate(-8, -8)
-
-				const pad = 8
-
-				// format text first to get text size
-				const ftxt = formatText({
-					text: debug.timeScale.toFixed(1),
-					font: DBG_FONT,
-					size: 16,
-					color: rgb(255, 255, 255),
-					pos: vec2(-pad),
-					anchor: "botright",
-					fixed: true,
-				})
-
-				// bg
-				drawRect({
-					width: ftxt.width + pad * 2 + pad * 4,
-					height: ftxt.height + pad * 2,
-					anchor: "botright",
-					color: rgb(0, 0, 0),
-					opacity: 0.8,
-					radius: 4,
-					fixed: true,
-				})
-
-				// fast forward / slow down icon
-				for (let i = 0; i < 2; i++) {
-					const flipped = debug.timeScale < 1
-					drawTriangle({
-						p1: vec2(-ftxt.width - pad * (flipped ? 2 : 3.5), -pad),
-						p2: vec2(-ftxt.width - pad * (flipped ? 2 : 3.5), -pad - ftxt.height),
-						p3: vec2(-ftxt.width - pad * (flipped ? 3.5 : 2), -pad - ftxt.height / 2),
-						pos: vec2(-i * pad * 1 + (flipped ? -pad * 0.5 : 0), 0),
-						color: rgb(255, 255, 255),
-						fixed: true,
-					})
-				}
-
-				// text
-				drawFormattedText(ftxt)
-
-				popTransform()
-
-			})
-
-		}
-
-		if (debug.curRecording) {
-
-			drawUnscaled(() => {
-
-				pushTransform()
-				pushTranslate(0, height())
-				pushTranslate(24, -24)
-
-				drawCircle({
-					radius: 12,
-					color: rgb(255, 0, 0),
-					opacity: wave(0, 1, time() * 4),
-					fixed: true,
-				})
-
-				popTransform()
-
-			})
-
-		}
-
-		if (debug.showLog && game.logs.length > 0) {
-
-			drawUnscaled(() => {
-
-				pushTransform()
-				pushTranslate(0, height())
-				pushTranslate(8, -8)
-
-				const pad = 8
-
-				const ftext = formatText({
-					text: game.logs.join("\n"),
-					font: DBG_FONT,
-					pos: vec2(pad, -pad),
-					anchor: "botleft",
-					size: 16,
-					width: width() * 0.6,
-					lineSpacing: pad / 2,
-					fixed: true,
-					styles: {
-						"time": { color: rgb(127, 127, 127) },
-						"info": { color: rgb(255, 255, 255) },
-						"error": { color: rgb(255, 0, 127) },
-					},
-				})
-
-				drawRect({
-					width: ftext.width + pad * 2,
-					height: ftext.height + pad * 2,
-					anchor: "botleft",
-					color: rgb(0, 0, 0),
-					radius: 4,
-					opacity: 0.8,
-					fixed: true,
-				})
-
-				drawFormattedText(ftext)
-				popTransform()
-
-			})
-
-		}
-
-	}
-
-	function drawVirtualControls() {
-
-		// TODO: mousePos incorrect in "stretch" mode
-		const mpos = mousePos()
-
-		const drawCircleButton = (pos: Vec2, btn: VirtualButton, text?: string) => {
-
-			const size = 80
-
-			drawCircle({
-				radius: size / 2,
-				pos: pos,
-				outline: { width: 4, color: rgb(0, 0, 0) },
-				opacity: 0.5,
-			})
-
-			if (text) {
-				drawText({
-					text: text,
-					pos: pos,
-					color: rgb(0, 0, 0),
-					size: 40,
-					anchor: "center",
-					opacity: 0.5,
-				})
-			}
-
-			// TODO: touch
-			if (isMousePressed("left")) {
-				if (testCirclePoint(new Circle(pos, size / 2), mpos)) {
-					game.ev.onOnce("input", () => {
-						// TODO: caller specify another value as connected key?
-						app.virtualButtonState.press(btn)
-						game.ev.trigger("virtualButtonPress", btn)
-						app.keyState.press(btn)
-						game.ev.trigger("keyPress", btn)
-					})
-				}
-			}
-
-			if (isMouseReleased("left")) {
-				game.ev.onOnce("input", () => {
-					app.virtualButtonState.release(btn)
-					game.ev.trigger("virtualButtonRelease", btn)
-					app.keyState.release(btn)
-					game.ev.trigger("keyRelease", btn)
-				})
-			}
-
-		}
-
-		const drawSquareButton = (pos: Vec2, btn: VirtualButton, text?: string) => {
-
-			// TODO: mousePos incorrect in "stretch" mode
-			const size = 64
-
-			drawRect({
-				width: size,
-				height: size,
-				pos: pos,
-				outline: { width: 4, color: rgb(0, 0, 0) },
-				radius: 4,
-				anchor: "center",
-				opacity: 0.5,
-			})
-
-			if (text) {
-				drawText({
-					text: text,
-					pos: pos,
-					color: rgb(0, 0, 0),
-					size: 40,
-					anchor: "center",
-					opacity: 0.5,
-				})
-			}
-
-			// TODO: touch
-			if (isMousePressed("left")) {
-				if (testRectPoint(new Rect(pos.add(-size / 2, -size / 2), size, size), mpos)) {
-					game.ev.onOnce("input", () => {
-						// TODO: caller specify another value as connected key?
-						app.virtualButtonState.press(btn)
-						game.ev.trigger("virtualButtonPress", btn)
-						app.keyState.press(btn)
-						game.ev.trigger("keyPress", btn)
-					})
-				}
-			}
-
-			if (isMouseReleased("left")) {
-				game.ev.onOnce("input", () => {
-					app.virtualButtonState.release(btn)
-					game.ev.trigger("virtualButtonRelease", btn)
-					app.keyState.release(btn)
-					game.ev.trigger("keyRelease", btn)
-				})
-			}
-
-		}
-
-		drawUnscaled(() => {
-			drawCircleButton(vec2(width() - 80, height() - 160), "a")
-			drawCircleButton(vec2(width() - 160, height() - 80), "b")
-			drawSquareButton(vec2(60, height() - 124), "left")
-			drawSquareButton(vec2(188, height() - 124), "right")
-			drawSquareButton(vec2(124, height() - 188), "up")
-			drawSquareButton(vec2(124, height() - 60), "down")
-		})
-
-	}
-
-=======
->>>>>>> 761bdd4e
 	if (gopt.debug !== false) {
 		enterDebugMode()
 	}
