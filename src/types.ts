/**
 * Initialize kaboom context. The starting point of all kaboom games.
 *
 * @example
 * ```js
 * // this will create a blank canvas and import all kaboom functions to global
 * kaboom();
 *
 * // init with some options (check out #KaboomOpt for full options list)
 * // create a game with custom dimension and background color
 * kaboom({
 *     width: 320,
 *     height: 240,
 *     font: "sinko",
 *     background: [ 0, 0, 255, ],
 * });
 *
 * // all kaboom functions are imported to global automatically
 * add();
 * action();
 * keyPress();
 * vec2();
 *
 * // can also prevent kaboom from importing all functions to global and use a context handle
 * const k = kaboom({ global: false });
 *
 * k.add(...);
 * k.action(...);
 * k.keyPress(...);
 * k.vec2(...);
 * ```
 */
declare function kaboom(options?: KaboomOpt): KaboomCtx;

/**
 * Context handle that contains every kaboom function.
 */
export interface KaboomCtx {
	/**
	 * Create and add a game obj to the scene, from a list of components or tags. The added and returned game obj will contain all methods from each component.
	 *
	 * @section Game Obj
	 *
	 * @example
	 * ```js
	 * // let's add our player character to the screen
	 * // we use a list of components to define who they are and how they actually work
	 * const player = add([
	 *     // it renders as a sprite
	 *     sprite("mark"),
	 *     // it has a position
	 *     pos(100, 200),
	 *     // it has a collider
	 *     area(),
	 *     // it is a physical body which will respond to physics
	 *     body(),
	 *     // you can easily make custom components to encapsulate reusable logics
	 *     doubleJump(),
	 *     health(8),
	 *     // give it tags for controlling group behaviors
	 *     "player",
	 *     "friendly",
	 *     // plain objects fields are directly assigned to the game obj
	 *     {
	 *         dir: vec2(-1, 0),
	 *         dead: false,
	 *         speed: 240,
	 *     },
	 * ]);
	 *
	 * // .jump is provided by body()
	 * player.jump();

	 * // .moveTo is provided by pos()
	 * player.moveTo(100, 200);
	 *
	 * // run something every frame
	 * // player will constantly move towards player.dir, at player.speed per second
	 * player.action(() => {
	 *     player.move(player.dir.scale(player.speed));
	 * });
	 *
	 * // .collides is provided by area()
	 * player.collides("tree", () => {
	 *     destroy(player);
	 * });
	 *
	 * // run this for all game objs with tag "friendly"
	 * action("friendly", (friend) => {
	 *     // .hurt is provided by health()
	 *     friend.hurt();
	 * });
	 *
	 * // check out #GameObj for stuff that exists for all game objects, independent of its components.
	 * ```
	 */
	add<T>(comps: CompList<T>): GameObj<T>,
	/**
	 * Get a list of all game objs with certain tag.
	 *
	 * @example
	 * ```js
	 * // get a list of all game objs with tag "bomb"
	 * const allBombs = get("bomb");
	 *
	 * // without args returns all current objs in the game
	 * const allObjs = get();
	 * ```
	 */
	get(tag?: Tag): GameObj[],
	/**
	 * Run callback on every game obj with certain tag.
	 *
	 * @example
	 * ```js
	 * // how destroyAll() works
	 * every("fruit", destroy);
	 *
	 * // without tag it runs through every game obj
	 * every((obj) => {});
	 * ```
	 */
	every<T>(t: Tag, cb: (obj: GameObj) => T): void,
	every<T>(cb: (obj: GameObj) => T): void,
	/**
	 * Run callback on every game obj with certain tag in reverse order.
	 */
	revery<T>(t: Tag, cb: (obj: GameObj) => T): void,
	revery<T>(cb: (obj: GameObj) => T): void,
	/**
	 * Remove and re-add the game obj.
	 *
	 * @example
	 * ```js
	 * // mainly useful when you want to make something to draw on top
	 * readd(froggy);
	 * ```
	 */
	readd(obj: GameObj): GameObj,
	/**
	 * Remove the game obj.
	 *
	 * @example
	 * ```js
	 * // every time froggy collides with anything with tag "fruit", remove it
	 * froggy.collides("fruit", (fruit) => {
	 *     destroy(fruit);
	 * });
	 * ```
	 */
	destroy(obj: GameObj): void,
	/**
	 * Remove all game objs with certain tag.
	 *
	 * @example
	 * ```js
	 * // destroy all objects with tag "bomb" when you click one
	 * clicks("bomb", () => {
	 *     destroyAll("bomb");
	 * });
	 * ```
	 */
	destroyAll(tag: Tag): void,
	/**
	 * Position
	 *
	 * @section Components
	 *
	 * @example
	 * ```js
	 * // this game obj will draw the "froggy" sprite at (100, 200)
	 * add([
	 *     pos(100, 200),
	 *     sprite("froggy"),
	 * ]);
	 * ```
	 */
	pos(x: number, y: number): PosComp,
	pos(xy: number): PosComp,
	pos(p: Vec2): PosComp,
	pos(): PosComp,
	/**
	 * Scale.
	 */
	scale(x: number, y: number): ScaleComp,
	scale(xy: number): ScaleComp,
	scale(s: Vec2): ScaleComp,
	scale(): ScaleComp,
	/**
	 * Rotation (in degrees). (This doesn't work with the area() collider yet)
	 */
	rotate(a: number): RotateComp,
	/**
	 * Sets color (rgb 0-255).
	 *
	 * @example
	 * ```js
	 * // blue frog
	 * add([
	 *     sprite("froggy"),
	 *     color(0, 0, 255)
	 * ]);
	 * ```
	 */
	color(r: number, g: number, b: number): ColorComp,
	color(c: Color): ColorComp,
	color(): ColorComp,
	/**
	 * Sets opacity (0.0 - 1.0).
	 */
	opacity(o?: number): OpacityComp,
	/**
	 * Render as a sprite.
	 *
	 * @example
	 * ```js
	 * // minimal setup
	 * add([
	 *     sprite("froggy"),
	 * ]);
	 *
	 * // with options
	 * const froggy = add([
	 *     sprite("froggy", {
	 *         // start with animation "idle"
	 *         anim: "idle",
	 *     }),
	 * ]);
	 *
	 * // play / stop an anim
	 * froggy.play("jump");
	 * froggy.stop();
	 *
	 * // manually setting a frame
	 * froggy.frame = 3;
	 * ```
	 */
	sprite(spr: string | SpriteData, options?: SpriteCompOpt): SpriteComp,
	/**
	 * Render as text.
	 *
	 * @example
	 * ```js
	 * // a simple score counter
	 * const score = add([
	 *     text("Score: 0"),
	 *     pos(24, 24),
	 *     { value: 0 },
	 * ]);
	 *
	 * player.collides("coin", () => {
	 *     score.value += 1;
	 *     score.text = "Score:" + score.value;
	 * });
	 *
	 * // with options
	 * add([
	 *     pos(24, 24),
	 *     text("ohhi", {
	 *         size: 48, // 48 pixels tall
	 *         width: 320, // it'll wrap to next line when width exceeds this value
	 *         font: "sink", // there're 4 built-in fonts: "apl386", "apl386o", "sink", and "sinko"
	 *     }),
	 * ]);
	 * ```
	 * ```
	 */
	text(txt: string, options?: TextCompOpt): TextComp,
	/**
	 * Render as a rectangle.
	 *
	 * @example
	 * ```js
	 * // i don't know, could be an obstacle or something
	 * add([
	 *     pos(80, 120),
	 *     rect(20, 40),
	 *     outline(4),
	 *     area(),
	 * ]);
	 * ```
	 */
	rect(w: number, h: number): RectComp,
	/**
	 * Render as a circle.
	 *
	 * @example
	 * ```js
	 * add([
	 *     pos(80, 120),
	 *     circle(16),
	 * ]);
	 * ```
	 */
	circle(radius: number): CircleComp,
	/**
	 * Render as a UV quad.
	 *
	 * @example
	 * ```js
	 * add([
	 *     uvquad(width(), height()),
	 *     shader("spiral"),
	 * ]);
	 * ```
	 */
	uvquad(w: number, h: number): UVQuadComp,
	/**
	 * Collider area. Will auto generate the shape and size from render components (e.g. sprite, text, rect) if no params given.
	 *
	 * @example
	 * ```js
	 * add([
	 *     sprite("froggy"),
	 *     // without args it'll auto generate from the sprite component we have above
	 *     area(),
	 * ]);
	 *
	 * add([
	 *     sprite("bomb"),
	 *     // scale to 0.6 of the generated area
	 *     area({ scale: 0.6 }),
	 *     // if we want the scale to be calculated from the center
	 *     origin("center"),
	 * ]);
	 *
	 * // define custom area with topleft and botright point
	 * const player = add([
	 *     sprite("froggy"),
	 *     area({ width: 20, height: 40. }),
	 * ])
	 *
	 * // die if player collides with another game obj with tag "tree"
	 * player.collides("tree", () => {
	 *     destroy(player);
	 *     go("lose");
	 * });
	 *
	 * // check for collision manually every frame instead of registering an event
	 * player.action(() => {
	 *     if (player.isColliding(bomb)) {
	 *         score += 1;
	 *     }
	 * });
	 * ```
	 */
	area(options?: AreaCompOpt): AreaComp,
	/**
	 * Origin point for render (default "topleft").
	 *
	 * @example
	 * ```js
	 * // set origin to "center" so it'll rotate from center
	 * add([
	 *     rect(40, 10),
	 *     rotate(45),
	 *     origin("center"),
	 * ]);
	 * ```
	 */
	origin(o: Origin | Vec2): OriginComp,
	/**
	 * Which layer this object belongs to.
	 */
	layer(l: string): LayerComp,
	/**
	 * Determines the draw order for objects on the same layer. Object will be drawn on top if z value is bigger.
	 */
	z(z: number): ZComp,
	/**
	 * Give obj an outline.
	 */
	outline(width?: number, color?: Color): OutlineComp,
	/**
	 * Physical body that responds to gravity. Requires "area" and "pos" comp. This also makes the object "solid".
	 *
	 * @example
	 * ```js
	 * // froggy jumpy
	 * const froggy = add([
	 *     sprite("froggy"),
	 *     // body() requires "pos" and "area" component
	 *     pos(),
	 *     area(),
	 *     body(),
	 * ]);
	 *
	 * // when froggy is grounded, press space to jump
	 * // check out BodyComp for more methods
	 * keyPress("space", () => {
	 *     if (froggy.grounded()) {
	 *         froggy.jump();
	 *     }
	 * });
	 *
	 * // a custom event provided by "body"
	 * froggy.on("ground", () => {
	 *     debug.log("oh no!");
	 * });
	 * ```
	 */
	body(options?: BodyCompOpt): BodyComp,
	/**
	 * Make other objects cannot move pass. Requires "area" comp.
	 *
	 * @example
	 * ```js
	 * add([
	 *     sprite("rock"),
	 *     pos(30, 120),
	 *     area(),
	 *     solid(),
	 * ]);
	 *
	 * // only do collision checking when a block is close to player for performance
	 * action("block", (b) => {
	 *     b.solid = b.pos.dist(player.pos) <= 64;
	 * });
	 * ```
	 */
	solid(): SolidComp,
	/**
	 * Move towards a direction infinitely, and destroys when it leaves game view. Requires "pos" comp.
	 *
	 * @example
	 * ```js
	 * // enemy throwing feces at player
	 * const projectile = add([
	 *     sprite("feces"),
	 *     pos(player.pos),
	 *     area(),
	 *     move(player.pos.angle(enemy.pos), 1200),
	 * ]);
	 * ```
	 */
	move(direction: number | Vec2, speed: number): MoveComp,
	/**
	 * destroy() the character if it's out of screen. Optionally specify the amount of time it has to be off-screen before removal.
	 *
	 * @example
	 * ```js
	 * // remove this 3 seconds after it leaves screen
	 * add([
	 *     pos(80, 80),
	 *     move(LEFT, 120),
	 *     cleanup(3),
	 * ]);
	 * ```
	 */
	cleanup(time?: number): CleanupComp,
	/**
	 * Follow another game obj's position.
	 */
	follow(obj: GameObj | null, offset?: Vec2): FollowComp,
	/**
	 * Custom shader.
	 */
	shader(id: string): ShaderComp,
	/**
	 * Run certain action after some time.
	 */
	timer(n?: number, action?: () => void): TimerComp,
	/**
	 * Unaffected by camera.
	 *
	 * @example
	 * ```js
	 * // this score counter better be fixed on top left and not affected by camera
	 * const score = add([
	 *     text(0),
	 *     pos(12, 12),
	 *     fixed(),
	 * ]);
	 * ```
	 */
	fixed(): FixedComp,
	/**
	 * Don't get destroyed on scene switch.
	 *
	 * @example
	 * ```js
	 * player.collides("bomb", () => {
	 *     // spawn an explosion and switch scene, but don't destroy the explosion game obj on scene switch
	 *     add([
	 *         sprite("explosion", { anim: "burst", }),
	 *         stay(),
	 *         lifespan(1),
	 *     ]);
	 *     go("lose", score);
	 * });
	 * ```
	 */
	stay(): StayComp,
	/**
	 * Handles health related logic and events.
	 *
	 * @example
	 * ```js
	 * const player = add([
	 *     health(3),
	 * ]);
	 *
	 * player.collides("bad", (bad) => {
	 *     player.hurt(1);
	 *     bad.hurt(1);
	 * });
     *
	 * player.collides("apple", () => {
	 *     player.heal(1);
	 * });
	 *
	 * player.on("hurt", () => {
	 *     play("ouch");
	 * });
	 *
	 * // triggers when hp reaches 0
	 * player.on("death", () => {
	 *     destroy(player);
	 *     go("lose");
	 * });
	 * ```
	 */
	health(hp: number): HealthComp,
	/**
	 * Destroy the game obj after certain amount of time
	 *
	 * @example
	 * ```js
	 * // spawn an explosion, destroy after 1 seconds, start fading away after 0.5 second
	 * add([
	 *     sprite("explosion", { anim: "burst", }),
	 *     lifespan(1, { fade: 0.5 }),
	 * ]);
	 * ```
	 */
	lifespan(time: number, options?: LifespanCompOpt): LifespanComp,
	/**
	 * Finite state machine.
	 *
	 * @example
	 * ```js
	 * const enemy = add([
	 *     pos(80, 100),
	 *     sprite("robot"),
	 *     state("idle", ["idle", "attack", "move"]),
	 * ]);
	 *
	 * // this will run once when enters "attack" state
	 * enemy.onStateEnter("attack", () => {
	 *     enemy.play("attackAnim")
	 *     checkHit(enemy, player)
	 *     wait(1, () => {
	 *         // any additional arguments will be passed into the onStateEnter() callback
	 *         enemy.enterState("idle", rand(1, 3))
	 *     })
	 * })
	 *
	 * // this will run once when enters "idle" state
	 * enemy.onStateEnter("idle", (time) => {
	 *     enemy.play("attackAnim")
	 *     wait(1, () => {
	 *         enemy.enterState("move")
	 *     })
	 * })
	 *
	 * // this will run every frame when current state is "move"
	 * enemy.onStateUpdate("move", () => {
	 *     enemy.follow(player);
	 *     if (enemy.pos.dist(player.pos) < 16) {
	 *         enemy.enterState("attack")
	 *     }
	 * })
	 * ```
	 */
	state(initialState: string, stateList?: string[]): StateComp,
	/**
	 * Register an event on all game objs with certain tag.
	 *
	 * @section Events
	 *
	 * @example
	 * ```js
	 * // a custom event defined by body() comp
	 * // every time an obj with tag "bomb" hits the floor, destroy it and addKaboom()
	 * on("ground", "bomb", (bomb) => {
	 *     destroy(bomb);
	 *     addKaboom();
	 * });
	 * ```
	 */
	on(event: string, tag: Tag, cb: (obj: GameObj, ...args) => void): EventCanceller,
	/**
	 * Register "update" event (runs every frame) on all game objs with certain tag.
	 *
	 * @example
	 * ```js
	 * // move every "tree" 120 pixels per second to the left, destroy it when it leaves screen
	 * // there'll be nothing to run if there's no "tree" obj in the scene
	 * onUpdate("tree", (tree) => {
	 *     tree.move(-120, 0);
	 *     if (tree.pos.x < 0) {
	 *         destroy(tree);
	 *     }
	 * });
	 *
	 * // without tags it just runs it every frame
	 * onUpdate(() => {
	 *     debug.log("ohhi");
	 * });
	 * ```
	 */
	onUpdate(tag: Tag, cb: (obj: GameObj) => void): EventCanceller,
	onUpdate(cb: () => void): EventCanceller,
	/**
	 * @deprecated Use onUpdate() instead
	 */
	action: KaboomCtx["onUpdate"],
	/**
	 * Register "draw" event (runs every frame) on all game objs with certain tag. (This is the same as `onUpdate()`, but all draw events are run after updates)
	 */
	onDraw(tag: Tag, cb: (obj: GameObj) => void): EventCanceller,
	onDraw(cb: () => void): EventCanceller,
	/**
	 * @deprecated Use onDraw() instead
	 */
	render: KaboomCtx["onDraw"],
	/**
	 * Register event when 2 game objs with certain tags collides. This function spins off an action() when called, please put it at root level and never inside another onUpdate().
	 *
	 * @example
	 * ```js
	 * collides("sun", "earth", () => {
	 *     addExplosion();
	 * });
	 * ```
	 */
	onCollide(
		t1: Tag,
		t2: Tag,
		cb: (a: GameObj, b: GameObj, col?: Collision) => void,
	): EventCanceller,
	/**
	 * @deprecated Use onCollide() instead
	 */
	collides: KaboomCtx["onCollide"],
	/**
	 * Register event when game objs with certain tags are clicked. This function spins off an onUpdate() when called, please put it at root level and never inside another onUpdate().
	 */
	onClick(
		tag: Tag,
		cb: (a: GameObj) => void,
	): EventCanceller,
	/**
	 * @deprecated Use onClick() instead
	 */
	clicks: KaboomCtx["onClick"],
	/**
	 * Register event when game objs with certain tags are hovered. This function spins off an onUpdate() when called, please put it at root level and never inside another onUpdate().
	 */
	onHover(
		tag: Tag,
		cb: (a: GameObj) => void,
	): EventCanceller,
	/**
	 * @deprecated Use onHover() instead
	 */
	hovers: KaboomCtx["onHover"],
	/**
	 * Get current mouse position (without camera transform).
	 *
	 * @section Input
	 */
	mousePos(): Vec2,
	/**
	 * Get current mouse position (after camera transform)
	 */
	mouseWorldPos(): Vec2,
	/**
	 * How much mouse moved last frame.
	 */
	mouseDeltaPos(): Vec2,
	/**
	 * Registers an event that runs every frame when a key is down.
	 *
	 * @example
	 * ```js
	 * // move left by SPEED pixels per frame every frame when "left" is being held down
	 * keyDown("left", () => {
	 *     froggy.move(-SPEED, 0);
	 * });
	 * ```
	 */
	keyDown(k: Key | Key[], cb: () => void): EventCanceller,
	/**
	 * Registers an event that runs when user presses certain key.
	 *
	 * @example
	 * ```js
	 * // .jump() once when "space" is just being pressed
	 * onKeyPress("space", () => {
	 *     froggy.jump();
	 * });
	 * ```
	 */
	onKeyPress(k: Key | Key[], cb: () => void): EventCanceller,
	onKeyPress(cb: () => void): EventCanceller,
	/**
	 * @deprecated Use onKeyPress() instead.
	 */
	keyPress: KaboomCtx["onKeyPress"],
	/**
	 * Registers an event that runs when user presses certain key (also fires repeatedly when they key is held).
	 *
	 * @example
	 * ```js
	 * // delete last character when "backspace" is being pressed and held
	 * onKeyPressRep("backspace", () => {
	 *     input.text = input.text.substring(0, input.text.length - 1);
	 * });
	 * ```
	 */
	onKeyPressRep(k: Key | Key[], cb: () => void): EventCanceller,
	onKeyPressRep(cb: () => void): EventCanceller,
	/**
	 * @deprecated Use onKeyPress() instead.
	 */
	keyPressRep: KaboomCtx["onKeyPressRep"],
	/**
	 * Registers an event that runs when user releases certain key.
	 */
	onKeyRelease(k: Key | Key[], cb: () => void): EventCanceller,
	onKeyRelease(cb: () => void): EventCanceller,
	/**
	 * @deprecated Use onKeyPress() instead.
	 */
	keyRelease: KaboomCtx["onKeyRelease"],
	/**
	 * Registers an event that runs when user inputs text.
	 *
	 * @example
	 * ```js
	 * // type into input
	 * charInput((ch) => {
	 *     input.text += ch;
	 * });
	 * ```
	 */
	onCharInput(cb: (ch: string) => void): EventCanceller,
	/**
	 * @deprecated Use onCharInput() instead.
	 */
	charInput: KaboomCtx["onCharInput"],
	/**
	 * Registers an event that runs every frame when mouse button is down.
	 */
	onMouseDown(cb: (pos: Vec2) => void): EventCanceller,
	/**
	 * @deprecated Use onMouseDown() instead.
	 */
	mouseDown: KaboomCtx["onMouseDown"],
	/**
	 * Registers an event that runs when user clicks mouse.
	 */
	onMouseClick(cb: (pos: Vec2) => void): EventCanceller,
	/**
	 * @deprecated Use onMouseClick() instead.
	 */
	mouseClick: KaboomCtx["onMouseClick"],
	/**
	 * Registers an event that runs when user releases mouse.
	 */
	onMouseRelease(cb: (pos: Vec2) => void): EventCanceller,
	/**
	 * @deprecated Use onMouseRelease() instead.
	 */
	mouseRelease: KaboomCtx["onMouseRelease"],
	/**
	 * Registers an event that runs whenever user move the mouse.
	 */
	onMouseMove(cb: (pos: Vec2) => void): EventCanceller,
	/**
	 * @deprecated Use onMouseMove() instead.
	 */
	mouseMove: KaboomCtx["onMouseMove"],
	/**
	 * Registers an event that runs when a touch starts.
	 */
	onTouchStart(cb: (id: TouchID, pos: Vec2) => void): EventCanceller,
	/**
	 * @deprecated Use onTouchStart() instead.
	 */
	touchStart: KaboomCtx["onTouchStart"],
	/**
	 * Registers an event that runs whenever touch moves.
	 */
	onTouchMove(cb: (id: TouchID, pos: Vec2) => void): EventCanceller,
	/**
	 * @deprecated Use onTouchMove() instead.
	 */
	touchMove: KaboomCtx["onTouchMove"],
	/**
	 * Registers an event that runs when a touch ends.
	 */
	onTouchEnd(cb: (id: TouchID, pos: Vec2) => void): EventCanceller,
	/**
	 * @deprecated Use onTouchEnd() instead.
	 */
	touchEnd: KaboomCtx["onTouchEnd"],
	/**
	 * If certain key is currently down.
	 *
	 * @example
	 * ```js
	 * // almost equivalent to the onKeyPress() example above
	 * onUpdate(() => {
	 *     if (keyIsDown("left")) {
	 *         froggy.move(-SPEED, 0);
	 *     }
	 * });
	 * ```
	 */
	keyIsDown(k: Key): boolean,
	/**
	 * If certain key is just pressed last frame.
	 */
	keyIsPressed(k?: Key): boolean,
	/**
	 * If certain key is just pressed last frame (accepts help down repeatedly).
	 */
	keyIsPressedRep(k?: Key): boolean,
	/**
	 * If certain key is just released last frame.
	 */
	keyIsReleased(k?: Key): boolean,
	/**
	 * If certain mouse is currently down.
	 */
	mouseIsDown(): boolean,
	/**
	 * If mouse is just clicked last frame.
	 */
	mouseIsClicked(): boolean,
	/**
	 * If mouse is just released last frame.
	 */
	mouseIsReleased(): boolean,
	/**
	 * If mouse moved last frame.
	 */
	mouseIsMoved(): boolean,
	/**
	 * Sets the root for all subsequent resource urls.
	 *
	 * @section Assets
	 *
	 * @example
	 * ```js
	 * loadRoot("https://myassets.com/");
	 * loadSprite("froggy", "sprites/froggy.png"); // will resolve to "https://myassets.com/sprites/frogg.png"
	 * ```
	 */
	loadRoot(path?: string): string,
	/**
	 * Load a sprite into asset manager, with name and resource url and optional config.
	 *
	 * @example
	 * ```js
	 * // due to browser policies you'll need a static file server to load local files
	 * loadSprite("froggy", "froggy.png");
	 * loadSprite("apple", "https://kaboomjs.com/sprites/apple.png");
	 *
	 * // slice a spritesheet and add anims manually
	 * loadSprite("froggy", "froggy.png", {
	 *     sliceX: 4,
	 *     sliceY: 1,
	 *     anims: {
	 *         run: {
	 *             from: 0,
	 *             to: 3,
	 *         },
	 *         jump: {
	 *             from: 3,
	 *             to: 3,
	 *         },
	 *     },
	 * });
	 * ```
	 */
	loadSprite(
		id: string | null,
		src: SpriteLoadSrc,
		options?: SpriteLoadOpt,
	): Promise<SpriteData>,
	/**
	 * Load sprites from a sprite atlas.
	 *
	 * @example
	 * ```js
	 * loadSpriteAtlas("sprites/dungeon.png", {
	 *     "hero": {
	 *         x: 128,
	 *         y: 68,
	 *         width: 144,
	 *         height: 28,
	 *         sliceX: 9,
	 *         anims: {
	 *             idle: { from: 0, to: 3 },
	 *             run: { from: 4, to: 7 },
	 *             hit: { from: 8, to: 8 },
	 *         },
	 *     },
	 * });
	 *
	 * const player = add([
	 *     sprite("hero"),
	 * ]);
	 *
	 * player.play("run");
	 *
	 * // or load from json file, see SpriteAtlasData type for format spec
	 * loadSpriteAtlas("sprites/dungeon.png", "sprites/dungeon.json");
	 * ```
	 */
	loadSpriteAtlas(
		src: SpriteLoadSrc,
		data: SpriteAtlasData,
	): Promise<Record<string, SpriteData>>,
	loadSpriteAtlas(
		src: SpriteLoadSrc,
		url: string,
	): Promise<Record<string, SpriteData>>,
	/**
	 * Load a sprite with aseprite spritesheet json.
	 *
	 * @example
	 * ```js
	 * loadAseprite("car", "sprites/car.png", "sprites/car.json");
	 * ```
	 */
	loadAseprite(
		name: string | null,
		imgSrc: SpriteLoadSrc,
		jsonSrc: string
	): Promise<SpriteData>,
	loadPedit(name: string, src: string): Promise<SpriteData>,
	/**
	 * Load default sprite "bean".
	 *
	 * @example
	 * ```js
	 * loadBean();
	 *
	 * // use it right away
	 * add([
	 *     sprite("bean"),
	 * ]);
	 * ```
	 */
	loadBean(name?: string): Promise<SpriteData>,
	/**
	 * Load a sound into asset manager, with name and resource url.
	 *
	 * @example
	 * ```js
	 * loadSound("shoot", "horse.ogg");
	 * loadSound("shoot", "https://kaboomjs.com/sounds/scream6.mp3");
	 * ```
	 */
	loadSound(
		id: string,
		src: string,
	): Promise<SoundData>,
	/**
	 * Load a bitmap font into asset manager, with name and resource url and infomation on the layout of the bitmap.
	 *
	 * @example
	 * ```js
	 * // load a bitmap font called "04b03", with bitmap "fonts/04b03.png"
	 * // each character on bitmap has a size of (6, 8), and contains default ASCII_CHARS
	 * loadFont("04b03", "fonts/04b03.png", 6, 8);
	 *
	 * // load a font with custom characters
	 * loadFont("cp437", "cp437.png", 6, 8, "☺☻♥♦♣♠");
	 * ```
	 */
	loadFont(
		id: string,
		src: string,
		gridWidth: number,
		gridHeight: number,
		options?: FontLoadOpt,
	): Promise<FontData>,
	/**
	 * Load a shader into asset manager with vertex and fragment code / file url.
	 *
	 * @example
	 * ```js
	 * // load only a fragment shader from URL
	 * loadShader("outline", null, "/shaders/outline.glsl", true);
	 *
	 * // default shaders and custom shader format
	 * loadShader("outline",
	 *     `vec4 vert(vec3 pos, vec2 uv, vec4 color) {
	 *     // predefined functions to get the default value by kaboom
	 *     return def_vert();
	 * }`,
	 * `vec4 frag(vec3 pos, vec2 uv, vec4 color, sampler2D tex) {
	 *     // turn everything blue-ish
	 *     return def_frag() * vec4(0, 0, 1, 1);
	 * }`, true);
	 * ```
	 */
	loadShader(
		name: string,
		vert?: string,
		frag?: string,
		isUrl?: boolean,
	): Promise<ShaderData>,
	/**
	 * Add a new loader to wait for before starting the game.
	 *
	 * @example
	 * ```js
	 * load(new Promise((resolve, reject) => {
	 *     // anything you want to do that stalls the game in loading state
	 *     resolve("ok");
	 * }));
	 * ```
	 */
	load<T>(l: Promise<T>): void,
	/**
	 * Get the width of game.
	 *
	 * @section Info
	 */
	width(): number,
	/**
	 * Get the height of game.
	 */
	height(): number,
	/**
	 * Get the center point of view.
	 *
	 * @example
	 * ```js
	 * // add froggy to the center of the screen
	 * add([
	 *     sprite("froggy"),
	 *     pos(center()),
	 *     // ...
	 * ]);
	 * ```
	 */
	center(): Vec2,
	/**
	 * Get the delta time since last frame.
	 *
	 * @example
	 * ```js
	 * // rotate froggy 100 deg per second
	 * froggy.onUpdate(() => {
	 *     froggy.angle += 100 * dt();
	 * });
	 * ```
	 */
	dt(): number,
	/**
	 * Get the total time since beginning.
	 */
	time(): number,
	/**
	 * Take a screenshot and get the dataurl of the image.
	 */
	screenshot(): string,
	/**
	 * If the game canvas is currently focused.
	 */
	focused(): boolean,
	/**
	 * Focus on the game canvas.
	 */
	focus(): void,
	/**
	 * Run something when assets finished loading.
	 *
	 * @example
	 * ```js
	 * const froggy = add([
	 *     // ...
	 * ]);
	 *
	 * // certain assets related data are only available when the game finishes loading
	 * ready(() => {
	 *     debug.log(froggy.numFrames());
	 * });
	 * ```
	 */
	ready(cb: () => void): void,
	/**
	 * Is currently on a touch screen device.
	 */
	isTouch(): boolean,
	/**
	 * Camera shake.
	 *
	 * @example
	 * ```js
	 * // shake intensively when froggy collides with a "bomb"
	 * froggy.collides("bomb", () => {
	 *     shake(120);
	 * });
	 * ```
	 */
	shake(intensity: number): void,
	/**
	 * Get / set camera position.
	 *
	 * @example
	 * ```js
	 * // camera follows player
	 * player.onUpdate(() => {
	 *     camPos(player.pos);
	 * });
	 * ```
	 */
	camPos(pos: Vec2): Vec2,
	/**
	 * Get / set camera scale.
	 */
	camScale(scale: Vec2): Vec2,
	/**
	 * Get / set camera rotation.
	 */
	camRot(angle: number): number,
	/**
	 * Transform a point from world position to screen position.
	 */
	toScreen(p: Vec2): Vec2,
	/**
	 * Transform a point from screen position to world position.
	 */
	toWorld(p: Vec2): Vec2,
	/**
	 * Get / set gravity.
	 */
	gravity(g: number): number,
	/**
	 * Define layers (the last one will be on top).
	 *
	 * @example
	 * ```js
	 * // defining 3 layers, "ui" will be drawn on top most, with default layer being "game"
	 * layers([
	 *     "bg",
	 *     "game",
	 *     "ui",
	 * ], "game");
	 *
	 * // use layer() comp to define which layer an obj belongs to
	 * add([
	 *     text(score),
	 *     layer("ui"),
	 *     fixed(),
	 * ]);
	 *
	 * // without layer() comp it'll fall back to default layer, which is "game"
	 * add([
	 *     sprite("froggy"),
	 * ]);
	 * ```
	 */
	layers(list: string[], def?: string): void,
	/**
	 * Run the callback every n seconds.
	 *
	 * @example
	 * ```js
	 * // spawn a bomb at random position every frame
	 * loop(1, () => {
	 *     add([
	 *         sprite("bomb"),
	 *         pos(rand(0, width()), rand(0, height())),
	 *         area(),
	 *         body(),
	 *     ]);
	 * });
	 * ```
	 */
	loop(t: number, cb: () => void): EventCanceller,
	/**
	 * Run the callback after n seconds.
	 */
	wait(n: number, cb?: () => void): Promise<void>,
	/**
	 * Get / set the cursor (css). Cursor will be reset to "default" every frame so use this in an per-frame action.
	 *
	 * @example
	 * ```js
	 * hovers("clickable", (c) => {
	 *     cursor("pointer");
	 * });
	 * ```
	 */
	cursor(c?: Cursor): Cursor,
	/**
	 * Load a cursor from a sprite, or custom drawing function.
	 *
	 * @example
	 * ```js
	 * loadSprite("froggy", "sprites/froggy.png");
	 *
	 * // use sprite as cursor
	 * regCursor("default", "froggy");
	 * regCursor("pointer", "apple");
	 * ```
	 */
	regCursor(c: string, draw: string | ((mpos: Vec2) => void)): void,
	/**
	 * Enter / exit fullscreen mode. (note: mouse position is not working in fullscreen mode at the moment)
	 *
	 * @example
	 * ```js
	 * // toggle fullscreen mode on "f"
	 * onKeyPress("f", (c) => {
	 *     fullscreen(!isFullscreen());
	 * });
	 * ```
	 */
	fullscreen(f?: boolean): void,
	/**
	 * If currently in fullscreen mode.
	 */
	isFullscreen(): boolean,
	/**
	 * Play a piece of audio, returns a handle to control.
	 *
	 * @section Audio
	 *
	 * @example
	 * ```js
	 * // play a one off sound
	 * play("wooosh");
	 *
	 * // play a looping soundtrack (check out AudioPlayOpt for more options)
	 * const music = play("OverworldlyFoe", {
	 *     volume: 0.8,
	 *     loop: true
	 * });
	 *
	 * // using the handle to control (check out AudioPlay for more controls / info)
	 * music.pause();
	 * music.play();
	 * ```
	 */
	play(id: string, options?: AudioPlayOpt): AudioPlay,
	/**
	 * Yep.
	 */
	burp(options?: AudioPlayOpt): AudioPlay,
	/**
	 * Sets global volume.
	 *
	 * @example
	 * ```js
	 * // makes everything quieter
	 * volume(0.5);
	 * ```
	 */
	volume(v?: number): number,
	/**
	 * Get the underlying browser AudioContext.
	 */
	audioCtx: AudioContext,
	/**
	 * Get a random number (with optional bounds).
	 *
	 * @section Math
	 *
	 * @example
	 * ```js
	 * // a random number between 0 - 1
	 * rand();

	 * // a random number between 0 - 8
	 * rand(8);

	 * // a random number between 50 - 100
	 * rand(50, 100);
	 *
	 * // a random vec2 between vec2(0) and vec2(100)
	 * rand(vec2(0), vec2(100));
	 *
	 * // spawn something on the right side of the screen but with random y value within screen height
	 * add([
	 *     pos(width(), rand(0, height())),
	 * ]);
	 * ```
	 */
	rand(): number,
	rand<T extends RNGValue>(n: T): T,
	rand<T extends RNGValue>(a: T, b: T): T,
	/**
	 * rand() but floored to integer.
	 *
	 * @example
	 * ```js
	 * randi(0, 3) // will give either 0, 1, or 2
	 * ```
	 */
	randi(): number,
	/**
	 * Get / set the random number generator seed.
	 */
	randSeed(seed?: number): number,
	/**
	 * Make a 2d vector.
	 *
	 * @example
	 * ```js
	 * // { x: 0, y: 0 }
	 * vec2();
	 *
	 * // { x: 10, y: 10 }
	 * vec2(10);
	 *
	 * // { x: 100, y: 80 }
	 * const pos = vec2(100, 80);
	 *
	 * // move to 150 degrees direction with by length 10
	 * pos = pos.add(dir(150).scale(10));
	 * ```
	 */
	vec2(x: number, y: number): Vec2,
	vec2(p: Vec2): Vec2,
	vec2(xy: number): Vec2,
	vec2(): Vec2,
	/**
	 * RGB color (0 - 255).
	 */
	rgb(r: number, g: number, b: number): Color,
	/**
	 * Convert HSL color (all values in [0.0 - 1.0] range) to RGB color.
	 */
	hsl2rgb(hue: number, saturation: number, lightness: number): Color,
	/**
	 * Rectangle area (0.0 - 1.0).
	 */
	quad(x: number, y: number, w: number, h: number): Quad,
	/**
	 * Choose a random item from a list.
	 *
	 * @example
	 * ```js
	 * // decide the best fruit randomly
	 * const bestFruit = choose(["apple", "banana", "pear", "watermelon"]);
	 * ```
	 */
	choose<T>(lst: T[]): T,
	/**
	 * rand(1) <= p
	 *
	 * @example
	 * ```js
	 * // every frame all objs with tag "unlucky" have 50% chance die
	 * onUpdate("unlucky", (o) => {
	 *     if (chance(0.5)) {
	 *         destroy(o);
	 *     }
	 * });
	 * ```
	 */
	chance(p: number): boolean,
	/**
	 * Linear interpolation.
	 */
	lerp(from: number, to: number, t: number): number,
	/**
	 * Map a value from one range to another range.
	 */
	map(
		v: number,
		l1: number,
		h1: number,
		l2: number,
		h2: number,
	): number,
	/**
	 * Map a value from one range to another range, and clamp to the dest range.
	 */
	mapc(
		v: number,
		l1: number,
		h1: number,
		l2: number,
		h2: number,
	): number,
	/**
	 * Get directional vector from an angle
	 *
	 * @example
	 * ```js
	 * // move towards 80 deg direction at SPEED
	 * player.onUpdate(() => {
	 *     player.move(dir(80).scale(SPEED));
	 * });
	 * ```
	 */
	dir(deg: number): Vec2,
	/**
	 * Interpolate between 2 values (default using Math.sin motion).
	 *
	 * @example
	 * ```js
	 * // bounce color between 2 values as time goes on
	 * onUpdate("colorful", (c) => {
	 *     c.color.r = wave(0, 255, time());
	 *     c.color.g = wave(0, 255, time() + 1);
	 *     c.color.b = wave(0, 255, time() + 2);
	 * });
	 * ```
	 */
	wave(lo: number, hi: number, t: number, func?: (x: number) => number): number,
	/**
	 * Convert degrees to radians.
	 */
	deg2rad(deg: number): number,
	/**
	 * Convert radians to degrees.
	 */
	rad2deg(rad: number): number,
	/**
	 * Make a new random number generator.
	 */
	rng(seed: number): RNG,
	/**
	 * Check if 2 lines intersects, if yes returns the intersection point.
	 */
	testLineLine(l1: Line, l2: Line): Vec2 | null,
	/**
	 * Check if 2 rectangle overlaps.
	 */
	testRectRect(r1: Rect, r2: Rect): boolean,
	/**
	 * Check if a line and a rectangle overlaps.
	 */
	testRectLine(r: Rect, l: Line): boolean,
	/**
	 * Check if a point is inside a rectangle.
	 */
	testRectPoint(r: Rect, pt: Vec2): boolean,
	/**
	 * Define a scene.
	 *
	 * @section Scene
	 */
	scene(id: SceneID, def: SceneDef): void,
	/**
	 * Go to a scene, passing all rest args to scene callback.
	 */
	go(id: SceneID, ...args: any[]): void,
	/**
	 * Construct a level based on symbols.
	 *
	 * @section Level
	 *
	 * @example
	 * ```js
	 * // example from demo/platformer.js
	 * addLevel([
	 *     "                          $",
	 *     "                          $",
	 *     "                          $",
	 *     "           $$         =   $",
	 *     "  %      ====         =   $",
	 *     "                      =   $",
	 *     "                      =    ",
	 *     "       ^^      = >    =    ",
	 *     "===========================",
	 * ], {
	 *     // define the size of each block
	 *     width: 32,
	 *     height: 32,
	 *     // define what each symbol means, by a function returning a comp list (what you'll pass to add())
	 *     "=": () => [
	 *         sprite("floor"),
	 *         area(),
	 *         solid(),
	 *     ],
	 *     "$": () => [
	 *         sprite("coin"),
	 *         area(),
	 *         pos(0, -9),
	 *     ],
	 *     "^": () => [
	 *         sprite("spike"),
	 *         area(),
	 *         "danger",
	 *     ],
	 * });
	 * ```
	 */
	addLevel(map: string[], options: LevelOpt): Level,
	/**
	 * Get data from local storage, if not present can set to a default value.
	 *
	 * @section Data
	 */
	getData<T>(key: string, def?: T): T,
	/**
	 * Set data from local storage.
	 */
	setData(key: string, data: any): void,
	/**
	 * Draw a sprite.
	 *
	 * @section Render
	 *
	 * @example
	 * ```js
	 * // these functions need to be called in a per-frame function like onDraw() or it'll only get drawn one frame and immediately cleared
	 * onDraw(() => {
	 *     // check #DrawSpriteOpt type for details of all options
	 *     drawSprite({
	 *         sprite: "froggy",
	 *         frame: 1,
	 *         quad: quad(0, 0, 0.5, 0.5),
	 *         pos: vec2(100, 200),
	 *         color: rgb(0, 0, 255),
	 *     });
	 * });
	 * ```
	 */
	drawSprite(options: DrawSpriteOpt): void,
	/**
	 * Draw a piece of text.
	 *
	 * @example
	 * ```js
	 * // these functions need to be called in a per-frame function like onDraw() or it'll only get drawn one frame and immediately cleared
	 * onDraw(() => {
	 *     drawText({
	 *         sprite: "froggy",
	 *         pos: vec2(100, 200),
	 *         color: rgb(0, 0, 255),
	 *     });
	 * });
	 * ```
	 */
	drawText(options: DrawTextOpt): void,
	/**
	 * Draw a rectangle.
	 */
	drawRect(options: DrawRectOpt): void,
	/**
	 * Draw a line.
	 */
	drawLine(options: DrawLineOpt): void,
	/**
	 * Draw lines.
	 */
	drawLines(options: DrawLinesOpt): void,
	/**
	 * Draw a triangle.
	 */
	drawTriangle(options: DrawTriangleOpt): void,
	/**
	 * Draw a circle.
	 */
	drawCircle(options: DrawCircleOpt): void,
	/**
	 * Draw an ellipse.
	 */
	drawEllipse(options: DrawEllipseOpt): void,
	/**
	 * Draw a convex polygon from a list of vertices.
	 */
	drawPolygon(options: DrawPolyOpt): void,
	/**
	 * Draw a rectangle with UV data.
	 */
	drawUVQuad(options: DrawUVQuadOpt): void,
	/**
	 * Push current transform matrix to the transform stack.
	 *
	 * @example
	 * ```js
	 * pushTransform();
	 *
	 * // these transforms will affect every render until popTransform()
	 * pushTranslate(120, 200);
	 * pushRotate(time() * 120);
	 * pushScale(6);
	 *
	 * drawSprite("froggy");
	 * drawCircle(vec2(0), 120);
	 *
	 * // restore the transformation stack to when last pushed
	 * popTransform();
	 * ```
	 */
	pushTransform(): void,
	/**
	 * Pop the topmost transform matrix from the transform stack.
	 */
	popTransform(): void,
	pushTranslate(x: number, y: number): void,
	pushTranslate(p: Vec2): void,
	pushScale(x: number, y: number): void,
	pushScale(s: number): void,
	pushScale(s: Vec2): void,
	pushRotate(angle: number): void,
	/**
	 * Debug stuff.
	 *
	 * @section Misc
	 *
	 * @example
	 * ```js
	 * // pause the whole game
	 * debug.paused = true;
	 *
	 * // enter inspect mode
	 * debug.inspect = true;
	 *
	 * // in debug mode (on by default, unless disabled by `debug: false` in KaboomOpt), some keys are binded to toggle certain debug features:
	 * // F1: toggle debug.inspect
	 * // F2: call debug.clearLog()
	 * // F8: toggle debug.pause
	 * // F7: decrease debug.timeScale
	 * // F9: increase debug.timeScale
	 * // F10: call debug.stepFrame()
	 * ```
	 */
	debug: Debug,
	/**
	 * Import a plugin.
	 */
	plug<T>(plugin: KaboomPlugin<T>): void,
	/**
	 * Records a video of the game returns a handle
	 * to control the recording and download it.
	 * No support for audio recording currenlty
	 */
	record(frameRate?: number): {
		/** pauses the recording */
		pause(): void;
		/** resumes the recording */
		resume(): void;
		/**
		 * stops the recording and downloads the file
		 * trying to resume after downloading will lead
		 * to an error
		 */
		download(filename?: string): void;
	},
	/**
	 * All chars in ASCII.
	 */
	ASCII_CHARS: string,
	/**
	 * All chars in CP437.
	 */
	CP437_CHARS: string,
	/**
	 * Left directional vector vec2(-1, 0).
	 */
	LEFT: Vec2,
	/**
	 * Right directional vector vec2(1, 0).
	 */
	RIGHT: Vec2,
	/**
	 * Up directional vector vec2(0, -1).
	 */
	UP: Vec2,
	/**
	 * Down directional vector vec2(0, 1).
	 */
	DOWN: Vec2,
	/**
	 * The canvas DOM kaboom is currently using.
	 */
	canvas: HTMLCanvasElement,
	[custom: string]: any,
}

export type Tag = string;

// TODO: understand this
export type UnionToIntersection<U> = (U extends any ? (k: U) => void : never) extends ((k: infer I) => void) ? I : never
export type Defined<T> = T extends any ? Pick<T, { [K in keyof T]-?: T[K] extends undefined ? never : K }[keyof T]> : never;
export type Expand<T> = T extends infer U ? { [K in keyof U]: U[K] } : never;
export type MergeObj<T> = Expand<UnionToIntersection<Defined<T>>>;
export type MergeComps<T> = Omit<MergeObj<T>, keyof Comp>;

export type CompList<T> = Array<T | Tag>;

export type Key =
	| "f1" | "f2" | "f3" | "f4" | "f5" | "f6" | "f7" | "f8" | "f9" | "f10" | "f11" | "f12"
	| "`" | "1" | "2" | "3" | "4" | "5" | "6" | "7" | "8" | "9" | "0" | "-" | "="
	| "q" | "w" | "e" | "r" | "t" | "y" | "u" | "i" | "o" | "p" | "[" | "]" | "\\"
	| "a" | "s" | "d" | "f" | "g" | "h" | "j" | "k" | "l" | ";" | "'"
	| "z" | "x" | "c" | "v" | "b" | "n" | "m" | "," | "." | "/"
	| "backspace" | "enter" | "tab" | "space" | " "
	| "left" | "right" | "up" | "down"
	;

/**
 * Inspect info for a character.
 */
export type GameObjInspect = Record<Tag, string | null>;

/**
 * Kaboom configurations.
 */
export interface KaboomOpt {
	/**
	 * Width of game.
	 */
	width?: number,
	/**
	 * Height of game.
	 */
	height?: number,
	/**
	 * Pixel scale / size.
	 */
	scale?: number,
	/**
	 * If stretch canvas to container when width and height is specified
	 */
	stretch?: boolean,
	/**
	 * When stretching if keep aspect ratio and leave black bars on remaining spaces. (note: not working properly at the moment.)
	 */
	letterbox?: boolean,
	/**
	 * If register debug buttons (default true)
	 */
	debug?: boolean,
	/**
	 * Default font (defaults to "apl386o", with "apl386", "sink", "sinko" as other built-in options).
	 */
	font?: string,
	/**
	 * Disable antialias and enable sharp pixel display.
	 */
	crisp?: boolean,
	/**
	 * The canvas DOM element to use. If empty will create one.
	 */
	canvas?: HTMLCanvasElement,
	/**
	 * The container DOM element to insert the canvas if created. Defaults to document.body.
	 */
	root?: HTMLElement,
	/**
	 * Background color. E.g. [ 0, 0, 255 ] for solid blue background.
	 */
	background?: number[],
	/**
	 * The color to draw collider boxes etc.
	 */
	inspectColor?: number[],
	/**
	 * Default texture filter.
	 */
	texFilter?: TexFilter,
	/**
	 * How many log messages can there be on one screen.
	 */
	logMax?: number,
	/**
	 * If translate touch events as mouse clicks (default true).
	 */
	touchToMouse?: boolean,
	/**
	 * If import all kaboom functions to global (default true).
	 */
	global?: boolean,
	/**
	 * List of plugins to import.
	 */
	plugins?: KaboomPlugin<any>[],
	/**
	 * Enter burp mode.
	 */
	burp?: boolean,
}

export type KaboomPlugin<T> = (k: KaboomCtx) => T;

/**
 * Base interface of all game objects.
 */
<<<<<<< HEAD
interface GameObjRaw {
=======
export type GameObj<T = any> = {
>>>>>>> 37e6b93c
	/**
	 * Internal GameObj ID.
	 */
	_id: number | null,
	/**
	 * If draw the game obj (run "draw" event or not).
	 */
	hidden: boolean;
	/**
	 * If update the game obj (run "update" event or not).
	 */
	paused: boolean;
	/**
	 * If game obj exists in scene.
	 */
	exists(): boolean;
	/**
	 * If there a certain tag on the game obj.
	 */
	is(tag: Tag | Tag[]): boolean;
	// TODO: update the GameObj type info
	/**
	 * Add a component or tag.
	 */
	use(comp: Comp | Tag): void;
	// TODO: update the GameObj type info
	/**
	 * Remove a tag or a component with its id.
	 */
	unuse(comp: Tag): void;
	/**
	 * Registers an event.
	 */
	on(ev: string, cb: () => void): EventCanceller;
	/**
	 * Triggers an event.
	 */
	trigger(ev: string, ...args: any[]): void;
	/**
	 * Remove the game obj from scene.
	 */
	destroy(): void;
	/**
	 * Get state for a specific comp.
	 */
	c(id: Tag): Comp;
	/**
	 * Gather debug info of all comps.
	 */
	inspect(): GameObjInspect;
	/**
	 * Register an event that runs every frame as long as the game obj exists (alias to onUpdate).
	 */
	action: GameObjRaw["onUpdate"];
	/**
	 * Register an event that runs every frame as long as the game obj exists.
	 */
	onUpdate(cb: () => void): EventCanceller;
	/**
	 * Register an event that runs when the game obj is destroyed.
	 */
	onDestroy(cb: () => void): EventCanceller;
}

/**
 * The basic unit of object in Kaboom. The player, a butterfly, a tree, or even a piece of text.
 */
type GameObj<T = any> = GameObjRaw & MergeComps<T>;

export type SceneID = string;
export type SceneDef = (...args: any[]) => void;
export type TouchID = number;

/**
 * Cancel the event.
 */
export type EventCanceller = () => void;

/**
 * Frame-based animation configuration.
 */
export type SpriteAnim = number | {
	/**
	 * The starting frame.
	 */
	from: number,
	/**
	 * The end frame.
	 */
	to: number,
	/**
	 * If this anim should be played in loop.
	 */
	loop?: boolean,
	/**
	 * When looping should it move back instead of go to start frame again.
	 */
	pingpong?: boolean,
	/**
	 * This anim's speed in frames per second.
	 */
	speed?: number,
}

/**
 * Sprite animation configuration when playing.
 */
export interface SpriteAnimPlayOpt {
	/**
	 * If this anim should be played in loop.
	 */
	loop?: boolean,
	/**
	 * When looping should it move back instead of go to start frame again.
	 */
	pingpong?: boolean,
	/**
	 * This anim's speed in frames per second.
	 */
	speed?: number,
	/**
	 * Runs when this animation ends.
	 */
	onEnd?: () => void,
}

/**
 * A dict of name <-> animation.
 */
export type SpriteAnims = Record<string, SpriteAnim>

// TODO: support frameWidth and frameHeight as alternative to slice
/**
 * Sprite loading configuration.
 */
export interface SpriteLoadOpt {
	sliceX?: number,
	sliceY?: number,
	anims?: SpriteAnims,
	filter?: TexFilter,
	wrap?: TexWrap,
}

export type SpriteAtlasData = Record<string, SpriteAtlasEntry>;

/**
 * A sprite in a sprite atlas.
 */
export interface SpriteAtlasEntry {
	/**
	 * X position of the top left corner.
	 */
	x: number,
	/**
	 * Y position of the top left corner.
	 */
	y: number,
	/**
	 * Sprite area width.
	 */
	width: number,
	/**
	 * Sprite area height.
	 */
	height: number,
	/**
	 * If the defined area contains multiple sprites, how many frames are in the area hozizontally.
	 */
	sliceX?: number,
	/**
	 * If the defined area contains multiple sprites, how many frames are in the area vertically.
	 */
	sliceY?: number,
	/**
	 * Animation configuration.
	 */
	anims?: SpriteAnims,
}

export type SpriteLoadSrc = string | GfxTexData;

export interface SpriteData {
	tex: GfxTexture,
	frames: Quad[],
	anims: SpriteAnims,
	filter?: TexFilter,
	wrap?: TexWrap,
}

export interface FontLoadOpt {
	chars?: string,
	filter?: TexFilter,
	wrap?: TexWrap,
}

export interface SoundData {
	buf: AudioBuffer,
}

export type FontData = GfxFont;
export type ShaderData = GfxShader;

// TODO: enable setting on load, make part of SoundData
/**
 * Audio play configurations.
 */
export interface AudioPlayOpt {
	/**
	 * If audio should be played again from start when its ended.
	 */
	loop?: boolean,
	/**
	 * Volume of audio. 1.0 means full volume, 0.5 means half volume.
	 */
	volume?: number,
	/**
	 * Playback speed. 1.0 means normal playback speed, 2.0 means twice as fast.
	 */
	speed?: number,
	/**
	 * Detune the sound. Every 100 means a semitone.
	 *
	 * @example
	 * ```js
	 * // play a random note in the octave
	 * play("noteC", {
	 *     detune: randi(0, 12) * 100,
	 * });
	 * ```
	 */
	detune?: number,
	/**
	 * The start time, in seconds.
	 */
	seek?: number,
}

export interface AudioPlay {
	/**
	 * Play the sound. Optionally pass in the time where it starts.
	 */
	play(seek?: number): void,
	/**
	 * Stop the sound.
	 */
	stop(): void,
	/**
	 * Pause the sound.
	 */
	pause(): void,
	/**
	 * If the sound is paused.
	 */
	paused(): boolean,
	/**
	 * If the sound is stopped or ended.
	 */
	stopped(): boolean,
	/**
	 * Change the playback speed of the sound. 1.0 means normal playback speed, 2.0 means twice as fast.
	 */
	speed(s?: number): number,
	/**
	 * Detune the sound. Every 100 means a semitone.
	 *
	 * @example
	 * ```js
	 * // tune down a semitone
	 * music.detune(-100);
	 *
	 * // tune up an octave
	 * music.detune(1200);
	 * ```
	 */
	detune(d?: number): number,
	/**
	 * Change the volume of the sound. 1.0 means full volume, 0.5 means half volume.
	 */
	volume(v?: number): number,
	/**
	 * The current playing time.
	 */
	time(): number,
	/**
	 * The total duration.
	 */
	duration(): number,
	/**
	 * Set audio to play in loop.
	 */
	loop(): void,
	/**
	 * Set audio to not play in loop.
	 */
	unloop(): void,
}

// TODO: hide
export interface GfxShader {
	bind(): void,
	unbind(): void,
	bindAttribs(): void,
	send(uniform: Uniform): void,
}

// TODO: hide
export interface GfxTexture {
	width: number,
	height: number,
	bind(): void,
	unbind(): void,
}

export type GfxTexData =
	HTMLImageElement
	| HTMLCanvasElement
	| ImageData
	| ImageBitmap
	;

export interface GfxFont {
	tex: GfxTexture,
	map: Record<string, Vec2>,
	/**
	 * The quad width of each character.
	 */
	qw: number,
	qh: number,
}

export interface Vertex {
	pos: Vec3,
	uv: Vec2,
	color: Color,
	opacity: number,
}

/**
 * Texture scaling filter. "nearest" is mainly for sharp pixelated scaling, "linear" means linear interpolation.
 */
export type TexFilter = "nearest" | "linear";
export type TexWrap = "repeat" | "clampToEdge";

/**
 * Common render properties.
 */
export interface RenderProps {
	pos?: Vec2,
	scale?: Vec2 | number,
	angle?: number,
	color?: Color,
	opacity?: number,
	shader?: GfxShader,
	uniform?: Uniform,
}

/**
 * How the sprite should look like.
 */
export type DrawSpriteOpt = RenderProps & {
	/**
	 * The sprite name in the asset manager, or the raw sprite data.
	 */
	sprite: string | SpriteData,
	/**
	 * If the sprite is loaded with multiple frames, or sliced, use the frame option to specify which frame to draw.
	 */
	frame?: number,
	/**
	 * Width of sprite. If `height` is not specified it'll stretch with aspect ratio. If `tiled` is set to true it'll tiled to the specified width horizontally.
	 */
	width?: number,
	/**
	 * Height of sprite. If `width` is not specified it'll stretch with aspect ratio. If `tiled` is set to true it'll tiled to the specified width vertically.
	 */
	height?: number,
	/**
	 * When set to true, `width` and `height` will not scale the sprite but instead render multiple tiled copies of them until the specified width and height. Useful for background texture pattern etc.
	 */
	tiled?: boolean,
	/**
	 * If flip the texture horizontally.
	 */
	flipX?: boolean,
	/**
	 * If flip the texture vertically.
	 */
	flipY?: boolean,
	/**
	 * The sub-area to render from the texture, by default it'll render the whole `quad(0, 0, 1, 1)`
	 */
	quad?: Quad,
	/**
	 * The origin point, or the pivot point. Default to "topleft".
	 */
	origin?: Origin | Vec2,
}

export type DrawUVQuadOpt = RenderProps & {
	/**
	 * Width of the UV quad.
	 */
	width: number,
	/**
	 * Height of the UV quad.
	 */
	height: number,
	/**
	 * If flip the texture horizontally.
	 */
	flipX?: boolean,
	/**
	 * If flip the texture vertically.
	 */
	flipY?: boolean,
	/**
	 * The texture to sample for this quad.
	 */
	tex?: GfxTexture,
	/**
	 * The texture sampling area.
	 */
	quad?: Quad,
	/**
	 * The origin point, or the pivot point. Default to "topleft".
	 */
	origin?: Origin | Vec2,
}

/**
 * How the rectangle should look like.
 */
export type DrawRectOpt = RenderProps & {
	/**
	 * Width of the rectangle.
	 */
	width: number,
	/**
	 * Height of the rectangle.
	 */
	height: number,
	/**
	 * If draw an outline around the shape.
	 */
	outline?: Outline,
	/**
	 * If fill the shape with color (set this to false if you only want an outline).
	 */
	fill?: boolean,
	/**
	 * The radius of each corner.
	 */
	radius?: number,
	/**
	 * The origin point, or the pivot point. Default to "topleft".
	 */
	origin?: Origin | Vec2,
}

/**
 * How the line should look like.
 */
export type DrawLineOpt = Omit<RenderProps, "angle" | "scale"> & {
	/**
	 * Starting point of the line.
	 */
	p1: Vec2,
	/**
	 * Ending point of the line.
	 */
	p2: Vec2,
	/**
	 * The width, or thickness of the line,
	 */
	width?: number,
}

/**
 * How the lines should look like.
 */
export type DrawLinesOpt = Omit<RenderProps, "angle" | "scale"> & {
	/**
	 * The points that should be connected with a line.
	 */
	pts: Vec2[],
	/**
	 * The width, or thickness of the lines,
	 */
	width?: number,
	/**
	 * The radius of each corner.
	 */
	radius?: number,
}

/**
 * How the triangle should look like.
 */
export type DrawTriangleOpt = RenderProps & {
	/**
	 * First point of triangle.
	 */
	p1: Vec2,
	/**
	 * Second point of triangle.
	 */
	p2: Vec2,
	/**
	 * Third point of triangle.
	 */
	p3: Vec2,
	/**
	 * If draw an outline around the shape.
	 */
	outline?: Outline,
	/**
	 * If fill the shape with color (set this to false if you only want an outline).
	 */
	fill?: boolean,
	/**
	 * The radius of each corner.
	 */
	radius?: number,
}

/**
 * How the circle should look like.
 */
export type DrawCircleOpt = Omit<RenderProps, "angle"> & {
	/**
	 * Radius of the circle.
	 */
	radius: number,
	/**
	 * Starting angle.
	 */
	start?: number,
	/**
	 * Ending angle.
	 */
	end?: number,
	/**
	 * If draw an outline around the shape.
	 */
	outline?: Outline,
	/**
	 * If fill the shape with color (set this to false if you only want an outline).
	 */
	fill?: boolean,
	/**
	 * Multipliyer for the number of polygon segments.
	 */
	resolution?: number,
	/**
	 * The origin point, or the pivot point. Default to "topleft".
	 */
	origin?: Origin | Vec2,
}

/**
 * How the ellipse should look like.
 */
export type DrawEllipseOpt = RenderProps & {
	/**
	 * The horizontal radius.
	 */
	radiusX: number,
	/**
	 * The vertical radius.
	 */
	radiusY: number,
	/**
	 * Starting angle.
	 */
	start?: number,
	/**
	 * Ending angle.
	 */
	end?: number,
	/**
	 * If draw an outline around the shape.
	 */
	outline?: Outline,
	/**
	 * If fill the shape with color (set this to false if you only want an outline).
	 */
	fill?: boolean,
	/**
	 * Multipliyer for the number of polygon segments.
	 */
	resolution?: number,
	/**
	 * The origin point, or the pivot point. Default to "topleft".
	 */
	origin?: Origin | Vec2,
}

/**
 * How the polygon should look like.
 */
export type DrawPolyOpt = RenderProps & {
	/**
	 * The points that make up the polygon
	 */
	pts: Vec2[],
	/**
	 * If draw an outline around the shape.
	 */
	outline?: Outline,
	/**
	 * If fill the shape with color (set this to false if you only want an outline).
	 */
	fill?: boolean,
	/**
	 * Manual triangulation.
	 */
	indices?: number[],
	/**
	 * The center point of transformation in relation to the position.
	 */
	offset?: Vec2,
	/**
	 * The radius of each corner.
	 */
	radius?: number,
}

export interface Outline {
	/**
	 * The width, or thinkness of the line.
	 */
	width?: number,
	/**
	 * The color of the line.
	 */
	color?: Color,
}

/**
 * How the text should look like.
 */
export type DrawTextOpt = RenderProps & {
	/**
	 * The text to render.
	 */
	text: string,
	/**
	 * The name of font to use.
	 */
	font?: string,
	/**
	 * The size of text (the height of each character).
	 */
	size?: number,
	/**
	 * The maximum width. Will wrap around if exceed.
	 */
	width?: number,
	/**
	 * The origin point, or the pivot point. Default to "topleft".
	 */
	origin?: Origin | Vec2,
	/**
	 * Transform the pos, scale, rotation or color for each character based on the index or char.
	 */
	transform?: (idx: number, ch: string) => CharTransform,
}

/**
 * One formated character.
 */
export interface FormattedChar {
	tex: GfxTexture,
	quad: Quad,
	ch: string,
	pos: Vec2,
	scale: Vec2,
	angle: number,
	color: Color,
	opacity: number,
	origin: string,
}

export interface CharTransform {
	pos?: Vec2,
	scale?: Vec2 | number,
	angle?: number,
	color?: Color,
	opacity?: number,
}

/**
 * Formatted text with info on how and where to render each character.
 */
export interface FormattedText {
	width: number,
	height: number,
	chars: FormattedChar[],
}

export type Cursor =
	string
	| "auto"
	| "default"
	| "none"
	| "context-menu"
	| "help"
	| "pointer"
	| "progress"
	| "wait"
	| "cell"
	| "crosshair"
	| "text"
	| "vertical-text"
	| "alias"
	| "copy"
	| "move"
	| "no-drop"
	| "not-allowed"
	| "grab"
	| "grabbing"
	| "all-scroll"
	| "col-resize"
	| "row-resize"
	| "n-resize"
	| "e-resize"
	| "s-resize"
	| "w-resize"
	| "ne-resize"
	| "nw-resize"
	| "se-resize"
	| "sw-resize"
	| "ew-resize"
	| "ns-resize"
	| "nesw-resize"
	| "nwse-resize"
	| "zoom-int"
	| "zoom-out"
	;

export type Origin =
	"topleft"
	| "top"
	| "topright"
	| "left"
	| "center"
	| "right"
	| "botleft"
	| "bot"
	| "botright"
	;

export interface Vec2 {
	x: number,
	y: number,
	clone(): Vec2,
	/**
	 * Returns the addition with another vector.
	 */
	add(p: Vec2): Vec2,
	add(x: number, y: number): Vec2,
	/**
	 * Returns the subtraction with another vector.
	 */
	sub(p: Vec2): Vec2,
	sub(x: number, y: number): Vec2,
	/**
	 * Scale by another vector, or a single number.
	 */
	scale(p: Vec2): Vec2,
	scale(s: number): Vec2,
	scale(sx: number, sy: number): Vec2,
	/**
	 * Get the dot product with another vector.
	 */
	dot(p: Vec2): number,
	/**
	 * Get distance between another vector.
	 */
	dist(p: Vec2): number,
	len(): number,
	/**
	 * Get the unit vector (length of 1).
	 */
	unit(): Vec2,
	/**
	 * Get the perpendicular vector.
	 */
	normal(): Vec2,
	/**
	 * Get the angle between another vector
	 */
	angle(p: Vec2): number,
	/**
	 * Linear interpolate to a destination vector
	 */
	lerp(p: Vec2, t: number): Vec2,
	/**
	 * To n precision floating point.
	 */
	toFixed(n: number): Vec2,
	eq(p: Vec2): boolean,
	str(): string,
}

export interface Vec3 {
	x: number,
	y: number,
	z: number,
	xy(): Vec2,
}

export interface Vec4 {
	x: number,
	y: number,
	z: number,
	w: number,
}

export interface Mat4 {
	m: number[],
	clone(): Mat4,
	mult(m: Mat4): Mat4,
	multVec4(m: Vec4): Vec4,
	multVec3(m: Vec3): Vec3,
	multVec2(m: Vec2): Vec2,
	scale(s: Vec2): Mat4,
	translate(p: Vec2): Mat4,
	rotateX(a: number): Mat4,
	rotateY(a: number): Mat4,
	rotateZ(a: number): Mat4,
	invert(): Mat4,
}

/**
 * 0-255 RGBA color.
 */
export interface Color {
	/**
	 * Red (0-255).
	 */
	r: number,
	/**
	 * Green (0-255).
	 */
	g: number,
	/**
	 * Blue (0-255).
	 */
	b: number,
	clone(): Color,
	/**
	 * Lighten the color (adds RGB by n).
	 */
	lighten(n: number): Color,
	/**
	 * Darkens the color (subtracts RGB by n).
	 */
	darken(n: number): Color,
	invert(): Color,
	mult(other: Color): Color,
	eq(c: Color): boolean,
	str(): string,
}

export interface Quad {
	x: number,
	y: number,
	w: number,
	h: number,
	scale(q: Quad): Quad,
	clone(): Quad,
	eq(q: Quad): boolean,
}

export type RNGValue =
	number
	| Vec2
	| Color
	;

export interface RNG {
	seed: number,
	gen(): number,
	gen<T extends RNGValue>(n: T): T,
	gen<T extends RNGValue>(a: T, b: T): T,
}

export interface Rect {
	p1: Vec2,
	p2: Vec2,
}

export interface Line {
	p1: Vec2,
	p2: Vec2,
}

export interface Circle {
	center: Vec2,
	radius: number,
}

export type Polygon = Vec2[];
export type Point = Vec2;

export type ClientID = number;
export type MsgHandler = (id: ClientID, data: any) => void;

export interface Comp {
	/**
	 * Component ID (if left out won't be treated as a comp).
	 */
	id?: Tag;
	/**
	 * What other comps this comp depends on.
	 */
	require?: Tag[];
	/**
	 * Event that runs when host game obj is added to scene.
	 */
	add?: () => void;
	/**
	 * Event that runs when host game obj is added to scene and game is loaded.
	 */
	load?: () => void;
	/**
	 * Event that runs every frame.
	 */
	update?: () => void;
	/**
	 * Event that runs every frame.
	 */
	draw?: () => void;
	/**
	 * Event that runs when obj is removed from scene.
	 */
	destroy?: () => void;
	/**
	 * Debug info for inspect mode.
	 */
	inspect?: () => string;
}

export type GameObjID = number;

export interface PosComp extends Comp {
	/**
	 * Object's current world position.
	 */
	pos: Vec2;
	/**
	 * Move how many pixels per second. If object is 'solid', it won't move into other 'solid' objects.
	 */
	move(xVel: number, yVel: number): void;
	move(vel: Vec2): void;
	/**
	 * Move how many pixels, without multiplying dt, but still checking for 'solid'.
	 */
	moveBy(dx: number, dy: number): void;
	moveBy(d: Vec2): void;
	/**
	 * Move to a spot with a speed (pixels per second), teleports if speed is not given.
	 */
	moveTo(dest: Vec2, speed?: number): void;
	moveTo(x: number, y: number, speed?: number): void;
	/**
	 * Get position on screen after camera transform.
	 */
	screenPos(): Vec2;
}

export interface ScaleComp extends Comp {
	scale: Vec2 | number,
	scaleTo(s: number): void,
	scaleTo(s: Vec2): void,
	scaleTo(sx: number, sy: number): void,
}

export interface RotateComp extends Comp {
	/**
	 * Angle in degrees.
	 */
	angle: number,
}

export interface ColorComp extends Comp {
	color: Color,
}

export interface OpacityComp extends Comp {
	opacity: number,
}

export interface OriginComp extends Comp {
	/**
	 * Origin point for render.
	 */
	origin: Origin | Vec2,
}

export interface LayerComp extends Comp {
	/**
	 * Which layer this game obj belongs to.
	 */
	layer: string,
}

export interface ZComp extends Comp {
	/**
	 * Defines the z-index of this game obj
	 */
	z: number,
}

export interface FollowComp extends Comp {
	follow: {
		obj: GameObj,
		offset: Vec2,
	},
}

export interface MoveComp extends Comp {
}

export interface CleanupComp extends Comp {
}

/**
 * Collision resolution data.
 */
export interface Collision {
	/**
	 * The game object that we collided into.
	 */
	target: GameObj,
	/**
	 * The displacement it'll need to separate us from the target.
	 */
	displacement: Vec2,
	/**
	 * If the collision happened (roughly) on the top side of us.
	 */
	isTop(): boolean,
	/**
	 * If the collision happened (roughly) on the bottom side of us.
	 */
	isBottom(): boolean,
	/**
	 * If the collision happened (roughly) on the left side of us.
	 */
	isLeft(): boolean,
	/**
	 * If the collision happened (roughly) on the right side of us.
	 */
	isRight(): boolean,
}

export interface AreaCompOpt {
	/**
	 * The shape of the area.
	 */
	shape?: Shape,
	/**
	 * Position of area relative to position of the object.
	 */
	offset?: Vec2,
	/**
	 * Width of area.
	 */
	width?: number,
	/**
	 * Height of area.
	 */
	height?: number,
	/**
	 * Area scale.
	 */
	scale?: number | Vec2,
	/**
	 * Cursor on hover.
	 */
	cursor?: Cursor,
}

export interface AreaComp extends Comp {
	/**
	 * Collider area info.
	 */
	area: AreaCompOpt,
	/**
	 * If was just clicked on last frame.
	 */
	isClicked(): boolean,
	/**
	 * If is being hovered on.
	 */
	isHovering(): boolean,
	/**
	 * If is currently colliding with another game obj.
	 */
	isColliding(o: GameObj): boolean,
	/**
	 * If is currently touching another game obj.
	 */
	isTouching(o: GameObj): boolean,
	/**
	 * Registers an event runs when clicked.
	 */
	onClick(f: () => void): void,
	/**
	 * @deprecated Use onClick() instead.
	 */
	clicks: AreaComp["onClick"],
	/**
	 * Registers an event runs when hovered.
	 */
	onHover(onHover: () => void, onNotHover?: () => void): void,
	/**
	 * @deprecated Use onHover() instead.
	 */
	hovers: AreaComp["onHover"],
	/**
	 * Registers an event runs when collides with another game obj with certain tag.
	 */
	onCollide(tag: Tag, f: (obj: GameObj, col?: Collision) => void): void,
	/**
	 * @deprecated Use onCollide() instead.
	 */
	collides: AreaComp["onCollide"],
	/**
	 * If has a certain point inside collider.
	 */
	hasPoint(p: Vec2): boolean,
	/**
	 * Push out from another solid game obj if currently overlapping.
	 */
	pushOut(obj: GameObj): void,
	/**
	 * Push out from all other solid game objs if currently overlapping.
	 */
	pushOutAll(): void,
	/**
	 * Get the geometry data for the collider in world coordinate space.
	 */
	worldArea(): Area,
	/**
	 * Get the geometry data for the collider in screen coordinate space.
	 */
	screenArea(): Area,
}

export interface SpriteCompOpt {
	/**
	 * If the sprite is loaded with multiple frames, or sliced, use the frame option to specify which frame to draw.
	 */
	frame?: number,
	/**
	 * If provided width and height, don't stretch but instead render tiled.
	 */
	tiled?: boolean,
	/**
	 * Stretch sprite to a certain width.
	 */
	width?: number,
	/**
	 * Stretch sprite to a certain height.
	 */
	height?: number,
	/**
	 * Play an animation on start.
	 */
	anim?: string,
	/**
	 * Animation speed scale multiplier.
	 */
	animSpeed?: number,
	/**
	 * Flip texture horizontally.
	 */
	flipX?: boolean,
	/**
	 * Flip texture vertically.
	 */
	flipY?: boolean,
	/**
	 * The rectangular sub-area of the texture to render, default to full texture `quad(0, 0, 1, 1)`.
	 */
	quad?: Quad,
}

export interface SpriteComp extends Comp {
	/**
	 * Width for sprite.
	 */
	width: number,
	/**
	 * Height for sprite.
	 */
	height: number,
	/**
	 * Current frame.
	 */
	frame: number,
	/**
	 * The rectangular area of the texture to render.
	 */
	quad: Quad,
	/**
	 * Play a piece of anim.
	 */
	play(anim: string, options?: SpriteAnimPlayOpt): void,
	/**
	 * Stop current anim.
	 */
	stop(): void,
	/**
	 * Get total number of frames.
	 */
	numFrames(): number,
	/**
	 * Get current anim name.
	 */
	curAnim(): string,
	/**
	 * Frame animation speed scale multiplier.
	 */
	animSpeed: number,
	/**
	 * Flip texture horizontally.
	 */
	flipX(b: boolean): void,
	/**
	 * Flip texture vertically.
	 */
	flipY(b: boolean): void,
	/**
	 * Registers an event that runs when an animation is played.
	 */
	onAnimPlay(action: (name: string) => void): EventCanceller,
	/**
	 * Registers an event that runs when an animation is ended.
	 */
	onAnimEnd(action: (name: string) => void): EventCanceller,
}

export interface TextComp extends Comp {
	/**
	 * The text to render.
	 */
	text: string,
	/**
	 * The text size.
	 */
	textSize: number,
	/**
	 * The font to use.
	 */
	font: string | FontData,
	/**
	 * Width of text.
	 */
	width: number,
	/**
	 * Height of text.
	 */
	height: number,
}

export interface TextCompOpt {
	/**
	 * Height of text.
	 */
	size?: number,
	/**
	 * The font to use.
	 */
	font?: string | FontData,
	/**
	 * Wrap text to a certain width.
	 */
	width?: number,
	/**
	 * Transform the pos, scale, rotation or color for each character based on the index or char.
	 */
	transform?: (idx: number, ch: string) => CharTransform,
}

export interface RectCompOpt {
	/**
	 * Radius of the rectangle corners.
	 */
	radius?: number,
}

export interface RectComp extends Comp {
	/**
	 * Width of rectangle.
	 */
	width: number,
	/**
	 * Height of rectangle.
	 */
	height: number,
	/**
	 * The radius of each corner.
	 */
	radius?: number,
}

export interface CircleComp extends Comp {
	/**
	 * Radius of circle.
	 */
	radius: number,
}

export interface UVQuadComp extends Comp {
	/**
	 * Width of rect.
	 */
	width: number,
	/**
	 * Height of height.
	 */
	height: number,
}

/**
 * Union type for area / collider data of different shapes ("rect", "line", "circle", "point" and "polygon").
 */
export type Area =
	| { shape: "rect" } & Rect
	| { shape: "line" } & Line
	| { shape: "circle" } & Circle
	| { shape: "point" } & { pt: Point }
	| { shape: "polygon" } & { pts: Polygon }
	;

export type Shape =
	| "rect"
	| "line"
	| "point"
	| "circle"
	| "polygon"
	;

export interface OutlineComp extends Comp {
	outline: Outline,
}

export interface Debug {
	/**
	 * Pause the whole game.
	 */
	paused: boolean,
	/**
	 * Draw bounding boxes of all objects with `area()` component, hover to inspect their states.
	 */
	inspect: boolean,
	/**
	 * Global time scale.
	 */
	timeScale: number,
	/**
	 * Show the debug log or not.
	 */
	showLog: boolean,
	/**
	 * Current frames per second.
	 */
	fps(): number,
	/**
	 * Number of all existing game objects.
	 */
	objCount(): number,
	/**
	 * Number of draw calls made last frame.
	 */
	drawCalls(): number,
	/**
	 * Step to the next frame. Useful with pausing.
	 */
	stepFrame(): void,
	/**
	 * Clear the debug log.
	 */
	clearLog(): void,
	/**
	 * Log some text to on screen debug log.
	 */
	log(msg: string): void,
	/**
	 * Log an error message to on screen debug log.
	 */
	error(msg: string): void,
}

export type UniformValue =
	Vec2
	| Vec3
	| Color
	| Mat4
	;

export type Uniform = Record<string, UniformValue>;

export interface ShaderComp extends Comp {
	uniform: Uniform,
	shader: string,
}

export interface BodyComp extends Comp {
	/**
	 * If should collide with other solid objects.
	 */
	solid: boolean,
	/**
	 * Initial speed in pixels per second for jump().
	 */
	jumpForce: number,
	/**
	 * Gravity multiplier.
	 */
	weight: number,
	/**
	 * Current platform landing on.
	 */
	curPlatform(): GameObj | null,
	/**
	 * If currently landing on a platform.
	 */
	grounded(): boolean,
	/**
	 * If currently falling.
	 */
	falling(): boolean,
	/**
	 * Upward thrust.
	 */
	jump(force?: number): void,
	/**
	 * Performs double jump (the initial jump only happens if player is grounded).
	 */
	doubleJump(f?: number): void,
	/**
	 * Registers an event that runs when the object is grounded.
	 */
	onGround(action: () => void): EventCanceller,
	/**
	 * Registers an event that runs when the object starts falling.
	 */
	onFall(action: () => void): EventCanceller,
}

export interface BodyCompOpt {
	/**
	 * Initial speed in pixels per second for jump().
	 */
	jumpForce?: number,
	/**
	 * Maximum velocity when falling.
	 */
	maxVel?: number,
	/**
	 * Gravity multiplier.
	 */
	weight?: number,
	/**
	 * If should not move through other solid objects.
	 */
	solid?: boolean,
	/**
	 * Can you hang to a wall.
	 */
//  	hang?: boolean,
	/**
	 * How many seconds can you hang to a wall.
	 */
//  	hangTime?: number,
	/**
	 * How many pixels per second to glide down when hanging.
	 */
//  	hangGlide?: number,
}

export interface Timer {
	/**
	 * Timer left.
	 */
	time: number,
	/**
	 * The action to take after time is up.
	 */
	action(): void,
}

export interface TimerComp extends Comp {
	/**
	 * Run the callback after n seconds.
	 */
	wait(n: number, cb: () => void): EventCanceller,
}

export interface SolidComp extends Comp {
	/**
	 * If should stop other solid objects from moving through.
	 */
	solid: boolean,
}

export interface FixedComp extends Comp {
	/**
	 * If the obj is unaffected by camera
	 */
	fixed: boolean,
}

export interface StayComp extends Comp {
	/**
	 * If the obj should not be destroyed on scene switch.
	 */
	stay: boolean,
}

export interface HealthComp extends Comp {
	/**
	 * Decrease HP by n (defaults to 1).
	 */
	hurt(n?: number): void,
	/**
	 * Increase HP by n (defaults to 1).
	 */
	heal(n?: number): void,
	/**
	 * Current health points.
	 */
	hp(): number,
	/**
	 * Set current health points.
	 */
	setHP(hp: number): void,
}

export interface LifespanComp extends Comp {
}

export interface LifespanCompOpt {
	/**
	 * Fade out duration (default 0 which is no fade out).
	 */
	fade?: number,
}

export interface StateComp extends Comp {
	/**
	 * Current state.
	 */
	state: string,
	/**
	 * Enter a state, trigger onStateLeave for previous state and onStateEnter for the new State state.
	 */
	enterState: (state: string, ...args) => void,
	/**
	 * Register event that runs once when enters a specific state. Accepts arguments passed from `enterState(name, ...args)`.
	 */
	onStateEnter: (state: string, action: (...args) => void) => void,
	/**
	 * Register event that runs once when leaves a specific state.
	 */
	onStateLeave: (state: string, action: () => void) => void,
	/**
	 * Register event that runs every frame when in a specific state.
	 */
	onStateUpdate: (state: string, action: () => void) => void,
	/**
	 * Register event that runs every frame when in a specific state.
	 */
	onStateDraw: (state: string, action: () => void) => void,
}

export interface LevelOpt {
	/**
	 * Grid width (width of each block).
	 */
	width: number,
	/**
	 * Grid height (height of each block).
	 */
	height: number,
	/**
	 * Position of the first block.
	 */
	pos?: Vec2,
	/**
	 * Called when encountered an undefined symbol.
	 */
	any?: (s: string, pos: Vec2) => CompList<any> | undefined,
	// TODO: should return CompList<any>
	[sym: string]: any,
}

export interface Level {
	getPos(p: Vec2): Vec2,
	getPos(x: number, y: number): Vec2,
	spawn(sym: string, p: Vec2): GameObj,
	spawn(sym: string, x: number, y: number): GameObj,
	width(): number,
	height(): number,
	gridWidth(): number,
	gridHeight(): number,
	offset(): Vec2,
	destroy(),
}<|MERGE_RESOLUTION|>--- conflicted
+++ resolved
@@ -1793,11 +1793,7 @@
 /**
  * Base interface of all game objects.
  */
-<<<<<<< HEAD
-interface GameObjRaw {
-=======
-export type GameObj<T = any> = {
->>>>>>> 37e6b93c
+export interface GameObjRaw {
 	/**
 	 * Internal GameObj ID.
 	 */
