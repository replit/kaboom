--- conflicted
+++ resolved
@@ -696,7 +696,6 @@
 		curHeight: number,
 	) => void): void,
 	/**
-<<<<<<< HEAD
 	 * Register an event that runs when a gamepad is connected.
 	 * 
 	 * @since v3000.0
@@ -709,10 +708,7 @@
 	 */
 	onGamepadDisconnect(action: (gamepad: Gamepad) => void): void,
 	/**
-	 * Register an event that runs when 2 game objs with certain tags collides (required to have area() component).
-=======
 	 * Register an event that runs once when 2 game objs with certain tags collides (required to have area() component).
->>>>>>> dd6a9762
 	 *
 	 * @since v2000.1
 	 *
