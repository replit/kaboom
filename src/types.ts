--- conflicted
+++ resolved
@@ -2650,13 +2650,8 @@
 	screenPos(): Vec2;
 }
 
-<<<<<<< HEAD
 export interface ScaleComp extends Comp {
-	scale: Vec2,
-=======
-interface ScaleComp extends Comp {
 	scale: Vec2 | number,
->>>>>>> c9b89f48
 	scaleTo(s: number): void,
 	scaleTo(s: Vec2): void,
 	scaleTo(sx: number, sy: number): void,
