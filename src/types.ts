--- conflicted
+++ resolved
@@ -3300,10 +3300,7 @@
 	height: number
 	constructor(pos: Vec2, width: number, height: number)
 	static fromPoints(p1: Vec2, p2: Vec2): Rect
-<<<<<<< HEAD
-=======
 	center(): Vec2
->>>>>>> 32b0a0cc
 	points(): [Vec2, Vec2, Vec2, Vec2]
 	transform(m: Mat4): Polygon
 	bbox(): Rect
