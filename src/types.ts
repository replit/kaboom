--- conflicted
+++ resolved
@@ -1028,7 +1028,7 @@
 	 * loadFont("04b03", "fonts/04b03.png", 6, 8)
 	 *
 	 * // load a font with custom characters
-	 * loadFont("cp437", "cp437.png", 6, 8, {chars: "☺☻♥♦♣♠"}) 
+	 * loadFont("cp437", "cp437.png", 6, 8, {chars: "☺☻♥♦♣♠"})
 	 * ```
 	 */
 	loadFont(
@@ -2052,17 +2052,17 @@
 	 */
 	touchToMouse?: boolean,
 	/**
-<<<<<<< HEAD
 	 * Size of each spatial hashgrid cell used in collision detection. Defaults to 64.
+	 *
+	 * @since v2001.0
 	 */
 	hashGridSize?: number,
-=======
+	/**
 	 * If kaboom should render a default loading screen when assets are not fully ready (default true).
 	 *
 	 * @since v2001.0
 	 */
 	loadingScreen?: boolean,
->>>>>>> acda7ac4
 	/**
 	 * If import all kaboom functions to global (default true).
 	 */
