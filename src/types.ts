--- conflicted
+++ resolved
@@ -1120,13 +1120,9 @@
 	 */
 	isKeyPressed(k?: Key): boolean,
 	/**
-<<<<<<< HEAD
 	 * If certain key is just pressed last frame (also fires repeatedly when the key is being held down).
-=======
-	 * If certain key is just pressed last frame (accepts help down repeatedly).
-	 *
-	 * @since v2000.1.0
->>>>>>> a8904314
+	 *
+	 * @since v2000.1.0
 	 */
 	isKeyPressedRepeat(k?: Key): boolean,
 	/**
